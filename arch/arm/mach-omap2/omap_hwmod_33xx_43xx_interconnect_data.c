--- conflicted
+++ resolved
@@ -114,41 +114,6 @@
 	.user		= OCP_USER_MPU,
 };
 
-<<<<<<< HEAD
-/* l3 main -> tpcc */
-struct omap_hwmod_ocp_if am33xx_l3_main__tpcc = {
-	.master		= &am33xx_l3_main_hwmod,
-	.slave		= &am33xx_tpcc_hwmod,
-	.clk		= "l3_gclk",
-	.user		= OCP_USER_MPU,
-};
-
-/* l3 main -> tpcc0 */
-struct omap_hwmod_ocp_if am33xx_l3_main__tptc0 = {
-	.master		= &am33xx_l3_main_hwmod,
-	.slave		= &am33xx_tptc0_hwmod,
-	.clk		= "l3_gclk",
-	.user		= OCP_USER_MPU,
-};
-
-/* l3 main -> tpcc1 */
-struct omap_hwmod_ocp_if am33xx_l3_main__tptc1 = {
-	.master		= &am33xx_l3_main_hwmod,
-	.slave		= &am33xx_tptc1_hwmod,
-	.clk		= "l3_gclk",
-	.user		= OCP_USER_MPU,
-};
-
-/* l3 main -> tpcc2 */
-struct omap_hwmod_ocp_if am33xx_l3_main__tptc2 = {
-	.master		= &am33xx_l3_main_hwmod,
-	.slave		= &am33xx_tptc2_hwmod,
-	.clk		= "l3_gclk",
-	.user		= OCP_USER_MPU,
-};
-
-=======
->>>>>>> 04d5ce62
 /* l3 main -> ocmc */
 struct omap_hwmod_ocp_if am33xx_l3_main__ocmc = {
 	.master		= &am33xx_l3_main_hwmod,

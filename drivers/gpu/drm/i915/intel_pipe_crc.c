/*
 * Copyright © 2013 Intel Corporation
 *
 * Permission is hereby granted, free of charge, to any person obtaining a
 * copy of this software and associated documentation files (the "Software"),
 * to deal in the Software without restriction, including without limitation
 * the rights to use, copy, modify, merge, publish, distribute, sublicense,
 * and/or sell copies of the Software, and to permit persons to whom the
 * Software is furnished to do so, subject to the following conditions:
 *
 * The above copyright notice and this permission notice (including the next
 * paragraph) shall be included in all copies or substantial portions of the
 * Software.
 *
 * THE SOFTWARE IS PROVIDED "AS IS", WITHOUT WARRANTY OF ANY KIND, EXPRESS OR
 * IMPLIED, INCLUDING BUT NOT LIMITED TO THE WARRANTIES OF MERCHANTABILITY,
 * FITNESS FOR A PARTICULAR PURPOSE AND NONINFRINGEMENT.  IN NO EVENT SHALL
 * THE AUTHORS OR COPYRIGHT HOLDERS BE LIABLE FOR ANY CLAIM, DAMAGES OR OTHER
 * LIABILITY, WHETHER IN AN ACTION OF CONTRACT, TORT OR OTHERWISE, ARISING
 * FROM, OUT OF OR IN CONNECTION WITH THE SOFTWARE OR THE USE OR OTHER DEALINGS
 * IN THE SOFTWARE.
 *
 * Author: Damien Lespiau <damien.lespiau@intel.com>
 *
 */

#include <linux/circ_buf.h>
#include <linux/ctype.h>
#include <linux/debugfs.h>
#include <linux/seq_file.h>

#include "intel_atomic.h"
#include "intel_drv.h"
#include "intel_pipe_crc.h"

static const char * const pipe_crc_sources[] = {
	[INTEL_PIPE_CRC_SOURCE_NONE] = "none",
	[INTEL_PIPE_CRC_SOURCE_PLANE1] = "plane1",
	[INTEL_PIPE_CRC_SOURCE_PLANE2] = "plane2",
	[INTEL_PIPE_CRC_SOURCE_PLANE3] = "plane3",
	[INTEL_PIPE_CRC_SOURCE_PLANE4] = "plane4",
	[INTEL_PIPE_CRC_SOURCE_PLANE5] = "plane5",
	[INTEL_PIPE_CRC_SOURCE_PLANE6] = "plane6",
	[INTEL_PIPE_CRC_SOURCE_PLANE7] = "plane7",
	[INTEL_PIPE_CRC_SOURCE_PIPE] = "pipe",
	[INTEL_PIPE_CRC_SOURCE_TV] = "TV",
	[INTEL_PIPE_CRC_SOURCE_DP_B] = "DP-B",
	[INTEL_PIPE_CRC_SOURCE_DP_C] = "DP-C",
	[INTEL_PIPE_CRC_SOURCE_DP_D] = "DP-D",
	[INTEL_PIPE_CRC_SOURCE_AUTO] = "auto",
};

static int i8xx_pipe_crc_ctl_reg(enum intel_pipe_crc_source *source,
				 u32 *val)
{
	if (*source == INTEL_PIPE_CRC_SOURCE_AUTO)
		*source = INTEL_PIPE_CRC_SOURCE_PIPE;

	switch (*source) {
	case INTEL_PIPE_CRC_SOURCE_PIPE:
		*val = PIPE_CRC_ENABLE | PIPE_CRC_INCLUDE_BORDER_I8XX;
		break;
	case INTEL_PIPE_CRC_SOURCE_NONE:
		*val = 0;
		break;
	default:
		return -EINVAL;
	}

	return 0;
}

static int i9xx_pipe_crc_auto_source(struct drm_i915_private *dev_priv,
				     enum pipe pipe,
				     enum intel_pipe_crc_source *source)
{
	struct drm_device *dev = &dev_priv->drm;
	struct intel_encoder *encoder;
	struct intel_crtc *crtc;
	struct intel_digital_port *dig_port;
	int ret = 0;

	*source = INTEL_PIPE_CRC_SOURCE_PIPE;

	drm_modeset_lock_all(dev);
	for_each_intel_encoder(dev, encoder) {
		if (!encoder->base.crtc)
			continue;

		crtc = to_intel_crtc(encoder->base.crtc);

		if (crtc->pipe != pipe)
			continue;

		switch (encoder->type) {
		case INTEL_OUTPUT_TVOUT:
			*source = INTEL_PIPE_CRC_SOURCE_TV;
			break;
		case INTEL_OUTPUT_DP:
		case INTEL_OUTPUT_EDP:
			dig_port = enc_to_dig_port(&encoder->base);
			switch (dig_port->base.port) {
			case PORT_B:
				*source = INTEL_PIPE_CRC_SOURCE_DP_B;
				break;
			case PORT_C:
				*source = INTEL_PIPE_CRC_SOURCE_DP_C;
				break;
			case PORT_D:
				*source = INTEL_PIPE_CRC_SOURCE_DP_D;
				break;
			default:
				WARN(1, "nonexisting DP port %c\n",
				     port_name(dig_port->base.port));
				break;
			}
			break;
		default:
			break;
		}
	}
	drm_modeset_unlock_all(dev);

	return ret;
}

static int vlv_pipe_crc_ctl_reg(struct drm_i915_private *dev_priv,
				enum pipe pipe,
				enum intel_pipe_crc_source *source,
				u32 *val)
{
	bool need_stable_symbols = false;

	if (*source == INTEL_PIPE_CRC_SOURCE_AUTO) {
		int ret = i9xx_pipe_crc_auto_source(dev_priv, pipe, source);
		if (ret)
			return ret;
	}

	switch (*source) {
	case INTEL_PIPE_CRC_SOURCE_PIPE:
		*val = PIPE_CRC_ENABLE | PIPE_CRC_SOURCE_PIPE_VLV;
		break;
	case INTEL_PIPE_CRC_SOURCE_DP_B:
		*val = PIPE_CRC_ENABLE | PIPE_CRC_SOURCE_DP_B_VLV;
		need_stable_symbols = true;
		break;
	case INTEL_PIPE_CRC_SOURCE_DP_C:
		*val = PIPE_CRC_ENABLE | PIPE_CRC_SOURCE_DP_C_VLV;
		need_stable_symbols = true;
		break;
	case INTEL_PIPE_CRC_SOURCE_DP_D:
		if (!IS_CHERRYVIEW(dev_priv))
			return -EINVAL;
		*val = PIPE_CRC_ENABLE | PIPE_CRC_SOURCE_DP_D_VLV;
		need_stable_symbols = true;
		break;
	case INTEL_PIPE_CRC_SOURCE_NONE:
		*val = 0;
		break;
	default:
		return -EINVAL;
	}

	/*
	 * When the pipe CRC tap point is after the transcoders we need
	 * to tweak symbol-level features to produce a deterministic series of
	 * symbols for a given frame. We need to reset those features only once
	 * a frame (instead of every nth symbol):
	 *   - DC-balance: used to ensure a better clock recovery from the data
	 *     link (SDVO)
	 *   - DisplayPort scrambling: used for EMI reduction
	 */
	if (need_stable_symbols) {
		u32 tmp = I915_READ(PORT_DFT2_G4X);

		tmp |= DC_BALANCE_RESET_VLV;
		switch (pipe) {
		case PIPE_A:
			tmp |= PIPE_A_SCRAMBLE_RESET;
			break;
		case PIPE_B:
			tmp |= PIPE_B_SCRAMBLE_RESET;
			break;
		case PIPE_C:
			tmp |= PIPE_C_SCRAMBLE_RESET;
			break;
		default:
			return -EINVAL;
		}
		I915_WRITE(PORT_DFT2_G4X, tmp);
	}

	return 0;
}

static int i9xx_pipe_crc_ctl_reg(struct drm_i915_private *dev_priv,
				 enum pipe pipe,
				 enum intel_pipe_crc_source *source,
				 u32 *val)
{
	if (*source == INTEL_PIPE_CRC_SOURCE_AUTO) {
		int ret = i9xx_pipe_crc_auto_source(dev_priv, pipe, source);
		if (ret)
			return ret;
	}

	switch (*source) {
	case INTEL_PIPE_CRC_SOURCE_PIPE:
		*val = PIPE_CRC_ENABLE | PIPE_CRC_SOURCE_PIPE_I9XX;
		break;
	case INTEL_PIPE_CRC_SOURCE_TV:
		if (!SUPPORTS_TV(dev_priv))
			return -EINVAL;
		*val = PIPE_CRC_ENABLE | PIPE_CRC_SOURCE_TV_PRE;
		break;
	case INTEL_PIPE_CRC_SOURCE_NONE:
		*val = 0;
		break;
	default:
		/*
		 * The DP CRC source doesn't work on g4x.
		 * It can be made to work to some degree by selecting
		 * the correct CRC source before the port is enabled,
		 * and not touching the CRC source bits again until
		 * the port is disabled. But even then the bits
		 * eventually get stuck and a reboot is needed to get
		 * working CRCs on the pipe again. Let's simply
		 * refuse to use DP CRCs on g4x.
		 */
		return -EINVAL;
	}

	return 0;
}

static void vlv_undo_pipe_scramble_reset(struct drm_i915_private *dev_priv,
					 enum pipe pipe)
{
	u32 tmp = I915_READ(PORT_DFT2_G4X);

	switch (pipe) {
	case PIPE_A:
		tmp &= ~PIPE_A_SCRAMBLE_RESET;
		break;
	case PIPE_B:
		tmp &= ~PIPE_B_SCRAMBLE_RESET;
		break;
	case PIPE_C:
		tmp &= ~PIPE_C_SCRAMBLE_RESET;
		break;
	default:
		return;
	}
	if (!(tmp & PIPE_SCRAMBLE_RESET_MASK))
		tmp &= ~DC_BALANCE_RESET_VLV;
	I915_WRITE(PORT_DFT2_G4X, tmp);
}

static int ilk_pipe_crc_ctl_reg(enum intel_pipe_crc_source *source,
				u32 *val)
{
	if (*source == INTEL_PIPE_CRC_SOURCE_AUTO)
		*source = INTEL_PIPE_CRC_SOURCE_PIPE;

	switch (*source) {
	case INTEL_PIPE_CRC_SOURCE_PLANE1:
		*val = PIPE_CRC_ENABLE | PIPE_CRC_SOURCE_PRIMARY_ILK;
		break;
	case INTEL_PIPE_CRC_SOURCE_PLANE2:
		*val = PIPE_CRC_ENABLE | PIPE_CRC_SOURCE_SPRITE_ILK;
		break;
	case INTEL_PIPE_CRC_SOURCE_PIPE:
		*val = PIPE_CRC_ENABLE | PIPE_CRC_SOURCE_PIPE_ILK;
		break;
	case INTEL_PIPE_CRC_SOURCE_NONE:
		*val = 0;
		break;
	default:
		return -EINVAL;
	}

	return 0;
}

static void
intel_crtc_crc_setup_workarounds(struct intel_crtc *crtc, bool enable)
{
	struct drm_i915_private *dev_priv = to_i915(crtc->base.dev);
	struct intel_crtc_state *pipe_config;
	struct drm_atomic_state *state;
	struct drm_modeset_acquire_ctx ctx;
	int ret;

	drm_modeset_acquire_init(&ctx, 0);

	state = drm_atomic_state_alloc(&dev_priv->drm);
	if (!state) {
		ret = -ENOMEM;
		goto unlock;
	}

	state->acquire_ctx = &ctx;

retry:
	pipe_config = intel_atomic_get_crtc_state(state, crtc);
	if (IS_ERR(pipe_config)) {
		ret = PTR_ERR(pipe_config);
		goto put_state;
	}

	pipe_config->base.mode_changed = pipe_config->has_psr;
	pipe_config->crc_enabled = enable;

	if (IS_HASWELL(dev_priv) &&
	    pipe_config->base.active && crtc->pipe == PIPE_A &&
<<<<<<< HEAD
	    pipe_config->cpu_transcoder == TRANSCODER_EDP) {
		bool old_need_power_well = pipe_config->pch_pfit.enabled ||
			pipe_config->pch_pfit.force_thru;
		bool new_need_power_well = pipe_config->pch_pfit.enabled ||
			enable;

		pipe_config->pch_pfit.force_thru = enable;

		if (old_need_power_well != new_need_power_well)
			pipe_config->base.connectors_changed = true;
	}
=======
	    pipe_config->cpu_transcoder == TRANSCODER_EDP)
		pipe_config->base.mode_changed = true;
>>>>>>> c0a74c73

	ret = drm_atomic_commit(state);

put_state:
	if (ret == -EDEADLK) {
		drm_atomic_state_clear(state);
		drm_modeset_backoff(&ctx);
		goto retry;
	}

	drm_atomic_state_put(state);
unlock:
	WARN(ret, "Toggling workaround to %i returns %i\n", enable, ret);
	drm_modeset_drop_locks(&ctx);
	drm_modeset_acquire_fini(&ctx);
}

static int ivb_pipe_crc_ctl_reg(struct drm_i915_private *dev_priv,
				enum pipe pipe,
				enum intel_pipe_crc_source *source,
				u32 *val)
{
	if (*source == INTEL_PIPE_CRC_SOURCE_AUTO)
		*source = INTEL_PIPE_CRC_SOURCE_PIPE;

	switch (*source) {
	case INTEL_PIPE_CRC_SOURCE_PLANE1:
		*val = PIPE_CRC_ENABLE | PIPE_CRC_SOURCE_PRIMARY_IVB;
		break;
	case INTEL_PIPE_CRC_SOURCE_PLANE2:
		*val = PIPE_CRC_ENABLE | PIPE_CRC_SOURCE_SPRITE_IVB;
		break;
	case INTEL_PIPE_CRC_SOURCE_PIPE:
		*val = PIPE_CRC_ENABLE | PIPE_CRC_SOURCE_PF_IVB;
		break;
	case INTEL_PIPE_CRC_SOURCE_NONE:
		*val = 0;
		break;
	default:
		return -EINVAL;
	}

	return 0;
}

static int skl_pipe_crc_ctl_reg(struct drm_i915_private *dev_priv,
				enum pipe pipe,
				enum intel_pipe_crc_source *source,
				u32 *val)
{
	if (*source == INTEL_PIPE_CRC_SOURCE_AUTO)
		*source = INTEL_PIPE_CRC_SOURCE_PIPE;

	switch (*source) {
	case INTEL_PIPE_CRC_SOURCE_PLANE1:
		*val = PIPE_CRC_ENABLE | PIPE_CRC_SOURCE_PLANE_1_SKL;
		break;
	case INTEL_PIPE_CRC_SOURCE_PLANE2:
		*val = PIPE_CRC_ENABLE | PIPE_CRC_SOURCE_PLANE_2_SKL;
		break;
	case INTEL_PIPE_CRC_SOURCE_PLANE3:
		*val = PIPE_CRC_ENABLE | PIPE_CRC_SOURCE_PLANE_3_SKL;
		break;
	case INTEL_PIPE_CRC_SOURCE_PLANE4:
		*val = PIPE_CRC_ENABLE | PIPE_CRC_SOURCE_PLANE_4_SKL;
		break;
	case INTEL_PIPE_CRC_SOURCE_PLANE5:
		*val = PIPE_CRC_ENABLE | PIPE_CRC_SOURCE_PLANE_5_SKL;
		break;
	case INTEL_PIPE_CRC_SOURCE_PLANE6:
		*val = PIPE_CRC_ENABLE | PIPE_CRC_SOURCE_PLANE_6_SKL;
		break;
	case INTEL_PIPE_CRC_SOURCE_PLANE7:
		*val = PIPE_CRC_ENABLE | PIPE_CRC_SOURCE_PLANE_7_SKL;
		break;
	case INTEL_PIPE_CRC_SOURCE_PIPE:
		*val = PIPE_CRC_ENABLE | PIPE_CRC_SOURCE_DMUX_SKL;
		break;
	case INTEL_PIPE_CRC_SOURCE_NONE:
		*val = 0;
		break;
	default:
		return -EINVAL;
	}

	return 0;
}

static int get_new_crc_ctl_reg(struct drm_i915_private *dev_priv,
			       enum pipe pipe,
			       enum intel_pipe_crc_source *source, u32 *val)
{
	if (IS_GEN(dev_priv, 2))
		return i8xx_pipe_crc_ctl_reg(source, val);
	else if (INTEL_GEN(dev_priv) < 5)
		return i9xx_pipe_crc_ctl_reg(dev_priv, pipe, source, val);
	else if (IS_VALLEYVIEW(dev_priv) || IS_CHERRYVIEW(dev_priv))
		return vlv_pipe_crc_ctl_reg(dev_priv, pipe, source, val);
	else if (IS_GEN_RANGE(dev_priv, 5, 6))
		return ilk_pipe_crc_ctl_reg(source, val);
	else if (INTEL_GEN(dev_priv) < 9)
		return ivb_pipe_crc_ctl_reg(dev_priv, pipe, source, val);
	else
		return skl_pipe_crc_ctl_reg(dev_priv, pipe, source, val);
}

static int
display_crc_ctl_parse_source(const char *buf, enum intel_pipe_crc_source *s)
{
	int i;

	if (!buf) {
		*s = INTEL_PIPE_CRC_SOURCE_NONE;
		return 0;
	}

	i = match_string(pipe_crc_sources, ARRAY_SIZE(pipe_crc_sources), buf);
	if (i < 0)
		return i;

	*s = i;
	return 0;
}

void intel_display_crc_init(struct drm_i915_private *dev_priv)
{
	enum pipe pipe;

	for_each_pipe(dev_priv, pipe) {
		struct intel_pipe_crc *pipe_crc = &dev_priv->pipe_crc[pipe];

		spin_lock_init(&pipe_crc->lock);
	}
}

static int i8xx_crc_source_valid(struct drm_i915_private *dev_priv,
				 const enum intel_pipe_crc_source source)
{
	switch (source) {
	case INTEL_PIPE_CRC_SOURCE_PIPE:
	case INTEL_PIPE_CRC_SOURCE_NONE:
		return 0;
	default:
		return -EINVAL;
	}
}

static int i9xx_crc_source_valid(struct drm_i915_private *dev_priv,
				 const enum intel_pipe_crc_source source)
{
	switch (source) {
	case INTEL_PIPE_CRC_SOURCE_PIPE:
	case INTEL_PIPE_CRC_SOURCE_TV:
	case INTEL_PIPE_CRC_SOURCE_NONE:
		return 0;
	default:
		return -EINVAL;
	}
}

static int vlv_crc_source_valid(struct drm_i915_private *dev_priv,
				const enum intel_pipe_crc_source source)
{
	switch (source) {
	case INTEL_PIPE_CRC_SOURCE_PIPE:
	case INTEL_PIPE_CRC_SOURCE_DP_B:
	case INTEL_PIPE_CRC_SOURCE_DP_C:
	case INTEL_PIPE_CRC_SOURCE_DP_D:
	case INTEL_PIPE_CRC_SOURCE_NONE:
		return 0;
	default:
		return -EINVAL;
	}
}

static int ilk_crc_source_valid(struct drm_i915_private *dev_priv,
				const enum intel_pipe_crc_source source)
{
	switch (source) {
	case INTEL_PIPE_CRC_SOURCE_PIPE:
	case INTEL_PIPE_CRC_SOURCE_PLANE1:
	case INTEL_PIPE_CRC_SOURCE_PLANE2:
	case INTEL_PIPE_CRC_SOURCE_NONE:
		return 0;
	default:
		return -EINVAL;
	}
}

static int ivb_crc_source_valid(struct drm_i915_private *dev_priv,
				const enum intel_pipe_crc_source source)
{
	switch (source) {
	case INTEL_PIPE_CRC_SOURCE_PIPE:
	case INTEL_PIPE_CRC_SOURCE_PLANE1:
	case INTEL_PIPE_CRC_SOURCE_PLANE2:
	case INTEL_PIPE_CRC_SOURCE_NONE:
		return 0;
	default:
		return -EINVAL;
	}
}

static int skl_crc_source_valid(struct drm_i915_private *dev_priv,
				const enum intel_pipe_crc_source source)
{
	switch (source) {
	case INTEL_PIPE_CRC_SOURCE_PIPE:
	case INTEL_PIPE_CRC_SOURCE_PLANE1:
	case INTEL_PIPE_CRC_SOURCE_PLANE2:
	case INTEL_PIPE_CRC_SOURCE_PLANE3:
	case INTEL_PIPE_CRC_SOURCE_PLANE4:
	case INTEL_PIPE_CRC_SOURCE_PLANE5:
	case INTEL_PIPE_CRC_SOURCE_PLANE6:
	case INTEL_PIPE_CRC_SOURCE_PLANE7:
	case INTEL_PIPE_CRC_SOURCE_NONE:
		return 0;
	default:
		return -EINVAL;
	}
}

static int
intel_is_valid_crc_source(struct drm_i915_private *dev_priv,
			  const enum intel_pipe_crc_source source)
{
	if (IS_GEN(dev_priv, 2))
		return i8xx_crc_source_valid(dev_priv, source);
	else if (INTEL_GEN(dev_priv) < 5)
		return i9xx_crc_source_valid(dev_priv, source);
	else if (IS_VALLEYVIEW(dev_priv) || IS_CHERRYVIEW(dev_priv))
		return vlv_crc_source_valid(dev_priv, source);
	else if (IS_GEN_RANGE(dev_priv, 5, 6))
		return ilk_crc_source_valid(dev_priv, source);
	else if (INTEL_GEN(dev_priv) < 9)
		return ivb_crc_source_valid(dev_priv, source);
	else
		return skl_crc_source_valid(dev_priv, source);
}

const char *const *intel_crtc_get_crc_sources(struct drm_crtc *crtc,
					      size_t *count)
{
	*count = ARRAY_SIZE(pipe_crc_sources);
	return pipe_crc_sources;
}

int intel_crtc_verify_crc_source(struct drm_crtc *crtc, const char *source_name,
				 size_t *values_cnt)
{
	struct drm_i915_private *dev_priv = to_i915(crtc->dev);
	enum intel_pipe_crc_source source;

	if (display_crc_ctl_parse_source(source_name, &source) < 0) {
		DRM_DEBUG_DRIVER("unknown source %s\n", source_name);
		return -EINVAL;
	}

	if (source == INTEL_PIPE_CRC_SOURCE_AUTO ||
	    intel_is_valid_crc_source(dev_priv, source) == 0) {
		*values_cnt = 5;
		return 0;
	}

	return -EINVAL;
}

int intel_crtc_set_crc_source(struct drm_crtc *crtc, const char *source_name)
{
	struct drm_i915_private *dev_priv = to_i915(crtc->dev);
	struct intel_pipe_crc *pipe_crc = &dev_priv->pipe_crc[crtc->index];
	enum intel_display_power_domain power_domain;
	enum intel_pipe_crc_source source;
	intel_wakeref_t wakeref;
	u32 val = 0; /* shut up gcc */
	int ret = 0;
	bool enable;

	if (display_crc_ctl_parse_source(source_name, &source) < 0) {
		DRM_DEBUG_DRIVER("unknown source %s\n", source_name);
		return -EINVAL;
	}

	power_domain = POWER_DOMAIN_PIPE(crtc->index);
	wakeref = intel_display_power_get_if_enabled(dev_priv, power_domain);
	if (!wakeref) {
		DRM_DEBUG_KMS("Trying to capture CRC while pipe is off\n");
		return -EIO;
	}

	enable = source != INTEL_PIPE_CRC_SOURCE_NONE;
	if (enable)
		intel_crtc_crc_setup_workarounds(to_intel_crtc(crtc), true);

	ret = get_new_crc_ctl_reg(dev_priv, crtc->index, &source, &val);
	if (ret != 0)
		goto out;

	pipe_crc->source = source;
	I915_WRITE(PIPE_CRC_CTL(crtc->index), val);
	POSTING_READ(PIPE_CRC_CTL(crtc->index));

	if (!source) {
		if (IS_VALLEYVIEW(dev_priv) || IS_CHERRYVIEW(dev_priv))
			vlv_undo_pipe_scramble_reset(dev_priv, crtc->index);
	}

	pipe_crc->skipped = 0;

out:
	if (!enable)
		intel_crtc_crc_setup_workarounds(to_intel_crtc(crtc), false);

	intel_display_power_put(dev_priv, power_domain, wakeref);

	return ret;
}

void intel_crtc_enable_pipe_crc(struct intel_crtc *intel_crtc)
{
	struct drm_crtc *crtc = &intel_crtc->base;
	struct drm_i915_private *dev_priv = to_i915(crtc->dev);
	struct intel_pipe_crc *pipe_crc = &dev_priv->pipe_crc[crtc->index];
	u32 val = 0;

	if (!crtc->crc.opened)
		return;

	if (get_new_crc_ctl_reg(dev_priv, crtc->index, &pipe_crc->source, &val) < 0)
		return;

	/* Don't need pipe_crc->lock here, IRQs are not generated. */
	pipe_crc->skipped = 0;

	I915_WRITE(PIPE_CRC_CTL(crtc->index), val);
	POSTING_READ(PIPE_CRC_CTL(crtc->index));
}

void intel_crtc_disable_pipe_crc(struct intel_crtc *intel_crtc)
{
	struct drm_crtc *crtc = &intel_crtc->base;
	struct drm_i915_private *dev_priv = to_i915(crtc->dev);
	struct intel_pipe_crc *pipe_crc = &dev_priv->pipe_crc[crtc->index];

	/* Swallow crc's until we stop generating them. */
	spin_lock_irq(&pipe_crc->lock);
	pipe_crc->skipped = INT_MIN;
	spin_unlock_irq(&pipe_crc->lock);

	I915_WRITE(PIPE_CRC_CTL(crtc->index), 0);
	POSTING_READ(PIPE_CRC_CTL(crtc->index));
	synchronize_irq(dev_priv->drm.irq);
}<|MERGE_RESOLUTION|>--- conflicted
+++ resolved
@@ -314,22 +314,8 @@
 
 	if (IS_HASWELL(dev_priv) &&
 	    pipe_config->base.active && crtc->pipe == PIPE_A &&
-<<<<<<< HEAD
-	    pipe_config->cpu_transcoder == TRANSCODER_EDP) {
-		bool old_need_power_well = pipe_config->pch_pfit.enabled ||
-			pipe_config->pch_pfit.force_thru;
-		bool new_need_power_well = pipe_config->pch_pfit.enabled ||
-			enable;
-
-		pipe_config->pch_pfit.force_thru = enable;
-
-		if (old_need_power_well != new_need_power_well)
-			pipe_config->base.connectors_changed = true;
-	}
-=======
 	    pipe_config->cpu_transcoder == TRANSCODER_EDP)
 		pipe_config->base.mode_changed = true;
->>>>>>> c0a74c73
 
 	ret = drm_atomic_commit(state);
 

--- conflicted
+++ resolved
@@ -112,8 +112,6 @@
 	 * it is inactive.
 	 */
 	unsigned long idle_freq;
-<<<<<<< HEAD
-=======
 
 	/**
 	 * idle_work:
@@ -121,7 +119,6 @@
 	 * Used to delay clamping to idle freq on active->idle transition.
 	 */
 	struct msm_hrtimer_work idle_work;
->>>>>>> df0cc57e
 };
 
 struct msm_gpu {
@@ -362,11 +359,8 @@
  * @ring_nr:   the ringbuffer used by this submitqueue, which is determined
  *             by the submitqueue's priority
  * @faults:    the number of GPU hangs associated with this submitqueue
-<<<<<<< HEAD
-=======
  * @last_fence: the sequence number of the last allocated fence (for error
  *             checking)
->>>>>>> df0cc57e
  * @ctx:       the per-drm_file context associated with the submitqueue (ie.
  *             which set of pgtables do submits jobs associated with the
  *             submitqueue use)

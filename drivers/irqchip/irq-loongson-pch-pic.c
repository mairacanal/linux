--- conflicted
+++ resolved
@@ -48,28 +48,6 @@
 
 struct fwnode_handle *pch_pic_handle[MAX_IO_PICS];
 
-<<<<<<< HEAD
-int find_pch_pic(u32 gsi)
-{
-	int i;
-
-	/* Find the PCH_PIC that manages this GSI. */
-	for (i = 0; i < MAX_IO_PICS; i++) {
-		struct pch_pic *priv = pch_pic_priv[i];
-
-		if (!priv)
-			return -1;
-
-		if (gsi >= priv->gsi_base && gsi < (priv->gsi_base + priv->vec_count))
-			return i;
-	}
-
-	pr_err("ERROR: Unable to locate PCH_PIC for GSI %d\n", gsi);
-	return -1;
-}
-
-=======
->>>>>>> 0db78532
 static void pch_pic_bitset(struct pch_pic *priv, int offset, int bit)
 {
 	u32 reg;
@@ -328,8 +306,6 @@
 #endif
 
 #ifdef CONFIG_ACPI
-<<<<<<< HEAD
-=======
 int find_pch_pic(u32 gsi)
 {
 	int i;
@@ -349,7 +325,6 @@
 	return -1;
 }
 
->>>>>>> 0db78532
 static int __init
 pch_lpc_parse_madt(union acpi_subtable_headers *header,
 		       const unsigned long end)
@@ -374,11 +349,7 @@
 
 	vec_base = acpi_pchpic->gsi_base - GSI_MIN_PCH_IRQ;
 
-<<<<<<< HEAD
-	domain_handle = irq_domain_alloc_fwnode((phys_addr_t *)acpi_pchpic);
-=======
 	domain_handle = irq_domain_alloc_fwnode(&acpi_pchpic->address);
->>>>>>> 0db78532
 	if (!domain_handle) {
 		pr_err("Unable to allocate domain handle\n");
 		return -ENOMEM;

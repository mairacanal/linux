/*
 * Marvell Wireless LAN device driver: commands and events
 *
 * Copyright (C) 2011-2014, Marvell International Ltd.
 *
 * This software file (the "File") is distributed by Marvell International
 * Ltd. under the terms of the GNU General Public License Version 2, June 1991
 * (the "License").  You may use, redistribute and/or modify this File in
 * accordance with the terms and conditions of the License, a copy of which
 * is available by writing to the Free Software Foundation, Inc.,
 * 51 Franklin Street, Fifth Floor, Boston, MA 02110-1301 USA or on the
 * worldwide web at http://www.gnu.org/licenses/old-licenses/gpl-2.0.txt.
 *
 * THE FILE IS DISTRIBUTED AS-IS, WITHOUT WARRANTY OF ANY KIND, AND THE
 * IMPLIED WARRANTIES OF MERCHANTABILITY OR FITNESS FOR A PARTICULAR PURPOSE
 * ARE EXPRESSLY DISCLAIMED.  The License provides additional details about
 * this warranty disclaimer.
 */

#include "decl.h"
#include "ioctl.h"
#include "util.h"
#include "fw.h"
#include "main.h"
#include "wmm.h"
#include "11n.h"
#include "11ac.h"

/*
 * This function initializes a command node.
 *
 * The actual allocation of the node is not done by this function. It only
 * initiates a node by filling it with default parameters. Similarly,
 * allocation of the different buffers used (IOCTL buffer, data buffer) are
 * not done by this function either.
 */
static void
mwifiex_init_cmd_node(struct mwifiex_private *priv,
		      struct cmd_ctrl_node *cmd_node,
		      u32 cmd_oid, void *data_buf, bool sync)
{
	cmd_node->priv = priv;
	cmd_node->cmd_oid = cmd_oid;
	if (sync) {
		cmd_node->wait_q_enabled = true;
		cmd_node->cmd_wait_q_woken = false;
		cmd_node->condition = &cmd_node->cmd_wait_q_woken;
	}
	cmd_node->data_buf = data_buf;
	cmd_node->cmd_skb = cmd_node->skb;
}

/*
 * This function returns a command node from the free queue depending upon
 * availability.
 */
static struct cmd_ctrl_node *
mwifiex_get_cmd_node(struct mwifiex_adapter *adapter)
{
	struct cmd_ctrl_node *cmd_node;
	unsigned long flags;

	spin_lock_irqsave(&adapter->cmd_free_q_lock, flags);
	if (list_empty(&adapter->cmd_free_q)) {
		mwifiex_dbg(adapter, ERROR,
			    "GET_CMD_NODE: cmd node not available\n");
		spin_unlock_irqrestore(&adapter->cmd_free_q_lock, flags);
		return NULL;
	}
	cmd_node = list_first_entry(&adapter->cmd_free_q,
				    struct cmd_ctrl_node, list);
	list_del(&cmd_node->list);
	spin_unlock_irqrestore(&adapter->cmd_free_q_lock, flags);

	return cmd_node;
}

/*
 * This function cleans up a command node.
 *
 * The function resets the fields including the buffer pointers.
 * This function does not try to free the buffers. They must be
 * freed before calling this function.
 *
 * This function will however call the receive completion callback
 * in case a response buffer is still available before resetting
 * the pointer.
 */
static void
mwifiex_clean_cmd_node(struct mwifiex_adapter *adapter,
		       struct cmd_ctrl_node *cmd_node)
{
	cmd_node->cmd_oid = 0;
	cmd_node->cmd_flag = 0;
	cmd_node->data_buf = NULL;
	cmd_node->wait_q_enabled = false;

	if (cmd_node->cmd_skb)
		skb_trim(cmd_node->cmd_skb, 0);

	if (cmd_node->resp_skb) {
		adapter->if_ops.cmdrsp_complete(adapter, cmd_node->resp_skb);
		cmd_node->resp_skb = NULL;
	}
}

/*
 * This function returns a command to the command free queue.
 *
 * The function also calls the completion callback if required, before
 * cleaning the command node and re-inserting it into the free queue.
 */
static void
mwifiex_insert_cmd_to_free_q(struct mwifiex_adapter *adapter,
			     struct cmd_ctrl_node *cmd_node)
{
	unsigned long flags;

	if (!cmd_node)
		return;

	if (cmd_node->wait_q_enabled)
		mwifiex_complete_cmd(adapter, cmd_node);
	/* Clean the node */
	mwifiex_clean_cmd_node(adapter, cmd_node);

	/* Insert node into cmd_free_q */
	spin_lock_irqsave(&adapter->cmd_free_q_lock, flags);
	list_add_tail(&cmd_node->list, &adapter->cmd_free_q);
	spin_unlock_irqrestore(&adapter->cmd_free_q_lock, flags);
}

/* This function reuses a command node. */
void mwifiex_recycle_cmd_node(struct mwifiex_adapter *adapter,
			      struct cmd_ctrl_node *cmd_node)
{
	struct host_cmd_ds_command *host_cmd = (void *)cmd_node->cmd_skb->data;

	mwifiex_insert_cmd_to_free_q(adapter, cmd_node);

	atomic_dec(&adapter->cmd_pending);
	mwifiex_dbg(adapter, CMD,
		    "cmd: FREE_CMD: cmd=%#x, cmd_pending=%d\n",
		le16_to_cpu(host_cmd->command),
		atomic_read(&adapter->cmd_pending));
}

/*
 * This function sends a host command to the firmware.
 *
 * The function copies the host command into the driver command
 * buffer, which will be transferred to the firmware later by the
 * main thread.
 */
static int mwifiex_cmd_host_cmd(struct mwifiex_private *priv,
				struct host_cmd_ds_command *cmd,
				struct mwifiex_ds_misc_cmd *pcmd_ptr)
{
	/* Copy the HOST command to command buffer */
	memcpy(cmd, pcmd_ptr->cmd, pcmd_ptr->len);
	mwifiex_dbg(priv->adapter, CMD,
		    "cmd: host cmd size = %d\n", pcmd_ptr->len);
	return 0;
}

/*
 * This function downloads a command to the firmware.
 *
 * The function performs sanity tests, sets the command sequence
 * number and size, converts the header fields to CPU format before
 * sending. Afterwards, it logs the command ID and action for debugging
 * and sets up the command timeout timer.
 */
static int mwifiex_dnld_cmd_to_fw(struct mwifiex_private *priv,
				  struct cmd_ctrl_node *cmd_node)
{

	struct mwifiex_adapter *adapter = priv->adapter;
	int ret;
	struct host_cmd_ds_command *host_cmd;
	uint16_t cmd_code;
	uint16_t cmd_size;
	unsigned long flags;
	__le32 tmp;

	if (!adapter || !cmd_node)
		return -1;

	host_cmd = (struct host_cmd_ds_command *) (cmd_node->cmd_skb->data);

	/* Sanity test */
	if (host_cmd == NULL || host_cmd->size == 0) {
		mwifiex_dbg(adapter, ERROR,
			    "DNLD_CMD: host_cmd is null\t"
			    "or cmd size is 0, not sending\n");
		if (cmd_node->wait_q_enabled)
			adapter->cmd_wait_q.status = -1;
		mwifiex_recycle_cmd_node(adapter, cmd_node);
		return -1;
	}

	cmd_code = le16_to_cpu(host_cmd->command);
	cmd_size = le16_to_cpu(host_cmd->size);

	if (adapter->hw_status == MWIFIEX_HW_STATUS_RESET &&
	    cmd_code != HostCmd_CMD_FUNC_SHUTDOWN &&
	    cmd_code != HostCmd_CMD_FUNC_INIT) {
		mwifiex_dbg(adapter, ERROR,
			    "DNLD_CMD: FW in reset state, ignore cmd %#x\n",
			cmd_code);
		mwifiex_recycle_cmd_node(adapter, cmd_node);
		queue_work(adapter->workqueue, &adapter->main_work);
		return -1;
	}

	/* Set command sequence number */
	adapter->seq_num++;
	host_cmd->seq_num = cpu_to_le16(HostCmd_SET_SEQ_NO_BSS_INFO
					(adapter->seq_num,
					 cmd_node->priv->bss_num,
					 cmd_node->priv->bss_type));

	spin_lock_irqsave(&adapter->mwifiex_cmd_lock, flags);
	adapter->curr_cmd = cmd_node;
	spin_unlock_irqrestore(&adapter->mwifiex_cmd_lock, flags);

	/* Adjust skb length */
	if (cmd_node->cmd_skb->len > cmd_size)
		/*
		 * cmd_size is less than sizeof(struct host_cmd_ds_command).
		 * Trim off the unused portion.
		 */
		skb_trim(cmd_node->cmd_skb, cmd_size);
	else if (cmd_node->cmd_skb->len < cmd_size)
		/*
		 * cmd_size is larger than sizeof(struct host_cmd_ds_command)
		 * because we have appended custom IE TLV. Increase skb length
		 * accordingly.
		 */
		skb_put(cmd_node->cmd_skb, cmd_size - cmd_node->cmd_skb->len);

	mwifiex_dbg(adapter, CMD,
		    "cmd: DNLD_CMD: %#x, act %#x, len %d, seqno %#x\n",
		    cmd_code,
		    le16_to_cpu(*(__le16 *)((u8 *)host_cmd + S_DS_GEN)),
		    cmd_size, le16_to_cpu(host_cmd->seq_num));
	mwifiex_dbg_dump(adapter, CMD_D, "cmd buffer:", host_cmd, cmd_size);

	if (adapter->iface_type == MWIFIEX_USB) {
		tmp = cpu_to_le32(MWIFIEX_USB_TYPE_CMD);
		skb_push(cmd_node->cmd_skb, MWIFIEX_TYPE_LEN);
		memcpy(cmd_node->cmd_skb->data, &tmp, MWIFIEX_TYPE_LEN);
		adapter->cmd_sent = true;
		ret = adapter->if_ops.host_to_card(adapter,
						   MWIFIEX_USB_EP_CMD_EVENT,
						   cmd_node->cmd_skb, NULL);
		skb_pull(cmd_node->cmd_skb, MWIFIEX_TYPE_LEN);
		if (ret == -EBUSY)
			cmd_node->cmd_skb = NULL;
	} else {
		skb_push(cmd_node->cmd_skb, INTF_HEADER_LEN);
		ret = adapter->if_ops.host_to_card(adapter, MWIFIEX_TYPE_CMD,
						   cmd_node->cmd_skb, NULL);
		skb_pull(cmd_node->cmd_skb, INTF_HEADER_LEN);
	}

	if (ret == -1) {
		mwifiex_dbg(adapter, ERROR,
			    "DNLD_CMD: host to card failed\n");
		if (adapter->iface_type == MWIFIEX_USB)
			adapter->cmd_sent = false;
		if (cmd_node->wait_q_enabled)
			adapter->cmd_wait_q.status = -1;
		mwifiex_recycle_cmd_node(adapter, adapter->curr_cmd);

		spin_lock_irqsave(&adapter->mwifiex_cmd_lock, flags);
		adapter->curr_cmd = NULL;
		spin_unlock_irqrestore(&adapter->mwifiex_cmd_lock, flags);

		adapter->dbg.num_cmd_host_to_card_failure++;
		return -1;
	}

	/* Save the last command id and action to debug log */
	adapter->dbg.last_cmd_index =
			(adapter->dbg.last_cmd_index + 1) % DBG_CMD_NUM;
	adapter->dbg.last_cmd_id[adapter->dbg.last_cmd_index] = cmd_code;
	adapter->dbg.last_cmd_act[adapter->dbg.last_cmd_index] =
			le16_to_cpu(*(__le16 *) ((u8 *) host_cmd + S_DS_GEN));

	/* Clear BSS_NO_BITS from HostCmd */
	cmd_code &= HostCmd_CMD_ID_MASK;

	/* Setup the timer after transmit command */
	mod_timer(&adapter->cmd_timer,
		  jiffies + msecs_to_jiffies(MWIFIEX_TIMER_10S));

	return 0;
}

/*
 * This function downloads a sleep confirm command to the firmware.
 *
 * The function performs sanity tests, sets the command sequence
 * number and size, converts the header fields to CPU format before
 * sending.
 *
 * No responses are needed for sleep confirm command.
 */
static int mwifiex_dnld_sleep_confirm_cmd(struct mwifiex_adapter *adapter)
{
	int ret;
	struct mwifiex_private *priv;
	struct mwifiex_opt_sleep_confirm *sleep_cfm_buf =
				(struct mwifiex_opt_sleep_confirm *)
						adapter->sleep_cfm->data;
	struct sk_buff *sleep_cfm_tmp;
	__le32 tmp;

	priv = mwifiex_get_priv(adapter, MWIFIEX_BSS_ROLE_ANY);

	adapter->seq_num++;
	sleep_cfm_buf->seq_num =
		cpu_to_le16((HostCmd_SET_SEQ_NO_BSS_INFO
					(adapter->seq_num, priv->bss_num,
					 priv->bss_type)));

	mwifiex_dbg(adapter, CMD,
		    "cmd: DNLD_CMD: %#x, act %#x, len %d, seqno %#x\n",
		le16_to_cpu(sleep_cfm_buf->command),
		le16_to_cpu(sleep_cfm_buf->action),
		le16_to_cpu(sleep_cfm_buf->size),
		le16_to_cpu(sleep_cfm_buf->seq_num));
	mwifiex_dbg_dump(adapter, CMD_D, "SLEEP_CFM buffer: ", sleep_cfm_buf,
			 le16_to_cpu(sleep_cfm_buf->size));

	if (adapter->iface_type == MWIFIEX_USB) {
		sleep_cfm_tmp =
			dev_alloc_skb(sizeof(struct mwifiex_opt_sleep_confirm)
				      + MWIFIEX_TYPE_LEN);
		skb_put(sleep_cfm_tmp, sizeof(struct mwifiex_opt_sleep_confirm)
			+ MWIFIEX_TYPE_LEN);
		tmp = cpu_to_le32(MWIFIEX_USB_TYPE_CMD);
		memcpy(sleep_cfm_tmp->data, &tmp, MWIFIEX_TYPE_LEN);
		memcpy(sleep_cfm_tmp->data + MWIFIEX_TYPE_LEN,
		       adapter->sleep_cfm->data,
		       sizeof(struct mwifiex_opt_sleep_confirm));
		ret = adapter->if_ops.host_to_card(adapter,
						   MWIFIEX_USB_EP_CMD_EVENT,
						   sleep_cfm_tmp, NULL);
		if (ret != -EBUSY)
			dev_kfree_skb_any(sleep_cfm_tmp);
	} else {
		skb_push(adapter->sleep_cfm, INTF_HEADER_LEN);
		ret = adapter->if_ops.host_to_card(adapter, MWIFIEX_TYPE_CMD,
						   adapter->sleep_cfm, NULL);
		skb_pull(adapter->sleep_cfm, INTF_HEADER_LEN);
	}

	if (ret == -1) {
		mwifiex_dbg(adapter, ERROR, "SLEEP_CFM: failed\n");
		adapter->dbg.num_cmd_sleep_cfm_host_to_card_failure++;
		return -1;
	}

	if (!le16_to_cpu(sleep_cfm_buf->resp_ctrl))
		/* Response is not needed for sleep confirm command */
		adapter->ps_state = PS_STATE_SLEEP;
	else
		adapter->ps_state = PS_STATE_SLEEP_CFM;

	if (!le16_to_cpu(sleep_cfm_buf->resp_ctrl) &&
	    (adapter->is_hs_configured &&
	     !adapter->sleep_period.period)) {
		adapter->pm_wakeup_card_req = true;
		mwifiex_hs_activated_event(mwifiex_get_priv
				(adapter, MWIFIEX_BSS_ROLE_ANY), true);
	}

	return ret;
}

/*
 * This function allocates the command buffers and links them to
 * the command free queue.
 *
 * The driver uses a pre allocated number of command buffers, which
 * are created at driver initializations and freed at driver cleanup.
 * Every command needs to obtain a command buffer from this pool before
 * it can be issued. The command free queue lists the command buffers
 * currently free to use, while the command pending queue lists the
 * command buffers already in use and awaiting handling. Command buffers
 * are returned to the free queue after use.
 */
int mwifiex_alloc_cmd_buffer(struct mwifiex_adapter *adapter)
{
	struct cmd_ctrl_node *cmd_array;
	u32 i;

	/* Allocate and initialize struct cmd_ctrl_node */
	cmd_array = kcalloc(MWIFIEX_NUM_OF_CMD_BUFFER,
			    sizeof(struct cmd_ctrl_node), GFP_KERNEL);
	if (!cmd_array)
		return -ENOMEM;

	adapter->cmd_pool = cmd_array;

	/* Allocate and initialize command buffers */
	for (i = 0; i < MWIFIEX_NUM_OF_CMD_BUFFER; i++) {
		cmd_array[i].skb = dev_alloc_skb(MWIFIEX_SIZE_OF_CMD_BUFFER);
		if (!cmd_array[i].skb) {
			mwifiex_dbg(adapter, ERROR,
				    "unable to allocate command buffer\n");
			return -ENOMEM;
		}
	}

	for (i = 0; i < MWIFIEX_NUM_OF_CMD_BUFFER; i++)
		mwifiex_insert_cmd_to_free_q(adapter, &cmd_array[i]);

	return 0;
}

/*
 * This function frees the command buffers.
 *
 * The function calls the completion callback for all the command
 * buffers that still have response buffers associated with them.
 */
int mwifiex_free_cmd_buffer(struct mwifiex_adapter *adapter)
{
	struct cmd_ctrl_node *cmd_array;
	u32 i;

	/* Need to check if cmd pool is allocated or not */
	if (!adapter->cmd_pool) {
		mwifiex_dbg(adapter, FATAL,
			    "info: FREE_CMD_BUF: cmd_pool is null\n");
		return 0;
	}

	cmd_array = adapter->cmd_pool;

	/* Release shared memory buffers */
	for (i = 0; i < MWIFIEX_NUM_OF_CMD_BUFFER; i++) {
		if (cmd_array[i].skb) {
			mwifiex_dbg(adapter, CMD,
				    "cmd: free cmd buffer %d\n", i);
			dev_kfree_skb_any(cmd_array[i].skb);
		}
		if (!cmd_array[i].resp_skb)
			continue;

		if (adapter->iface_type == MWIFIEX_USB)
			adapter->if_ops.cmdrsp_complete(adapter,
							cmd_array[i].resp_skb);
		else
			dev_kfree_skb_any(cmd_array[i].resp_skb);
	}
	/* Release struct cmd_ctrl_node */
	if (adapter->cmd_pool) {
		mwifiex_dbg(adapter, CMD,
			    "cmd: free cmd pool\n");
		kfree(adapter->cmd_pool);
		adapter->cmd_pool = NULL;
	}

	return 0;
}

/*
 * This function handles events generated by firmware.
 *
 * Event body of events received from firmware are not used (though they are
 * saved), only the event ID is used. Some events are re-invoked by
 * the driver, with a new event body.
 *
 * After processing, the function calls the completion callback
 * for cleanup.
 */
int mwifiex_process_event(struct mwifiex_adapter *adapter)
{
	int ret;
	struct mwifiex_private *priv =
		mwifiex_get_priv(adapter, MWIFIEX_BSS_ROLE_ANY);
	struct sk_buff *skb = adapter->event_skb;
	u32 eventcause = adapter->event_cause;
	struct mwifiex_rxinfo *rx_info;

	/* Save the last event to debug log */
	adapter->dbg.last_event_index =
			(adapter->dbg.last_event_index + 1) % DBG_CMD_NUM;
	adapter->dbg.last_event[adapter->dbg.last_event_index] =
							(u16) eventcause;

	/* Get BSS number and corresponding priv */
	priv = mwifiex_get_priv_by_id(adapter, EVENT_GET_BSS_NUM(eventcause),
				      EVENT_GET_BSS_TYPE(eventcause));
	if (!priv)
		priv = mwifiex_get_priv(adapter, MWIFIEX_BSS_ROLE_ANY);

	/* Clear BSS_NO_BITS from event */
	eventcause &= EVENT_ID_MASK;
	adapter->event_cause = eventcause;

	if (skb) {
		rx_info = MWIFIEX_SKB_RXCB(skb);
		memset(rx_info, 0, sizeof(*rx_info));
		rx_info->bss_num = priv->bss_num;
		rx_info->bss_type = priv->bss_type;
		mwifiex_dbg_dump(adapter, EVT_D, "Event Buf:",
				 skb->data, skb->len);
	}

	mwifiex_dbg(adapter, EVENT, "EVENT: cause: %#x\n", eventcause);

	if (priv->bss_role == MWIFIEX_BSS_ROLE_UAP)
		ret = mwifiex_process_uap_event(priv);
	else
		ret = mwifiex_process_sta_event(priv);

	adapter->event_cause = 0;
	adapter->event_skb = NULL;
	adapter->if_ops.event_complete(adapter, skb);

	return ret;
}

/*
 * This function prepares a command and send it to the firmware.
 *
 * Preparation includes -
 *      - Sanity tests to make sure the card is still present or the FW
 *        is not reset
 *      - Getting a new command node from the command free queue
 *      - Initializing the command node for default parameters
 *      - Fill up the non-default parameters and buffer pointers
 *      - Add the command to pending queue
 */
int mwifiex_send_cmd(struct mwifiex_private *priv, u16 cmd_no,
		     u16 cmd_action, u32 cmd_oid, void *data_buf, bool sync)
{
	int ret;
	struct mwifiex_adapter *adapter = priv->adapter;
	struct cmd_ctrl_node *cmd_node;
	struct host_cmd_ds_command *cmd_ptr;

	if (!adapter) {
		pr_err("PREP_CMD: adapter is NULL\n");
		return -1;
	}

	if (adapter->is_suspended) {
		mwifiex_dbg(adapter, ERROR,
			    "PREP_CMD: device in suspended state\n");
		return -1;
	}

	if (adapter->hs_enabling && cmd_no != HostCmd_CMD_802_11_HS_CFG_ENH) {
		mwifiex_dbg(adapter, ERROR,
			    "PREP_CMD: host entering sleep state\n");
		return -1;
	}

	if (adapter->surprise_removed) {
		mwifiex_dbg(adapter, ERROR,
			    "PREP_CMD: card is removed\n");
		return -1;
	}

	if (adapter->is_cmd_timedout) {
		mwifiex_dbg(adapter, ERROR,
			    "PREP_CMD: FW is in bad state\n");
		return -1;
	}

	if (adapter->hw_status == MWIFIEX_HW_STATUS_RESET) {
		if (cmd_no != HostCmd_CMD_FUNC_INIT) {
			mwifiex_dbg(adapter, ERROR,
				    "PREP_CMD: FW in reset state\n");
			return -1;
		}
	}

	/* Get a new command node */
	cmd_node = mwifiex_get_cmd_node(adapter);

	if (!cmd_node) {
		mwifiex_dbg(adapter, ERROR,
			    "PREP_CMD: no free cmd node\n");
		return -1;
	}

	/* Initialize the command node */
	mwifiex_init_cmd_node(priv, cmd_node, cmd_oid, data_buf, sync);

	if (!cmd_node->cmd_skb) {
		mwifiex_dbg(adapter, ERROR,
			    "PREP_CMD: no free cmd buf\n");
		return -1;
	}

	memset(skb_put(cmd_node->cmd_skb, sizeof(struct host_cmd_ds_command)),
	       0, sizeof(struct host_cmd_ds_command));

	cmd_ptr = (struct host_cmd_ds_command *) (cmd_node->cmd_skb->data);
	cmd_ptr->command = cpu_to_le16(cmd_no);
	cmd_ptr->result = 0;

	/* Prepare command */
	if (cmd_no) {
		switch (cmd_no) {
		case HostCmd_CMD_UAP_SYS_CONFIG:
		case HostCmd_CMD_UAP_BSS_START:
		case HostCmd_CMD_UAP_BSS_STOP:
		case HostCmd_CMD_UAP_STA_DEAUTH:
		case HOST_CMD_APCMD_SYS_RESET:
		case HOST_CMD_APCMD_STA_LIST:
			ret = mwifiex_uap_prepare_cmd(priv, cmd_no, cmd_action,
						      cmd_oid, data_buf,
						      cmd_ptr);
			break;
		default:
			ret = mwifiex_sta_prepare_cmd(priv, cmd_no, cmd_action,
						      cmd_oid, data_buf,
						      cmd_ptr);
			break;
		}
	} else {
		ret = mwifiex_cmd_host_cmd(priv, cmd_ptr, data_buf);
		cmd_node->cmd_flag |= CMD_F_HOSTCMD;
	}

	/* Return error, since the command preparation failed */
	if (ret) {
		mwifiex_dbg(adapter, ERROR,
			    "PREP_CMD: cmd %#x preparation failed\n",
			cmd_no);
		mwifiex_insert_cmd_to_free_q(adapter, cmd_node);
		return -1;
	}

	/* Send command */
	if (cmd_no == HostCmd_CMD_802_11_SCAN ||
	    cmd_no == HostCmd_CMD_802_11_SCAN_EXT) {
		mwifiex_queue_scan_cmd(priv, cmd_node);
	} else {
		mwifiex_insert_cmd_to_pending_q(adapter, cmd_node, true);
		queue_work(adapter->workqueue, &adapter->main_work);
		if (cmd_node->wait_q_enabled)
			ret = mwifiex_wait_queue_complete(adapter, cmd_node);
	}

	return ret;
}

/*
 * This function queues a command to the command pending queue.
 *
 * This in effect adds the command to the command list to be executed.
 * Exit PS command is handled specially, by placing it always to the
 * front of the command queue.
 */
void
mwifiex_insert_cmd_to_pending_q(struct mwifiex_adapter *adapter,
				struct cmd_ctrl_node *cmd_node, u32 add_tail)
{
	struct host_cmd_ds_command *host_cmd = NULL;
	u16 command;
	unsigned long flags;

	host_cmd = (struct host_cmd_ds_command *) (cmd_node->cmd_skb->data);
	if (!host_cmd) {
		mwifiex_dbg(adapter, ERROR, "QUEUE_CMD: host_cmd is NULL\n");
		return;
	}

	command = le16_to_cpu(host_cmd->command);

	/* Exit_PS command needs to be queued in the header always. */
	if (command == HostCmd_CMD_802_11_PS_MODE_ENH) {
		struct host_cmd_ds_802_11_ps_mode_enh *pm =
						&host_cmd->params.psmode_enh;
		if ((le16_to_cpu(pm->action) == DIS_PS) ||
		    (le16_to_cpu(pm->action) == DIS_AUTO_PS)) {
			if (adapter->ps_state != PS_STATE_AWAKE)
				add_tail = false;
		}
	}

	spin_lock_irqsave(&adapter->cmd_pending_q_lock, flags);
	if (add_tail)
		list_add_tail(&cmd_node->list, &adapter->cmd_pending_q);
	else
		list_add(&cmd_node->list, &adapter->cmd_pending_q);
	spin_unlock_irqrestore(&adapter->cmd_pending_q_lock, flags);

	atomic_inc(&adapter->cmd_pending);
	mwifiex_dbg(adapter, CMD,
		    "cmd: QUEUE_CMD: cmd=%#x, cmd_pending=%d\n",
		command, atomic_read(&adapter->cmd_pending));
}

/*
 * This function executes the next command in command pending queue.
 *
 * This function will fail if a command is already in processing stage,
 * otherwise it will dequeue the first command from the command pending
 * queue and send to the firmware.
 *
 * If the device is currently in host sleep mode, any commands, except the
 * host sleep configuration command will de-activate the host sleep. For PS
 * mode, the function will put the firmware back to sleep if applicable.
 */
int mwifiex_exec_next_cmd(struct mwifiex_adapter *adapter)
{
	struct mwifiex_private *priv;
	struct cmd_ctrl_node *cmd_node;
	int ret = 0;
	struct host_cmd_ds_command *host_cmd;
	unsigned long cmd_flags;
	unsigned long cmd_pending_q_flags;

	/* Check if already in processing */
	if (adapter->curr_cmd) {
		mwifiex_dbg(adapter, FATAL,
			    "EXEC_NEXT_CMD: cmd in processing\n");
		return -1;
	}

	spin_lock_irqsave(&adapter->mwifiex_cmd_lock, cmd_flags);
	/* Check if any command is pending */
	spin_lock_irqsave(&adapter->cmd_pending_q_lock, cmd_pending_q_flags);
	if (list_empty(&adapter->cmd_pending_q)) {
		spin_unlock_irqrestore(&adapter->cmd_pending_q_lock,
				       cmd_pending_q_flags);
		spin_unlock_irqrestore(&adapter->mwifiex_cmd_lock, cmd_flags);
		return 0;
	}
	cmd_node = list_first_entry(&adapter->cmd_pending_q,
				    struct cmd_ctrl_node, list);
	spin_unlock_irqrestore(&adapter->cmd_pending_q_lock,
			       cmd_pending_q_flags);

	host_cmd = (struct host_cmd_ds_command *) (cmd_node->cmd_skb->data);
	priv = cmd_node->priv;

	if (adapter->ps_state != PS_STATE_AWAKE) {
		mwifiex_dbg(adapter, ERROR,
			    "%s: cannot send cmd in sleep state,\t"
			    "this should not happen\n", __func__);
		spin_unlock_irqrestore(&adapter->mwifiex_cmd_lock, cmd_flags);
		return ret;
	}

	spin_lock_irqsave(&adapter->cmd_pending_q_lock, cmd_pending_q_flags);
	list_del(&cmd_node->list);
	spin_unlock_irqrestore(&adapter->cmd_pending_q_lock,
			       cmd_pending_q_flags);

	spin_unlock_irqrestore(&adapter->mwifiex_cmd_lock, cmd_flags);
	ret = mwifiex_dnld_cmd_to_fw(priv, cmd_node);
	priv = mwifiex_get_priv(adapter, MWIFIEX_BSS_ROLE_ANY);
	/* Any command sent to the firmware when host is in sleep
	 * mode should de-configure host sleep. We should skip the
	 * host sleep configuration command itself though
	 */
	if (priv && (host_cmd->command !=
	     cpu_to_le16(HostCmd_CMD_802_11_HS_CFG_ENH))) {
		if (adapter->hs_activated) {
			adapter->is_hs_configured = false;
			mwifiex_hs_activated_event(priv, false);
		}
	}

	return ret;
}

/*
 * This function handles the command response.
 *
 * After processing, the function cleans the command node and puts
 * it back to the command free queue.
 */
int mwifiex_process_cmdresp(struct mwifiex_adapter *adapter)
{
	struct host_cmd_ds_command *resp;
	struct mwifiex_private *priv =
		mwifiex_get_priv(adapter, MWIFIEX_BSS_ROLE_ANY);
	int ret = 0;
	uint16_t orig_cmdresp_no;
	uint16_t cmdresp_no;
	uint16_t cmdresp_result;
	unsigned long flags;

	/* Now we got response from FW, cancel the command timer */
	del_timer_sync(&adapter->cmd_timer);

	if (!adapter->curr_cmd || !adapter->curr_cmd->resp_skb) {
		resp = (struct host_cmd_ds_command *) adapter->upld_buf;
		mwifiex_dbg(adapter, ERROR,
			    "CMD_RESP: NULL curr_cmd, %#x\n",
			    le16_to_cpu(resp->command));
		return -1;
	}

	adapter->is_cmd_timedout = 0;

	resp = (struct host_cmd_ds_command *) adapter->curr_cmd->resp_skb->data;
	if (adapter->curr_cmd->cmd_flag & CMD_F_HOSTCMD) {
		/* Copy original response back to response buffer */
		struct mwifiex_ds_misc_cmd *hostcmd;
		uint16_t size = le16_to_cpu(resp->size);
		mwifiex_dbg(adapter, INFO,
			    "info: host cmd resp size = %d\n", size);
		size = min_t(u16, size, MWIFIEX_SIZE_OF_CMD_BUFFER);
		if (adapter->curr_cmd->data_buf) {
			hostcmd = adapter->curr_cmd->data_buf;
			hostcmd->len = size;
			memcpy(hostcmd->cmd, resp, size);
		}
	}
	orig_cmdresp_no = le16_to_cpu(resp->command);

	/* Get BSS number and corresponding priv */
	priv = mwifiex_get_priv_by_id(adapter,
			     HostCmd_GET_BSS_NO(le16_to_cpu(resp->seq_num)),
			     HostCmd_GET_BSS_TYPE(le16_to_cpu(resp->seq_num)));
	if (!priv)
		priv = mwifiex_get_priv(adapter, MWIFIEX_BSS_ROLE_ANY);
	/* Clear RET_BIT from HostCmd */
	resp->command = cpu_to_le16(orig_cmdresp_no & HostCmd_CMD_ID_MASK);

	cmdresp_no = le16_to_cpu(resp->command);
	cmdresp_result = le16_to_cpu(resp->result);

	/* Save the last command response to debug log */
	adapter->dbg.last_cmd_resp_index =
			(adapter->dbg.last_cmd_resp_index + 1) % DBG_CMD_NUM;
	adapter->dbg.last_cmd_resp_id[adapter->dbg.last_cmd_resp_index] =
								orig_cmdresp_no;

	mwifiex_dbg(adapter, CMD,
		    "cmd: CMD_RESP: 0x%x, result %d, len %d, seqno 0x%x\n",
		    orig_cmdresp_no, cmdresp_result,
		    le16_to_cpu(resp->size), le16_to_cpu(resp->seq_num));
	mwifiex_dbg_dump(adapter, CMD_D, "CMD_RESP buffer:", resp,
			 le16_to_cpu(resp->size));

	if (!(orig_cmdresp_no & HostCmd_RET_BIT)) {
		mwifiex_dbg(adapter, ERROR, "CMD_RESP: invalid cmd resp\n");
		if (adapter->curr_cmd->wait_q_enabled)
			adapter->cmd_wait_q.status = -1;

		mwifiex_recycle_cmd_node(adapter, adapter->curr_cmd);
		spin_lock_irqsave(&adapter->mwifiex_cmd_lock, flags);
		adapter->curr_cmd = NULL;
		spin_unlock_irqrestore(&adapter->mwifiex_cmd_lock, flags);
		return -1;
	}

	if (adapter->curr_cmd->cmd_flag & CMD_F_HOSTCMD) {
		adapter->curr_cmd->cmd_flag &= ~CMD_F_HOSTCMD;
		if ((cmdresp_result == HostCmd_RESULT_OK) &&
		    (cmdresp_no == HostCmd_CMD_802_11_HS_CFG_ENH))
			ret = mwifiex_ret_802_11_hs_cfg(priv, resp);
	} else {
		/* handle response */
		ret = mwifiex_process_sta_cmdresp(priv, cmdresp_no, resp);
	}

	/* Check init command response */
	if (adapter->hw_status == MWIFIEX_HW_STATUS_INITIALIZING) {
		if (ret) {
			mwifiex_dbg(adapter, ERROR,
				    "%s: cmd %#x failed during\t"
				    "initialization\n", __func__, cmdresp_no);
			mwifiex_init_fw_complete(adapter);
			return -1;
		} else if (adapter->last_init_cmd == cmdresp_no)
			adapter->hw_status = MWIFIEX_HW_STATUS_INIT_DONE;
	}

	if (adapter->curr_cmd) {
		if (adapter->curr_cmd->wait_q_enabled)
			adapter->cmd_wait_q.status = ret;

		mwifiex_recycle_cmd_node(adapter, adapter->curr_cmd);

		spin_lock_irqsave(&adapter->mwifiex_cmd_lock, flags);
		adapter->curr_cmd = NULL;
		spin_unlock_irqrestore(&adapter->mwifiex_cmd_lock, flags);
	}

	return ret;
}

/*
 * This function handles the timeout of command sending.
 *
 * It will re-send the same command again.
 */
void
mwifiex_cmd_timeout_func(unsigned long function_context)
{
	struct mwifiex_adapter *adapter =
		(struct mwifiex_adapter *) function_context;
	struct cmd_ctrl_node *cmd_node;

	adapter->is_cmd_timedout = 1;
	if (!adapter->curr_cmd) {
		mwifiex_dbg(adapter, ERROR,
			    "cmd: empty curr_cmd\n");
		return;
	}
	cmd_node = adapter->curr_cmd;
	if (cmd_node) {
		adapter->dbg.timeout_cmd_id =
			adapter->dbg.last_cmd_id[adapter->dbg.last_cmd_index];
		adapter->dbg.timeout_cmd_act =
			adapter->dbg.last_cmd_act[adapter->dbg.last_cmd_index];
		mwifiex_dbg(adapter, MSG,
			    "%s: Timeout cmd id = %#x, act = %#x\n", __func__,
			    adapter->dbg.timeout_cmd_id,
			    adapter->dbg.timeout_cmd_act);

		mwifiex_dbg(adapter, MSG,
			    "num_data_h2c_failure = %d\n",
			    adapter->dbg.num_tx_host_to_card_failure);
		mwifiex_dbg(adapter, MSG,
			    "num_cmd_h2c_failure = %d\n",
			    adapter->dbg.num_cmd_host_to_card_failure);

		mwifiex_dbg(adapter, MSG,
			    "is_cmd_timedout = %d\n",
			    adapter->is_cmd_timedout);
		mwifiex_dbg(adapter, MSG,
			    "num_tx_timeout = %d\n",
			    adapter->dbg.num_tx_timeout);

		mwifiex_dbg(adapter, MSG,
			    "last_cmd_index = %d\n",
			    adapter->dbg.last_cmd_index);
		mwifiex_dbg(adapter, MSG,
			    "last_cmd_id: %*ph\n",
			    (int)sizeof(adapter->dbg.last_cmd_id),
			    adapter->dbg.last_cmd_id);
		mwifiex_dbg(adapter, MSG,
			    "last_cmd_act: %*ph\n",
			    (int)sizeof(adapter->dbg.last_cmd_act),
			    adapter->dbg.last_cmd_act);

		mwifiex_dbg(adapter, MSG,
			    "last_cmd_resp_index = %d\n",
			    adapter->dbg.last_cmd_resp_index);
		mwifiex_dbg(adapter, MSG,
			    "last_cmd_resp_id: %*ph\n",
			    (int)sizeof(adapter->dbg.last_cmd_resp_id),
			    adapter->dbg.last_cmd_resp_id);

		mwifiex_dbg(adapter, MSG,
			    "last_event_index = %d\n",
			    adapter->dbg.last_event_index);
		mwifiex_dbg(adapter, MSG,
			    "last_event: %*ph\n",
			    (int)sizeof(adapter->dbg.last_event),
			    adapter->dbg.last_event);

		mwifiex_dbg(adapter, MSG,
			    "data_sent=%d cmd_sent=%d\n",
			    adapter->data_sent, adapter->cmd_sent);

		mwifiex_dbg(adapter, MSG,
			    "ps_mode=%d ps_state=%d\n",
			    adapter->ps_mode, adapter->ps_state);

		if (cmd_node->wait_q_enabled) {
			adapter->cmd_wait_q.status = -ETIMEDOUT;
			mwifiex_cancel_pending_ioctl(adapter);
		}
	}
	if (adapter->hw_status == MWIFIEX_HW_STATUS_INITIALIZING) {
		mwifiex_init_fw_complete(adapter);
		return;
	}

	if (adapter->if_ops.device_dump)
		adapter->if_ops.device_dump(adapter);

	if (adapter->if_ops.card_reset)
		adapter->if_ops.card_reset(adapter);
}

void
mwifiex_cancel_pending_scan_cmd(struct mwifiex_adapter *adapter)
{
	struct cmd_ctrl_node *cmd_node = NULL, *tmp_node;
	unsigned long flags;

	/* Cancel all pending scan command */
	spin_lock_irqsave(&adapter->scan_pending_q_lock, flags);
	list_for_each_entry_safe(cmd_node, tmp_node,
				 &adapter->scan_pending_q, list) {
		list_del(&cmd_node->list);
		cmd_node->wait_q_enabled = false;
		mwifiex_insert_cmd_to_free_q(adapter, cmd_node);
	}
	spin_unlock_irqrestore(&adapter->scan_pending_q_lock, flags);
}

/*
 * This function cancels all the pending commands.
 *
 * The current command, all commands in command pending queue and all scan
 * commands in scan pending queue are cancelled. All the completion callbacks
 * are called with failure status to ensure cleanup.
 */
void
mwifiex_cancel_all_pending_cmd(struct mwifiex_adapter *adapter)
{
	struct cmd_ctrl_node *cmd_node = NULL, *tmp_node;
	unsigned long flags, cmd_flags;

	spin_lock_irqsave(&adapter->mwifiex_cmd_lock, cmd_flags);
	/* Cancel current cmd */
	if ((adapter->curr_cmd) && (adapter->curr_cmd->wait_q_enabled)) {
		adapter->cmd_wait_q.status = -1;
		mwifiex_complete_cmd(adapter, adapter->curr_cmd);
		adapter->curr_cmd->wait_q_enabled = false;
		/* no recycle probably wait for response */
	}
	/* Cancel all pending command */
	spin_lock_irqsave(&adapter->cmd_pending_q_lock, flags);
	list_for_each_entry_safe(cmd_node, tmp_node,
				 &adapter->cmd_pending_q, list) {
		list_del(&cmd_node->list);
		spin_unlock_irqrestore(&adapter->cmd_pending_q_lock, flags);

		if (cmd_node->wait_q_enabled)
			adapter->cmd_wait_q.status = -1;
		mwifiex_recycle_cmd_node(adapter, cmd_node);
		spin_lock_irqsave(&adapter->cmd_pending_q_lock, flags);
	}
	spin_unlock_irqrestore(&adapter->cmd_pending_q_lock, flags);
	spin_unlock_irqrestore(&adapter->mwifiex_cmd_lock, cmd_flags);

<<<<<<< HEAD
	mwifiex_cancel_pending_scan_cmd(adapter);

	if (adapter->scan_processing) {
		spin_lock_irqsave(&adapter->mwifiex_cmd_lock, cmd_flags);
		adapter->scan_processing = false;
		spin_unlock_irqrestore(&adapter->mwifiex_cmd_lock, cmd_flags);
		for (i = 0; i < adapter->priv_num; i++) {
			priv = adapter->priv[i];
			if (!priv)
				continue;
			if (priv->scan_request) {
				struct cfg80211_scan_info info = {
					.aborted = true,
				};

				mwifiex_dbg(adapter, WARN, "info: aborting scan\n");
				cfg80211_scan_done(priv->scan_request, &info);
				priv->scan_request = NULL;
			}
		}
	}
=======
	mwifiex_cancel_scan(adapter);
>>>>>>> 25f700ef
}

/*
 * This function cancels all pending commands that matches with
 * the given IOCTL request.
 *
 * Both the current command buffer and the pending command queue are
 * searched for matching IOCTL request. The completion callback of
 * the matched command is called with failure status to ensure cleanup.
 * In case of scan commands, all pending commands in scan pending queue
 * are cancelled.
 */
void
mwifiex_cancel_pending_ioctl(struct mwifiex_adapter *adapter)
{
	struct cmd_ctrl_node *cmd_node = NULL;
	unsigned long cmd_flags;

	if ((adapter->curr_cmd) &&
	    (adapter->curr_cmd->wait_q_enabled)) {
		spin_lock_irqsave(&adapter->mwifiex_cmd_lock, cmd_flags);
		cmd_node = adapter->curr_cmd;
		/* setting curr_cmd to NULL is quite dangerous, because
		 * mwifiex_process_cmdresp checks curr_cmd to be != NULL
		 * at the beginning then relies on it and dereferences
		 * it at will
		 * this probably works since mwifiex_cmd_timeout_func
		 * is the only caller of this function and responses
		 * at that point
		 */
		adapter->curr_cmd = NULL;
		spin_unlock_irqrestore(&adapter->mwifiex_cmd_lock, cmd_flags);

		mwifiex_recycle_cmd_node(adapter, cmd_node);
	}

<<<<<<< HEAD
	mwifiex_cancel_pending_scan_cmd(adapter);

	if (adapter->scan_processing) {
		spin_lock_irqsave(&adapter->mwifiex_cmd_lock, cmd_flags);
		adapter->scan_processing = false;
		spin_unlock_irqrestore(&adapter->mwifiex_cmd_lock, cmd_flags);
		for (i = 0; i < adapter->priv_num; i++) {
			priv = adapter->priv[i];
			if (!priv)
				continue;
			if (priv->scan_request) {
				struct cfg80211_scan_info info = {
					.aborted = true,
				};

				mwifiex_dbg(adapter, WARN, "info: aborting scan\n");
				cfg80211_scan_done(priv->scan_request, &info);
				priv->scan_request = NULL;
			}
		}
	}
=======
	mwifiex_cancel_scan(adapter);
>>>>>>> 25f700ef
}

/*
 * This function sends the sleep confirm command to firmware, if
 * possible.
 *
 * The sleep confirm command cannot be issued if command response,
 * data response or event response is awaiting handling, or if we
 * are in the middle of sending a command, or expecting a command
 * response.
 */
void
mwifiex_check_ps_cond(struct mwifiex_adapter *adapter)
{
	if (!adapter->cmd_sent &&
	    !adapter->curr_cmd && !IS_CARD_RX_RCVD(adapter))
		mwifiex_dnld_sleep_confirm_cmd(adapter);
	else
		mwifiex_dbg(adapter, CMD,
			    "cmd: Delay Sleep Confirm (%s%s%s)\n",
			    (adapter->cmd_sent) ? "D" : "",
			    (adapter->curr_cmd) ? "C" : "",
			    (IS_CARD_RX_RCVD(adapter)) ? "R" : "");
}

/*
 * This function sends a Host Sleep activated event to applications.
 *
 * This event is generated by the driver, with a blank event body.
 */
void
mwifiex_hs_activated_event(struct mwifiex_private *priv, u8 activated)
{
	if (activated) {
		if (priv->adapter->is_hs_configured) {
			priv->adapter->hs_activated = true;
			mwifiex_update_rxreor_flags(priv->adapter,
						    RXREOR_FORCE_NO_DROP);
			mwifiex_dbg(priv->adapter, EVENT,
				    "event: hs_activated\n");
			priv->adapter->hs_activate_wait_q_woken = true;
			wake_up_interruptible(
				&priv->adapter->hs_activate_wait_q);
		} else {
			mwifiex_dbg(priv->adapter, EVENT,
				    "event: HS not configured\n");
		}
	} else {
		mwifiex_dbg(priv->adapter, EVENT,
			    "event: hs_deactivated\n");
		priv->adapter->hs_activated = false;
	}
}

/*
 * This function handles the command response of a Host Sleep configuration
 * command.
 *
 * Handling includes changing the header fields into CPU format
 * and setting the current host sleep activation status in driver.
 *
 * In case host sleep status change, the function generates an event to
 * notify the applications.
 */
int mwifiex_ret_802_11_hs_cfg(struct mwifiex_private *priv,
			      struct host_cmd_ds_command *resp)
{
	struct mwifiex_adapter *adapter = priv->adapter;
	struct host_cmd_ds_802_11_hs_cfg_enh *phs_cfg =
		&resp->params.opt_hs_cfg;
	uint32_t conditions = le32_to_cpu(phs_cfg->params.hs_config.conditions);

	if (phs_cfg->action == cpu_to_le16(HS_ACTIVATE) &&
	    adapter->iface_type != MWIFIEX_USB) {
		mwifiex_hs_activated_event(priv, true);
		return 0;
	} else {
		mwifiex_dbg(adapter, CMD,
			    "cmd: CMD_RESP: HS_CFG cmd reply\t"
			    " result=%#x, conditions=0x%x gpio=0x%x gap=0x%x\n",
			    resp->result, conditions,
			    phs_cfg->params.hs_config.gpio,
			    phs_cfg->params.hs_config.gap);
	}
	if (conditions != HS_CFG_CANCEL) {
		adapter->is_hs_configured = true;
		if (adapter->iface_type == MWIFIEX_USB)
			mwifiex_hs_activated_event(priv, true);
	} else {
		adapter->is_hs_configured = false;
		if (adapter->hs_activated)
			mwifiex_hs_activated_event(priv, false);
	}

	return 0;
}

/*
 * This function wakes up the adapter and generates a Host Sleep
 * cancel event on receiving the power up interrupt.
 */
void
mwifiex_process_hs_config(struct mwifiex_adapter *adapter)
{
	mwifiex_dbg(adapter, INFO,
		    "info: %s: auto cancelling host sleep\t"
		    "since there is interrupt from the firmware\n",
		    __func__);

	adapter->if_ops.wakeup(adapter);
	adapter->hs_activated = false;
	adapter->is_hs_configured = false;
	adapter->is_suspended = false;
	mwifiex_hs_activated_event(mwifiex_get_priv(adapter,
						    MWIFIEX_BSS_ROLE_ANY),
				   false);
}
EXPORT_SYMBOL_GPL(mwifiex_process_hs_config);

/*
 * This function handles the command response of a sleep confirm command.
 *
 * The function sets the card state to SLEEP if the response indicates success.
 */
void
mwifiex_process_sleep_confirm_resp(struct mwifiex_adapter *adapter,
				   u8 *pbuf, u32 upld_len)
{
	struct host_cmd_ds_command *cmd = (struct host_cmd_ds_command *) pbuf;
	struct mwifiex_private *priv =
		mwifiex_get_priv(adapter, MWIFIEX_BSS_ROLE_ANY);
	uint16_t result = le16_to_cpu(cmd->result);
	uint16_t command = le16_to_cpu(cmd->command);
	uint16_t seq_num = le16_to_cpu(cmd->seq_num);

	if (!upld_len) {
		mwifiex_dbg(adapter, ERROR,
			    "%s: cmd size is 0\n", __func__);
		return;
	}

	mwifiex_dbg(adapter, CMD,
		    "cmd: CMD_RESP: 0x%x, result %d, len %d, seqno 0x%x\n",
		    command, result, le16_to_cpu(cmd->size), seq_num);

	/* Get BSS number and corresponding priv */
	priv = mwifiex_get_priv_by_id(adapter, HostCmd_GET_BSS_NO(seq_num),
				      HostCmd_GET_BSS_TYPE(seq_num));
	if (!priv)
		priv = mwifiex_get_priv(adapter, MWIFIEX_BSS_ROLE_ANY);

	/* Update sequence number */
	seq_num = HostCmd_GET_SEQ_NO(seq_num);
	/* Clear RET_BIT from HostCmd */
	command &= HostCmd_CMD_ID_MASK;

	if (command != HostCmd_CMD_802_11_PS_MODE_ENH) {
		mwifiex_dbg(adapter, ERROR,
			    "%s: rcvd unexpected resp for cmd %#x, result = %x\n",
			    __func__, command, result);
		return;
	}

	if (result) {
		mwifiex_dbg(adapter, ERROR,
			    "%s: sleep confirm cmd failed\n",
			    __func__);
		adapter->pm_wakeup_card_req = false;
		adapter->ps_state = PS_STATE_AWAKE;
		return;
	}
	adapter->pm_wakeup_card_req = true;
	if (adapter->is_hs_configured)
		mwifiex_hs_activated_event(mwifiex_get_priv
						(adapter, MWIFIEX_BSS_ROLE_ANY),
					   true);
	adapter->ps_state = PS_STATE_SLEEP;
	cmd->command = cpu_to_le16(command);
	cmd->seq_num = cpu_to_le16(seq_num);
}
EXPORT_SYMBOL_GPL(mwifiex_process_sleep_confirm_resp);

/*
 * This function prepares an enhanced power mode command.
 *
 * This function can be used to disable power save or to configure
 * power save with auto PS or STA PS or auto deep sleep.
 *
 * Preparation includes -
 *      - Setting command ID, action and proper size
 *      - Setting Power Save bitmap, PS parameters TLV, PS mode TLV,
 *        auto deep sleep TLV (as required)
 *      - Ensuring correct endian-ness
 */
int mwifiex_cmd_enh_power_mode(struct mwifiex_private *priv,
			       struct host_cmd_ds_command *cmd,
			       u16 cmd_action, uint16_t ps_bitmap,
			       struct mwifiex_ds_auto_ds *auto_ds)
{
	struct host_cmd_ds_802_11_ps_mode_enh *psmode_enh =
		&cmd->params.psmode_enh;
	u8 *tlv;
	u16 cmd_size = 0;

	cmd->command = cpu_to_le16(HostCmd_CMD_802_11_PS_MODE_ENH);
	if (cmd_action == DIS_AUTO_PS) {
		psmode_enh->action = cpu_to_le16(DIS_AUTO_PS);
		psmode_enh->params.ps_bitmap = cpu_to_le16(ps_bitmap);
		cmd->size = cpu_to_le16(S_DS_GEN + sizeof(psmode_enh->action) +
					sizeof(psmode_enh->params.ps_bitmap));
	} else if (cmd_action == GET_PS) {
		psmode_enh->action = cpu_to_le16(GET_PS);
		psmode_enh->params.ps_bitmap = cpu_to_le16(ps_bitmap);
		cmd->size = cpu_to_le16(S_DS_GEN + sizeof(psmode_enh->action) +
					sizeof(psmode_enh->params.ps_bitmap));
	} else if (cmd_action == EN_AUTO_PS) {
		psmode_enh->action = cpu_to_le16(EN_AUTO_PS);
		psmode_enh->params.ps_bitmap = cpu_to_le16(ps_bitmap);
		cmd_size = S_DS_GEN + sizeof(psmode_enh->action) +
					sizeof(psmode_enh->params.ps_bitmap);
		tlv = (u8 *) cmd + cmd_size;
		if (ps_bitmap & BITMAP_STA_PS) {
			struct mwifiex_adapter *adapter = priv->adapter;
			struct mwifiex_ie_types_ps_param *ps_tlv =
				(struct mwifiex_ie_types_ps_param *) tlv;
			struct mwifiex_ps_param *ps_mode = &ps_tlv->param;
			ps_tlv->header.type = cpu_to_le16(TLV_TYPE_PS_PARAM);
			ps_tlv->header.len = cpu_to_le16(sizeof(*ps_tlv) -
					sizeof(struct mwifiex_ie_types_header));
			cmd_size += sizeof(*ps_tlv);
			tlv += sizeof(*ps_tlv);
			mwifiex_dbg(priv->adapter, CMD,
				    "cmd: PS Command: Enter PS\n");
			ps_mode->null_pkt_interval =
					cpu_to_le16(adapter->null_pkt_interval);
			ps_mode->multiple_dtims =
					cpu_to_le16(adapter->multiple_dtim);
			ps_mode->bcn_miss_timeout =
					cpu_to_le16(adapter->bcn_miss_time_out);
			ps_mode->local_listen_interval =
				cpu_to_le16(adapter->local_listen_interval);
			ps_mode->adhoc_wake_period =
				cpu_to_le16(adapter->adhoc_awake_period);
			ps_mode->delay_to_ps =
					cpu_to_le16(adapter->delay_to_ps);
			ps_mode->mode = cpu_to_le16(adapter->enhanced_ps_mode);

		}
		if (ps_bitmap & BITMAP_AUTO_DS) {
			struct mwifiex_ie_types_auto_ds_param *auto_ds_tlv =
				(struct mwifiex_ie_types_auto_ds_param *) tlv;
			u16 idletime = 0;

			auto_ds_tlv->header.type =
				cpu_to_le16(TLV_TYPE_AUTO_DS_PARAM);
			auto_ds_tlv->header.len =
				cpu_to_le16(sizeof(*auto_ds_tlv) -
					sizeof(struct mwifiex_ie_types_header));
			cmd_size += sizeof(*auto_ds_tlv);
			tlv += sizeof(*auto_ds_tlv);
			if (auto_ds)
				idletime = auto_ds->idle_time;
			mwifiex_dbg(priv->adapter, CMD,
				    "cmd: PS Command: Enter Auto Deep Sleep\n");
			auto_ds_tlv->deep_sleep_timeout = cpu_to_le16(idletime);
		}
		cmd->size = cpu_to_le16(cmd_size);
	}
	return 0;
}

/*
 * This function handles the command response of an enhanced power mode
 * command.
 *
 * Handling includes changing the header fields into CPU format
 * and setting the current enhanced power mode in driver.
 */
int mwifiex_ret_enh_power_mode(struct mwifiex_private *priv,
			       struct host_cmd_ds_command *resp,
			       struct mwifiex_ds_pm_cfg *pm_cfg)
{
	struct mwifiex_adapter *adapter = priv->adapter;
	struct host_cmd_ds_802_11_ps_mode_enh *ps_mode =
		&resp->params.psmode_enh;
	uint16_t action = le16_to_cpu(ps_mode->action);
	uint16_t ps_bitmap = le16_to_cpu(ps_mode->params.ps_bitmap);
	uint16_t auto_ps_bitmap =
		le16_to_cpu(ps_mode->params.ps_bitmap);

	mwifiex_dbg(adapter, INFO,
		    "info: %s: PS_MODE cmd reply result=%#x action=%#X\n",
		    __func__, resp->result, action);
	if (action == EN_AUTO_PS) {
		if (auto_ps_bitmap & BITMAP_AUTO_DS) {
			mwifiex_dbg(adapter, CMD,
				    "cmd: Enabled auto deep sleep\n");
			priv->adapter->is_deep_sleep = true;
		}
		if (auto_ps_bitmap & BITMAP_STA_PS) {
			mwifiex_dbg(adapter, CMD,
				    "cmd: Enabled STA power save\n");
			if (adapter->sleep_period.period)
				mwifiex_dbg(adapter, CMD,
					    "cmd: set to uapsd/pps mode\n");
		}
	} else if (action == DIS_AUTO_PS) {
		if (ps_bitmap & BITMAP_AUTO_DS) {
			priv->adapter->is_deep_sleep = false;
			mwifiex_dbg(adapter, CMD,
				    "cmd: Disabled auto deep sleep\n");
		}
		if (ps_bitmap & BITMAP_STA_PS) {
			mwifiex_dbg(adapter, CMD,
				    "cmd: Disabled STA power save\n");
			if (adapter->sleep_period.period) {
				adapter->delay_null_pkt = false;
				adapter->tx_lock_flag = false;
				adapter->pps_uapsd_mode = false;
			}
		}
	} else if (action == GET_PS) {
		if (ps_bitmap & BITMAP_STA_PS)
			adapter->ps_mode = MWIFIEX_802_11_POWER_MODE_PSP;
		else
			adapter->ps_mode = MWIFIEX_802_11_POWER_MODE_CAM;

		mwifiex_dbg(adapter, CMD,
			    "cmd: ps_bitmap=%#x\n", ps_bitmap);

		if (pm_cfg) {
			/* This section is for get power save mode */
			if (ps_bitmap & BITMAP_STA_PS)
				pm_cfg->param.ps_mode = 1;
			else
				pm_cfg->param.ps_mode = 0;
		}
	}
	return 0;
}

/*
 * This function prepares command to get hardware specifications.
 *
 * Preparation includes -
 *      - Setting command ID, action and proper size
 *      - Setting permanent address parameter
 *      - Ensuring correct endian-ness
 */
int mwifiex_cmd_get_hw_spec(struct mwifiex_private *priv,
			    struct host_cmd_ds_command *cmd)
{
	struct host_cmd_ds_get_hw_spec *hw_spec = &cmd->params.hw_spec;

	cmd->command = cpu_to_le16(HostCmd_CMD_GET_HW_SPEC);
	cmd->size =
		cpu_to_le16(sizeof(struct host_cmd_ds_get_hw_spec) + S_DS_GEN);
	memcpy(hw_spec->permanent_addr, priv->curr_addr, ETH_ALEN);

	return 0;
}

/*
 * This function handles the command response of get hardware
 * specifications.
 *
 * Handling includes changing the header fields into CPU format
 * and saving/updating the following parameters in driver -
 *      - Firmware capability information
 *      - Firmware band settings
 *      - Ad-hoc start band and channel
 *      - Ad-hoc 11n activation status
 *      - Firmware release number
 *      - Number of antennas
 *      - Hardware address
 *      - Hardware interface version
 *      - Firmware version
 *      - Region code
 *      - 11n capabilities
 *      - MCS support fields
 *      - MP end port
 */
int mwifiex_ret_get_hw_spec(struct mwifiex_private *priv,
			    struct host_cmd_ds_command *resp)
{
	struct host_cmd_ds_get_hw_spec *hw_spec = &resp->params.hw_spec;
	struct mwifiex_adapter *adapter = priv->adapter;
	struct mwifiex_ie_types_header *tlv;
	struct hw_spec_api_rev *api_rev;
	u16 resp_size, api_id;
	int i, left_len, parsed_len = 0;

	adapter->fw_cap_info = le32_to_cpu(hw_spec->fw_cap_info);

	if (IS_SUPPORT_MULTI_BANDS(adapter))
		adapter->fw_bands = (u8) GET_FW_DEFAULT_BANDS(adapter);
	else
		adapter->fw_bands = BAND_B;

	adapter->config_bands = adapter->fw_bands;

	if (adapter->fw_bands & BAND_A) {
		if (adapter->fw_bands & BAND_GN) {
			adapter->config_bands |= BAND_AN;
			adapter->fw_bands |= BAND_AN;
		}
		if (adapter->fw_bands & BAND_AN) {
			adapter->adhoc_start_band = BAND_A | BAND_AN;
			adapter->adhoc_11n_enabled = true;
		} else {
			adapter->adhoc_start_band = BAND_A;
		}
		priv->adhoc_channel = DEFAULT_AD_HOC_CHANNEL_A;
	} else if (adapter->fw_bands & BAND_GN) {
		adapter->adhoc_start_band = BAND_G | BAND_B | BAND_GN;
		priv->adhoc_channel = DEFAULT_AD_HOC_CHANNEL;
		adapter->adhoc_11n_enabled = true;
	} else if (adapter->fw_bands & BAND_G) {
		adapter->adhoc_start_band = BAND_G | BAND_B;
		priv->adhoc_channel = DEFAULT_AD_HOC_CHANNEL;
	} else if (adapter->fw_bands & BAND_B) {
		adapter->adhoc_start_band = BAND_B;
		priv->adhoc_channel = DEFAULT_AD_HOC_CHANNEL;
	}

	adapter->fw_release_number = le32_to_cpu(hw_spec->fw_release_number);
	adapter->fw_api_ver = (adapter->fw_release_number >> 16) & 0xff;
	adapter->number_of_antenna = le16_to_cpu(hw_spec->number_of_antenna);

	if (le32_to_cpu(hw_spec->dot_11ac_dev_cap)) {
		adapter->is_hw_11ac_capable = true;

		/* Copy 11AC cap */
		adapter->hw_dot_11ac_dev_cap =
					le32_to_cpu(hw_spec->dot_11ac_dev_cap);
		adapter->usr_dot_11ac_dev_cap_bg = adapter->hw_dot_11ac_dev_cap
					& ~MWIFIEX_DEF_11AC_CAP_BF_RESET_MASK;
		adapter->usr_dot_11ac_dev_cap_a = adapter->hw_dot_11ac_dev_cap
					& ~MWIFIEX_DEF_11AC_CAP_BF_RESET_MASK;

		/* Copy 11AC mcs */
		adapter->hw_dot_11ac_mcs_support =
				le32_to_cpu(hw_spec->dot_11ac_mcs_support);
		adapter->usr_dot_11ac_mcs_support =
					adapter->hw_dot_11ac_mcs_support;
	} else {
		adapter->is_hw_11ac_capable = false;
	}

	resp_size = le16_to_cpu(resp->size) - S_DS_GEN;
	if (resp_size > sizeof(struct host_cmd_ds_get_hw_spec)) {
		/* we have variable HW SPEC information */
		left_len = resp_size - sizeof(struct host_cmd_ds_get_hw_spec);
		while (left_len > sizeof(struct mwifiex_ie_types_header)) {
			tlv = (void *)&hw_spec->tlvs + parsed_len;
			switch (le16_to_cpu(tlv->type)) {
			case TLV_TYPE_API_REV:
				api_rev = (struct hw_spec_api_rev *)tlv;
				api_id = le16_to_cpu(api_rev->api_id);
				switch (api_id) {
				case KEY_API_VER_ID:
					adapter->key_api_major_ver =
							api_rev->major_ver;
					adapter->key_api_minor_ver =
							api_rev->minor_ver;
					mwifiex_dbg(adapter, INFO,
						    "key_api v%d.%d\n",
						    adapter->key_api_major_ver,
						    adapter->key_api_minor_ver);
					break;
				case FW_API_VER_ID:
					adapter->fw_api_ver =
							api_rev->major_ver;
					mwifiex_dbg(adapter, INFO,
						    "Firmware api version %d\n",
						    adapter->fw_api_ver);
					break;
				default:
					mwifiex_dbg(adapter, FATAL,
						    "Unknown api_id: %d\n",
						    api_id);
					break;
				}
				break;
			default:
				mwifiex_dbg(adapter, FATAL,
					    "Unknown GET_HW_SPEC TLV type: %#x\n",
					    le16_to_cpu(tlv->type));
				break;
			}
			parsed_len += le16_to_cpu(tlv->len) +
				      sizeof(struct mwifiex_ie_types_header);
			left_len -= le16_to_cpu(tlv->len) +
				      sizeof(struct mwifiex_ie_types_header);
		}
	}

	mwifiex_dbg(adapter, INFO,
		    "info: GET_HW_SPEC: fw_release_number- %#x\n",
		    adapter->fw_release_number);
	mwifiex_dbg(adapter, INFO,
		    "info: GET_HW_SPEC: permanent addr: %pM\n",
		    hw_spec->permanent_addr);
	mwifiex_dbg(adapter, INFO,
		    "info: GET_HW_SPEC: hw_if_version=%#x version=%#x\n",
		    le16_to_cpu(hw_spec->hw_if_version),
		    le16_to_cpu(hw_spec->version));

	ether_addr_copy(priv->adapter->perm_addr, hw_spec->permanent_addr);
	adapter->region_code = le16_to_cpu(hw_spec->region_code);

	for (i = 0; i < MWIFIEX_MAX_REGION_CODE; i++)
		/* Use the region code to search for the index */
		if (adapter->region_code == region_code_index[i])
			break;

	/* If it's unidentified region code, use the default (world) */
	if (i >= MWIFIEX_MAX_REGION_CODE) {
		adapter->region_code = 0x00;
		mwifiex_dbg(adapter, WARN,
			    "cmd: unknown region code, use default (USA)\n");
	}

	adapter->hw_dot_11n_dev_cap = le32_to_cpu(hw_spec->dot_11n_dev_cap);
	adapter->hw_dev_mcs_support = hw_spec->dev_mcs_support;
	adapter->user_dev_mcs_support = adapter->hw_dev_mcs_support;

	if (adapter->if_ops.update_mp_end_port)
		adapter->if_ops.update_mp_end_port(adapter,
					le16_to_cpu(hw_spec->mp_end_port));

	if (adapter->fw_api_ver == MWIFIEX_FW_V15)
		adapter->scan_chan_gap_enabled = true;

	return 0;
}

/* This function handles the command response of hs wakeup reason
 * command.
 */
int mwifiex_ret_wakeup_reason(struct mwifiex_private *priv,
			      struct host_cmd_ds_command *resp,
			      struct host_cmd_ds_wakeup_reason *wakeup_reason)
{
	wakeup_reason->wakeup_reason =
		resp->params.hs_wakeup_reason.wakeup_reason;

	return 0;
}<|MERGE_RESOLUTION|>--- conflicted
+++ resolved
@@ -1044,31 +1044,7 @@
 	spin_unlock_irqrestore(&adapter->cmd_pending_q_lock, flags);
 	spin_unlock_irqrestore(&adapter->mwifiex_cmd_lock, cmd_flags);
 
-<<<<<<< HEAD
-	mwifiex_cancel_pending_scan_cmd(adapter);
-
-	if (adapter->scan_processing) {
-		spin_lock_irqsave(&adapter->mwifiex_cmd_lock, cmd_flags);
-		adapter->scan_processing = false;
-		spin_unlock_irqrestore(&adapter->mwifiex_cmd_lock, cmd_flags);
-		for (i = 0; i < adapter->priv_num; i++) {
-			priv = adapter->priv[i];
-			if (!priv)
-				continue;
-			if (priv->scan_request) {
-				struct cfg80211_scan_info info = {
-					.aborted = true,
-				};
-
-				mwifiex_dbg(adapter, WARN, "info: aborting scan\n");
-				cfg80211_scan_done(priv->scan_request, &info);
-				priv->scan_request = NULL;
-			}
-		}
-	}
-=======
 	mwifiex_cancel_scan(adapter);
->>>>>>> 25f700ef
 }
 
 /*
@@ -1105,31 +1081,7 @@
 		mwifiex_recycle_cmd_node(adapter, cmd_node);
 	}
 
-<<<<<<< HEAD
-	mwifiex_cancel_pending_scan_cmd(adapter);
-
-	if (adapter->scan_processing) {
-		spin_lock_irqsave(&adapter->mwifiex_cmd_lock, cmd_flags);
-		adapter->scan_processing = false;
-		spin_unlock_irqrestore(&adapter->mwifiex_cmd_lock, cmd_flags);
-		for (i = 0; i < adapter->priv_num; i++) {
-			priv = adapter->priv[i];
-			if (!priv)
-				continue;
-			if (priv->scan_request) {
-				struct cfg80211_scan_info info = {
-					.aborted = true,
-				};
-
-				mwifiex_dbg(adapter, WARN, "info: aborting scan\n");
-				cfg80211_scan_done(priv->scan_request, &info);
-				priv->scan_request = NULL;
-			}
-		}
-	}
-=======
 	mwifiex_cancel_scan(adapter);
->>>>>>> 25f700ef
 }
 
 /*

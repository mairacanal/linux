/*
	Copyright (C) 2010 Willow Garage <http://www.willowgarage.com>
	Copyright (C) 2010 Ivo van Doorn <IvDoorn@gmail.com>
	Copyright (C) 2009 Bartlomiej Zolnierkiewicz <bzolnier@gmail.com>
	Copyright (C) 2009 Gertjan van Wingerde <gwingerde@gmail.com>

	Based on the original rt2800pci.c and rt2800usb.c.
	  Copyright (C) 2009 Alban Browaeys <prahal@yahoo.com>
	  Copyright (C) 2009 Felix Fietkau <nbd@openwrt.org>
	  Copyright (C) 2009 Luis Correia <luis.f.correia@gmail.com>
	  Copyright (C) 2009 Mattias Nissler <mattias.nissler@gmx.de>
	  Copyright (C) 2009 Mark Asselstine <asselsm@gmail.com>
	  Copyright (C) 2009 Xose Vazquez Perez <xose.vazquez@gmail.com>
	  <http://rt2x00.serialmonkey.com>

	This program is free software; you can redistribute it and/or modify
	it under the terms of the GNU General Public License as published by
	the Free Software Foundation; either version 2 of the License, or
	(at your option) any later version.

	This program is distributed in the hope that it will be useful,
	but WITHOUT ANY WARRANTY; without even the implied warranty of
	MERCHANTABILITY or FITNESS FOR A PARTICULAR PURPOSE. See the
	GNU General Public License for more details.

	You should have received a copy of the GNU General Public License
	along with this program; if not, write to the
	Free Software Foundation, Inc.,
	59 Temple Place - Suite 330, Boston, MA 02111-1307, USA.
 */

/*
	Module: rt2800lib
	Abstract: rt2800 generic device routines.
 */

#include <linux/crc-ccitt.h>
#include <linux/kernel.h>
#include <linux/module.h>
#include <linux/slab.h>

#include "rt2x00.h"
#include "rt2800lib.h"
#include "rt2800.h"

/*
 * Register access.
 * All access to the CSR registers will go through the methods
 * rt2800_register_read and rt2800_register_write.
 * BBP and RF register require indirect register access,
 * and use the CSR registers BBPCSR and RFCSR to achieve this.
 * These indirect registers work with busy bits,
 * and we will try maximal REGISTER_BUSY_COUNT times to access
 * the register while taking a REGISTER_BUSY_DELAY us delay
 * between each attampt. When the busy bit is still set at that time,
 * the access attempt is considered to have failed,
 * and we will print an error.
 * The _lock versions must be used if you already hold the csr_mutex
 */
#define WAIT_FOR_BBP(__dev, __reg) \
	rt2800_regbusy_read((__dev), BBP_CSR_CFG, BBP_CSR_CFG_BUSY, (__reg))
#define WAIT_FOR_RFCSR(__dev, __reg) \
	rt2800_regbusy_read((__dev), RF_CSR_CFG, RF_CSR_CFG_BUSY, (__reg))
#define WAIT_FOR_RF(__dev, __reg) \
	rt2800_regbusy_read((__dev), RF_CSR_CFG0, RF_CSR_CFG0_BUSY, (__reg))
#define WAIT_FOR_MCU(__dev, __reg) \
	rt2800_regbusy_read((__dev), H2M_MAILBOX_CSR, \
			    H2M_MAILBOX_CSR_OWNER, (__reg))

static inline bool rt2800_is_305x_soc(struct rt2x00_dev *rt2x00dev)
{
	/* check for rt2872 on SoC */
	if (!rt2x00_is_soc(rt2x00dev) ||
	    !rt2x00_rt(rt2x00dev, RT2872))
		return false;

	/* we know for sure that these rf chipsets are used on rt305x boards */
	if (rt2x00_rf(rt2x00dev, RF3020) ||
	    rt2x00_rf(rt2x00dev, RF3021) ||
	    rt2x00_rf(rt2x00dev, RF3022))
		return true;

	NOTICE(rt2x00dev, "Unknown RF chipset on rt305x\n");
	return false;
}

static void rt2800_bbp_write(struct rt2x00_dev *rt2x00dev,
			     const unsigned int word, const u8 value)
{
	u32 reg;

	mutex_lock(&rt2x00dev->csr_mutex);

	/*
	 * Wait until the BBP becomes available, afterwards we
	 * can safely write the new data into the register.
	 */
	if (WAIT_FOR_BBP(rt2x00dev, &reg)) {
		reg = 0;
		rt2x00_set_field32(&reg, BBP_CSR_CFG_VALUE, value);
		rt2x00_set_field32(&reg, BBP_CSR_CFG_REGNUM, word);
		rt2x00_set_field32(&reg, BBP_CSR_CFG_BUSY, 1);
		rt2x00_set_field32(&reg, BBP_CSR_CFG_READ_CONTROL, 0);
		rt2x00_set_field32(&reg, BBP_CSR_CFG_BBP_RW_MODE, 1);

		rt2800_register_write_lock(rt2x00dev, BBP_CSR_CFG, reg);
	}

	mutex_unlock(&rt2x00dev->csr_mutex);
}

static void rt2800_bbp_read(struct rt2x00_dev *rt2x00dev,
			    const unsigned int word, u8 *value)
{
	u32 reg;

	mutex_lock(&rt2x00dev->csr_mutex);

	/*
	 * Wait until the BBP becomes available, afterwards we
	 * can safely write the read request into the register.
	 * After the data has been written, we wait until hardware
	 * returns the correct value, if at any time the register
	 * doesn't become available in time, reg will be 0xffffffff
	 * which means we return 0xff to the caller.
	 */
	if (WAIT_FOR_BBP(rt2x00dev, &reg)) {
		reg = 0;
		rt2x00_set_field32(&reg, BBP_CSR_CFG_REGNUM, word);
		rt2x00_set_field32(&reg, BBP_CSR_CFG_BUSY, 1);
		rt2x00_set_field32(&reg, BBP_CSR_CFG_READ_CONTROL, 1);
		rt2x00_set_field32(&reg, BBP_CSR_CFG_BBP_RW_MODE, 1);

		rt2800_register_write_lock(rt2x00dev, BBP_CSR_CFG, reg);

		WAIT_FOR_BBP(rt2x00dev, &reg);
	}

	*value = rt2x00_get_field32(reg, BBP_CSR_CFG_VALUE);

	mutex_unlock(&rt2x00dev->csr_mutex);
}

static void rt2800_rfcsr_write(struct rt2x00_dev *rt2x00dev,
			       const unsigned int word, const u8 value)
{
	u32 reg;

	mutex_lock(&rt2x00dev->csr_mutex);

	/*
	 * Wait until the RFCSR becomes available, afterwards we
	 * can safely write the new data into the register.
	 */
	if (WAIT_FOR_RFCSR(rt2x00dev, &reg)) {
		reg = 0;
		rt2x00_set_field32(&reg, RF_CSR_CFG_DATA, value);
		rt2x00_set_field32(&reg, RF_CSR_CFG_REGNUM, word);
		rt2x00_set_field32(&reg, RF_CSR_CFG_WRITE, 1);
		rt2x00_set_field32(&reg, RF_CSR_CFG_BUSY, 1);

		rt2800_register_write_lock(rt2x00dev, RF_CSR_CFG, reg);
	}

	mutex_unlock(&rt2x00dev->csr_mutex);
}

static void rt2800_rfcsr_read(struct rt2x00_dev *rt2x00dev,
			      const unsigned int word, u8 *value)
{
	u32 reg;

	mutex_lock(&rt2x00dev->csr_mutex);

	/*
	 * Wait until the RFCSR becomes available, afterwards we
	 * can safely write the read request into the register.
	 * After the data has been written, we wait until hardware
	 * returns the correct value, if at any time the register
	 * doesn't become available in time, reg will be 0xffffffff
	 * which means we return 0xff to the caller.
	 */
	if (WAIT_FOR_RFCSR(rt2x00dev, &reg)) {
		reg = 0;
		rt2x00_set_field32(&reg, RF_CSR_CFG_REGNUM, word);
		rt2x00_set_field32(&reg, RF_CSR_CFG_WRITE, 0);
		rt2x00_set_field32(&reg, RF_CSR_CFG_BUSY, 1);

		rt2800_register_write_lock(rt2x00dev, RF_CSR_CFG, reg);

		WAIT_FOR_RFCSR(rt2x00dev, &reg);
	}

	*value = rt2x00_get_field32(reg, RF_CSR_CFG_DATA);

	mutex_unlock(&rt2x00dev->csr_mutex);
}

static void rt2800_rf_write(struct rt2x00_dev *rt2x00dev,
			    const unsigned int word, const u32 value)
{
	u32 reg;

	mutex_lock(&rt2x00dev->csr_mutex);

	/*
	 * Wait until the RF becomes available, afterwards we
	 * can safely write the new data into the register.
	 */
	if (WAIT_FOR_RF(rt2x00dev, &reg)) {
		reg = 0;
		rt2x00_set_field32(&reg, RF_CSR_CFG0_REG_VALUE_BW, value);
		rt2x00_set_field32(&reg, RF_CSR_CFG0_STANDBYMODE, 0);
		rt2x00_set_field32(&reg, RF_CSR_CFG0_SEL, 0);
		rt2x00_set_field32(&reg, RF_CSR_CFG0_BUSY, 1);

		rt2800_register_write_lock(rt2x00dev, RF_CSR_CFG0, reg);
		rt2x00_rf_write(rt2x00dev, word, value);
	}

	mutex_unlock(&rt2x00dev->csr_mutex);
}

void rt2800_mcu_request(struct rt2x00_dev *rt2x00dev,
			const u8 command, const u8 token,
			const u8 arg0, const u8 arg1)
{
	u32 reg;

	/*
	 * SOC devices don't support MCU requests.
	 */
	if (rt2x00_is_soc(rt2x00dev))
		return;

	mutex_lock(&rt2x00dev->csr_mutex);

	/*
	 * Wait until the MCU becomes available, afterwards we
	 * can safely write the new data into the register.
	 */
	if (WAIT_FOR_MCU(rt2x00dev, &reg)) {
		rt2x00_set_field32(&reg, H2M_MAILBOX_CSR_OWNER, 1);
		rt2x00_set_field32(&reg, H2M_MAILBOX_CSR_CMD_TOKEN, token);
		rt2x00_set_field32(&reg, H2M_MAILBOX_CSR_ARG0, arg0);
		rt2x00_set_field32(&reg, H2M_MAILBOX_CSR_ARG1, arg1);
		rt2800_register_write_lock(rt2x00dev, H2M_MAILBOX_CSR, reg);

		reg = 0;
		rt2x00_set_field32(&reg, HOST_CMD_CSR_HOST_COMMAND, command);
		rt2800_register_write_lock(rt2x00dev, HOST_CMD_CSR, reg);
	}

	mutex_unlock(&rt2x00dev->csr_mutex);
}
EXPORT_SYMBOL_GPL(rt2800_mcu_request);

int rt2800_wait_csr_ready(struct rt2x00_dev *rt2x00dev)
{
	unsigned int i = 0;
	u32 reg;

	for (i = 0; i < REGISTER_BUSY_COUNT; i++) {
		rt2800_register_read(rt2x00dev, MAC_CSR0, &reg);
		if (reg && reg != ~0)
			return 0;
		msleep(1);
	}

	ERROR(rt2x00dev, "Unstable hardware.\n");
	return -EBUSY;
}
EXPORT_SYMBOL_GPL(rt2800_wait_csr_ready);

int rt2800_wait_wpdma_ready(struct rt2x00_dev *rt2x00dev)
{
	unsigned int i;
	u32 reg;

	/*
	 * Some devices are really slow to respond here. Wait a whole second
	 * before timing out.
	 */
	for (i = 0; i < REGISTER_BUSY_COUNT; i++) {
		rt2800_register_read(rt2x00dev, WPDMA_GLO_CFG, &reg);
		if (!rt2x00_get_field32(reg, WPDMA_GLO_CFG_TX_DMA_BUSY) &&
		    !rt2x00_get_field32(reg, WPDMA_GLO_CFG_RX_DMA_BUSY))
			return 0;

		msleep(10);
	}

	ERROR(rt2x00dev, "WPDMA TX/RX busy [0x%08x].\n", reg);
	return -EACCES;
}
EXPORT_SYMBOL_GPL(rt2800_wait_wpdma_ready);

void rt2800_disable_wpdma(struct rt2x00_dev *rt2x00dev)
{
	u32 reg;

	rt2800_register_read(rt2x00dev, WPDMA_GLO_CFG, &reg);
	rt2x00_set_field32(&reg, WPDMA_GLO_CFG_ENABLE_TX_DMA, 0);
	rt2x00_set_field32(&reg, WPDMA_GLO_CFG_TX_DMA_BUSY, 0);
	rt2x00_set_field32(&reg, WPDMA_GLO_CFG_ENABLE_RX_DMA, 0);
	rt2x00_set_field32(&reg, WPDMA_GLO_CFG_RX_DMA_BUSY, 0);
	rt2x00_set_field32(&reg, WPDMA_GLO_CFG_TX_WRITEBACK_DONE, 1);
	rt2800_register_write(rt2x00dev, WPDMA_GLO_CFG, reg);
}
EXPORT_SYMBOL_GPL(rt2800_disable_wpdma);

static bool rt2800_check_firmware_crc(const u8 *data, const size_t len)
{
	u16 fw_crc;
	u16 crc;

	/*
	 * The last 2 bytes in the firmware array are the crc checksum itself,
	 * this means that we should never pass those 2 bytes to the crc
	 * algorithm.
	 */
	fw_crc = (data[len - 2] << 8 | data[len - 1]);

	/*
	 * Use the crc ccitt algorithm.
	 * This will return the same value as the legacy driver which
	 * used bit ordering reversion on the both the firmware bytes
	 * before input input as well as on the final output.
	 * Obviously using crc ccitt directly is much more efficient.
	 */
	crc = crc_ccitt(~0, data, len - 2);

	/*
	 * There is a small difference between the crc-itu-t + bitrev and
	 * the crc-ccitt crc calculation. In the latter method the 2 bytes
	 * will be swapped, use swab16 to convert the crc to the correct
	 * value.
	 */
	crc = swab16(crc);

	return fw_crc == crc;
}

int rt2800_check_firmware(struct rt2x00_dev *rt2x00dev,
			  const u8 *data, const size_t len)
{
	size_t offset = 0;
	size_t fw_len;
	bool multiple;

	/*
	 * PCI(e) & SOC devices require firmware with a length
	 * of 8kb. USB devices require firmware files with a length
	 * of 4kb. Certain USB chipsets however require different firmware,
	 * which Ralink only provides attached to the original firmware
	 * file. Thus for USB devices, firmware files have a length
	 * which is a multiple of 4kb. The firmware for rt3290 chip also
	 * have a length which is a multiple of 4kb.
	 */
	if (rt2x00_is_usb(rt2x00dev) || rt2x00_rt(rt2x00dev, RT3290))
		fw_len = 4096;
	else
		fw_len = 8192;

	multiple = true;
	/*
	 * Validate the firmware length
	 */
	if (len != fw_len && (!multiple || (len % fw_len) != 0))
		return FW_BAD_LENGTH;

	/*
	 * Check if the chipset requires one of the upper parts
	 * of the firmware.
	 */
	if (rt2x00_is_usb(rt2x00dev) &&
	    !rt2x00_rt(rt2x00dev, RT2860) &&
	    !rt2x00_rt(rt2x00dev, RT2872) &&
	    !rt2x00_rt(rt2x00dev, RT3070) &&
	    ((len / fw_len) == 1))
		return FW_BAD_VERSION;

	/*
	 * 8kb firmware files must be checked as if it were
	 * 2 separate firmware files.
	 */
	while (offset < len) {
		if (!rt2800_check_firmware_crc(data + offset, fw_len))
			return FW_BAD_CRC;

		offset += fw_len;
	}

	return FW_OK;
}
EXPORT_SYMBOL_GPL(rt2800_check_firmware);

int rt2800_load_firmware(struct rt2x00_dev *rt2x00dev,
			 const u8 *data, const size_t len)
{
	unsigned int i;
	u32 reg;

	/*
	 * If driver doesn't wake up firmware here,
	 * rt2800_load_firmware will hang forever when interface is up again.
	 */
	rt2800_register_write(rt2x00dev, AUTOWAKEUP_CFG, 0x00000000);

	/*
	 * Wait for stable hardware.
	 */
	if (rt2800_wait_csr_ready(rt2x00dev))
		return -EBUSY;

	if (rt2x00_is_pci(rt2x00dev)) {
		if (rt2x00_rt(rt2x00dev, RT3290) ||
		    rt2x00_rt(rt2x00dev, RT3572) ||
		    rt2x00_rt(rt2x00dev, RT5390) ||
		    rt2x00_rt(rt2x00dev, RT5392)) {
			rt2800_register_read(rt2x00dev, AUX_CTRL, &reg);
			rt2x00_set_field32(&reg, AUX_CTRL_FORCE_PCIE_CLK, 1);
			rt2x00_set_field32(&reg, AUX_CTRL_WAKE_PCIE_EN, 1);
			rt2800_register_write(rt2x00dev, AUX_CTRL, reg);
		}
		rt2800_register_write(rt2x00dev, PWR_PIN_CFG, 0x00000002);
	}

	rt2800_disable_wpdma(rt2x00dev);

	/*
	 * Write firmware to the device.
	 */
	rt2800_drv_write_firmware(rt2x00dev, data, len);

	/*
	 * Wait for device to stabilize.
	 */
	for (i = 0; i < REGISTER_BUSY_COUNT; i++) {
		rt2800_register_read(rt2x00dev, PBF_SYS_CTRL, &reg);
		if (rt2x00_get_field32(reg, PBF_SYS_CTRL_READY))
			break;
		msleep(1);
	}

	if (i == REGISTER_BUSY_COUNT) {
		ERROR(rt2x00dev, "PBF system register not ready.\n");
		return -EBUSY;
	}

	/*
	 * Disable DMA, will be reenabled later when enabling
	 * the radio.
	 */
	rt2800_disable_wpdma(rt2x00dev);

	/*
	 * Initialize firmware.
	 */
	rt2800_register_write(rt2x00dev, H2M_BBP_AGENT, 0);
	rt2800_register_write(rt2x00dev, H2M_MAILBOX_CSR, 0);
	if (rt2x00_is_usb(rt2x00dev))
		rt2800_register_write(rt2x00dev, H2M_INT_SRC, 0);
	msleep(1);

	return 0;
}
EXPORT_SYMBOL_GPL(rt2800_load_firmware);

void rt2800_write_tx_data(struct queue_entry *entry,
			  struct txentry_desc *txdesc)
{
	__le32 *txwi = rt2800_drv_get_txwi(entry);
	u32 word;

	/*
	 * Initialize TX Info descriptor
	 */
	rt2x00_desc_read(txwi, 0, &word);
	rt2x00_set_field32(&word, TXWI_W0_FRAG,
			   test_bit(ENTRY_TXD_MORE_FRAG, &txdesc->flags));
	rt2x00_set_field32(&word, TXWI_W0_MIMO_PS,
			   test_bit(ENTRY_TXD_HT_MIMO_PS, &txdesc->flags));
	rt2x00_set_field32(&word, TXWI_W0_CF_ACK, 0);
	rt2x00_set_field32(&word, TXWI_W0_TS,
			   test_bit(ENTRY_TXD_REQ_TIMESTAMP, &txdesc->flags));
	rt2x00_set_field32(&word, TXWI_W0_AMPDU,
			   test_bit(ENTRY_TXD_HT_AMPDU, &txdesc->flags));
	rt2x00_set_field32(&word, TXWI_W0_MPDU_DENSITY,
			   txdesc->u.ht.mpdu_density);
	rt2x00_set_field32(&word, TXWI_W0_TX_OP, txdesc->u.ht.txop);
	rt2x00_set_field32(&word, TXWI_W0_MCS, txdesc->u.ht.mcs);
	rt2x00_set_field32(&word, TXWI_W0_BW,
			   test_bit(ENTRY_TXD_HT_BW_40, &txdesc->flags));
	rt2x00_set_field32(&word, TXWI_W0_SHORT_GI,
			   test_bit(ENTRY_TXD_HT_SHORT_GI, &txdesc->flags));
	rt2x00_set_field32(&word, TXWI_W0_STBC, txdesc->u.ht.stbc);
	rt2x00_set_field32(&word, TXWI_W0_PHYMODE, txdesc->rate_mode);
	rt2x00_desc_write(txwi, 0, word);

	rt2x00_desc_read(txwi, 1, &word);
	rt2x00_set_field32(&word, TXWI_W1_ACK,
			   test_bit(ENTRY_TXD_ACK, &txdesc->flags));
	rt2x00_set_field32(&word, TXWI_W1_NSEQ,
			   test_bit(ENTRY_TXD_GENERATE_SEQ, &txdesc->flags));
	rt2x00_set_field32(&word, TXWI_W1_BW_WIN_SIZE, txdesc->u.ht.ba_size);
	rt2x00_set_field32(&word, TXWI_W1_WIRELESS_CLI_ID,
			   test_bit(ENTRY_TXD_ENCRYPT, &txdesc->flags) ?
			   txdesc->key_idx : txdesc->u.ht.wcid);
	rt2x00_set_field32(&word, TXWI_W1_MPDU_TOTAL_BYTE_COUNT,
			   txdesc->length);
	rt2x00_set_field32(&word, TXWI_W1_PACKETID_QUEUE, entry->queue->qid);
	rt2x00_set_field32(&word, TXWI_W1_PACKETID_ENTRY, (entry->entry_idx % 3) + 1);
	rt2x00_desc_write(txwi, 1, word);

	/*
	 * Always write 0 to IV/EIV fields, hardware will insert the IV
	 * from the IVEIV register when TXD_W3_WIV is set to 0.
	 * When TXD_W3_WIV is set to 1 it will use the IV data
	 * from the descriptor. The TXWI_W1_WIRELESS_CLI_ID indicates which
	 * crypto entry in the registers should be used to encrypt the frame.
	 */
	_rt2x00_desc_write(txwi, 2, 0 /* skbdesc->iv[0] */);
	_rt2x00_desc_write(txwi, 3, 0 /* skbdesc->iv[1] */);
}
EXPORT_SYMBOL_GPL(rt2800_write_tx_data);

static int rt2800_agc_to_rssi(struct rt2x00_dev *rt2x00dev, u32 rxwi_w2)
{
	s8 rssi0 = rt2x00_get_field32(rxwi_w2, RXWI_W2_RSSI0);
	s8 rssi1 = rt2x00_get_field32(rxwi_w2, RXWI_W2_RSSI1);
	s8 rssi2 = rt2x00_get_field32(rxwi_w2, RXWI_W2_RSSI2);
	u16 eeprom;
	u8 offset0;
	u8 offset1;
	u8 offset2;

	if (rt2x00dev->curr_band == IEEE80211_BAND_2GHZ) {
		rt2x00_eeprom_read(rt2x00dev, EEPROM_RSSI_BG, &eeprom);
		offset0 = rt2x00_get_field16(eeprom, EEPROM_RSSI_BG_OFFSET0);
		offset1 = rt2x00_get_field16(eeprom, EEPROM_RSSI_BG_OFFSET1);
		rt2x00_eeprom_read(rt2x00dev, EEPROM_RSSI_BG2, &eeprom);
		offset2 = rt2x00_get_field16(eeprom, EEPROM_RSSI_BG2_OFFSET2);
	} else {
		rt2x00_eeprom_read(rt2x00dev, EEPROM_RSSI_A, &eeprom);
		offset0 = rt2x00_get_field16(eeprom, EEPROM_RSSI_A_OFFSET0);
		offset1 = rt2x00_get_field16(eeprom, EEPROM_RSSI_A_OFFSET1);
		rt2x00_eeprom_read(rt2x00dev, EEPROM_RSSI_A2, &eeprom);
		offset2 = rt2x00_get_field16(eeprom, EEPROM_RSSI_A2_OFFSET2);
	}

	/*
	 * Convert the value from the descriptor into the RSSI value
	 * If the value in the descriptor is 0, it is considered invalid
	 * and the default (extremely low) rssi value is assumed
	 */
	rssi0 = (rssi0) ? (-12 - offset0 - rt2x00dev->lna_gain - rssi0) : -128;
	rssi1 = (rssi1) ? (-12 - offset1 - rt2x00dev->lna_gain - rssi1) : -128;
	rssi2 = (rssi2) ? (-12 - offset2 - rt2x00dev->lna_gain - rssi2) : -128;

	/*
	 * mac80211 only accepts a single RSSI value. Calculating the
	 * average doesn't deliver a fair answer either since -60:-60 would
	 * be considered equally good as -50:-70 while the second is the one
	 * which gives less energy...
	 */
	rssi0 = max(rssi0, rssi1);
	return (int)max(rssi0, rssi2);
}

void rt2800_process_rxwi(struct queue_entry *entry,
			 struct rxdone_entry_desc *rxdesc)
{
	__le32 *rxwi = (__le32 *) entry->skb->data;
	u32 word;

	rt2x00_desc_read(rxwi, 0, &word);

	rxdesc->cipher = rt2x00_get_field32(word, RXWI_W0_UDF);
	rxdesc->size = rt2x00_get_field32(word, RXWI_W0_MPDU_TOTAL_BYTE_COUNT);

	rt2x00_desc_read(rxwi, 1, &word);

	if (rt2x00_get_field32(word, RXWI_W1_SHORT_GI))
		rxdesc->flags |= RX_FLAG_SHORT_GI;

	if (rt2x00_get_field32(word, RXWI_W1_BW))
		rxdesc->flags |= RX_FLAG_40MHZ;

	/*
	 * Detect RX rate, always use MCS as signal type.
	 */
	rxdesc->dev_flags |= RXDONE_SIGNAL_MCS;
	rxdesc->signal = rt2x00_get_field32(word, RXWI_W1_MCS);
	rxdesc->rate_mode = rt2x00_get_field32(word, RXWI_W1_PHYMODE);

	/*
	 * Mask of 0x8 bit to remove the short preamble flag.
	 */
	if (rxdesc->rate_mode == RATE_MODE_CCK)
		rxdesc->signal &= ~0x8;

	rt2x00_desc_read(rxwi, 2, &word);

	/*
	 * Convert descriptor AGC value to RSSI value.
	 */
	rxdesc->rssi = rt2800_agc_to_rssi(entry->queue->rt2x00dev, word);

	/*
	 * Remove RXWI descriptor from start of buffer.
	 */
	skb_pull(entry->skb, RXWI_DESC_SIZE);
}
EXPORT_SYMBOL_GPL(rt2800_process_rxwi);

void rt2800_txdone_entry(struct queue_entry *entry, u32 status, __le32 *txwi)
{
	struct rt2x00_dev *rt2x00dev = entry->queue->rt2x00dev;
	struct skb_frame_desc *skbdesc = get_skb_frame_desc(entry->skb);
	struct txdone_entry_desc txdesc;
	u32 word;
	u16 mcs, real_mcs;
	int aggr, ampdu;

	/*
	 * Obtain the status about this packet.
	 */
	txdesc.flags = 0;
	rt2x00_desc_read(txwi, 0, &word);

	mcs = rt2x00_get_field32(word, TXWI_W0_MCS);
	ampdu = rt2x00_get_field32(word, TXWI_W0_AMPDU);

	real_mcs = rt2x00_get_field32(status, TX_STA_FIFO_MCS);
	aggr = rt2x00_get_field32(status, TX_STA_FIFO_TX_AGGRE);

	/*
	 * If a frame was meant to be sent as a single non-aggregated MPDU
	 * but ended up in an aggregate the used tx rate doesn't correlate
	 * with the one specified in the TXWI as the whole aggregate is sent
	 * with the same rate.
	 *
	 * For example: two frames are sent to rt2x00, the first one sets
	 * AMPDU=1 and requests MCS7 whereas the second frame sets AMDPU=0
	 * and requests MCS15. If the hw aggregates both frames into one
	 * AMDPU the tx status for both frames will contain MCS7 although
	 * the frame was sent successfully.
	 *
	 * Hence, replace the requested rate with the real tx rate to not
	 * confuse the rate control algortihm by providing clearly wrong
	 * data.
	 */
	if (unlikely(aggr == 1 && ampdu == 0 && real_mcs != mcs)) {
		skbdesc->tx_rate_idx = real_mcs;
		mcs = real_mcs;
	}

	if (aggr == 1 || ampdu == 1)
		__set_bit(TXDONE_AMPDU, &txdesc.flags);

	/*
	 * Ralink has a retry mechanism using a global fallback
	 * table. We setup this fallback table to try the immediate
	 * lower rate for all rates. In the TX_STA_FIFO, the MCS field
	 * always contains the MCS used for the last transmission, be
	 * it successful or not.
	 */
	if (rt2x00_get_field32(status, TX_STA_FIFO_TX_SUCCESS)) {
		/*
		 * Transmission succeeded. The number of retries is
		 * mcs - real_mcs
		 */
		__set_bit(TXDONE_SUCCESS, &txdesc.flags);
		txdesc.retry = ((mcs > real_mcs) ? mcs - real_mcs : 0);
	} else {
		/*
		 * Transmission failed. The number of retries is
		 * always 7 in this case (for a total number of 8
		 * frames sent).
		 */
		__set_bit(TXDONE_FAILURE, &txdesc.flags);
		txdesc.retry = rt2x00dev->long_retry;
	}

	/*
	 * the frame was retried at least once
	 * -> hw used fallback rates
	 */
	if (txdesc.retry)
		__set_bit(TXDONE_FALLBACK, &txdesc.flags);

	rt2x00lib_txdone(entry, &txdesc);
}
EXPORT_SYMBOL_GPL(rt2800_txdone_entry);

void rt2800_write_beacon(struct queue_entry *entry, struct txentry_desc *txdesc)
{
	struct rt2x00_dev *rt2x00dev = entry->queue->rt2x00dev;
	struct skb_frame_desc *skbdesc = get_skb_frame_desc(entry->skb);
	unsigned int beacon_base;
	unsigned int padding_len;
	u32 orig_reg, reg;

	/*
	 * Disable beaconing while we are reloading the beacon data,
	 * otherwise we might be sending out invalid data.
	 */
	rt2800_register_read(rt2x00dev, BCN_TIME_CFG, &reg);
	orig_reg = reg;
	rt2x00_set_field32(&reg, BCN_TIME_CFG_BEACON_GEN, 0);
	rt2800_register_write(rt2x00dev, BCN_TIME_CFG, reg);

	/*
	 * Add space for the TXWI in front of the skb.
	 */
	memset(skb_push(entry->skb, TXWI_DESC_SIZE), 0, TXWI_DESC_SIZE);

	/*
	 * Register descriptor details in skb frame descriptor.
	 */
	skbdesc->flags |= SKBDESC_DESC_IN_SKB;
	skbdesc->desc = entry->skb->data;
	skbdesc->desc_len = TXWI_DESC_SIZE;

	/*
	 * Add the TXWI for the beacon to the skb.
	 */
	rt2800_write_tx_data(entry, txdesc);

	/*
	 * Dump beacon to userspace through debugfs.
	 */
	rt2x00debug_dump_frame(rt2x00dev, DUMP_FRAME_BEACON, entry->skb);

	/*
	 * Write entire beacon with TXWI and padding to register.
	 */
	padding_len = roundup(entry->skb->len, 4) - entry->skb->len;
	if (padding_len && skb_pad(entry->skb, padding_len)) {
		ERROR(rt2x00dev, "Failure padding beacon, aborting\n");
		/* skb freed by skb_pad() on failure */
		entry->skb = NULL;
		rt2800_register_write(rt2x00dev, BCN_TIME_CFG, orig_reg);
		return;
	}

	beacon_base = HW_BEACON_OFFSET(entry->entry_idx);
	rt2800_register_multiwrite(rt2x00dev, beacon_base, entry->skb->data,
				   entry->skb->len + padding_len);

	/*
	 * Enable beaconing again.
	 */
	rt2x00_set_field32(&reg, BCN_TIME_CFG_BEACON_GEN, 1);
	rt2800_register_write(rt2x00dev, BCN_TIME_CFG, reg);

	/*
	 * Clean up beacon skb.
	 */
	dev_kfree_skb_any(entry->skb);
	entry->skb = NULL;
}
EXPORT_SYMBOL_GPL(rt2800_write_beacon);

static inline void rt2800_clear_beacon_register(struct rt2x00_dev *rt2x00dev,
						unsigned int beacon_base)
{
	int i;

	/*
	 * For the Beacon base registers we only need to clear
	 * the whole TXWI which (when set to 0) will invalidate
	 * the entire beacon.
	 */
	for (i = 0; i < TXWI_DESC_SIZE; i += sizeof(__le32))
		rt2800_register_write(rt2x00dev, beacon_base + i, 0);
}

void rt2800_clear_beacon(struct queue_entry *entry)
{
	struct rt2x00_dev *rt2x00dev = entry->queue->rt2x00dev;
	u32 reg;

	/*
	 * Disable beaconing while we are reloading the beacon data,
	 * otherwise we might be sending out invalid data.
	 */
	rt2800_register_read(rt2x00dev, BCN_TIME_CFG, &reg);
	rt2x00_set_field32(&reg, BCN_TIME_CFG_BEACON_GEN, 0);
	rt2800_register_write(rt2x00dev, BCN_TIME_CFG, reg);

	/*
	 * Clear beacon.
	 */
	rt2800_clear_beacon_register(rt2x00dev,
				     HW_BEACON_OFFSET(entry->entry_idx));

	/*
	 * Enabled beaconing again.
	 */
	rt2x00_set_field32(&reg, BCN_TIME_CFG_BEACON_GEN, 1);
	rt2800_register_write(rt2x00dev, BCN_TIME_CFG, reg);
}
EXPORT_SYMBOL_GPL(rt2800_clear_beacon);

#ifdef CONFIG_RT2X00_LIB_DEBUGFS
const struct rt2x00debug rt2800_rt2x00debug = {
	.owner	= THIS_MODULE,
	.csr	= {
		.read		= rt2800_register_read,
		.write		= rt2800_register_write,
		.flags		= RT2X00DEBUGFS_OFFSET,
		.word_base	= CSR_REG_BASE,
		.word_size	= sizeof(u32),
		.word_count	= CSR_REG_SIZE / sizeof(u32),
	},
	.eeprom	= {
		.read		= rt2x00_eeprom_read,
		.write		= rt2x00_eeprom_write,
		.word_base	= EEPROM_BASE,
		.word_size	= sizeof(u16),
		.word_count	= EEPROM_SIZE / sizeof(u16),
	},
	.bbp	= {
		.read		= rt2800_bbp_read,
		.write		= rt2800_bbp_write,
		.word_base	= BBP_BASE,
		.word_size	= sizeof(u8),
		.word_count	= BBP_SIZE / sizeof(u8),
	},
	.rf	= {
		.read		= rt2x00_rf_read,
		.write		= rt2800_rf_write,
		.word_base	= RF_BASE,
		.word_size	= sizeof(u32),
		.word_count	= RF_SIZE / sizeof(u32),
	},
	.rfcsr	= {
		.read		= rt2800_rfcsr_read,
		.write		= rt2800_rfcsr_write,
		.word_base	= RFCSR_BASE,
		.word_size	= sizeof(u8),
		.word_count	= RFCSR_SIZE / sizeof(u8),
	},
};
EXPORT_SYMBOL_GPL(rt2800_rt2x00debug);
#endif /* CONFIG_RT2X00_LIB_DEBUGFS */

int rt2800_rfkill_poll(struct rt2x00_dev *rt2x00dev)
{
	u32 reg;

	if (rt2x00_rt(rt2x00dev, RT3290)) {
		rt2800_register_read(rt2x00dev, WLAN_FUN_CTRL, &reg);
		return rt2x00_get_field32(reg, WLAN_GPIO_IN_BIT0);
	} else {
		rt2800_register_read(rt2x00dev, GPIO_CTRL_CFG, &reg);
		return rt2x00_get_field32(reg, GPIO_CTRL_CFG_BIT2);
	}
}
EXPORT_SYMBOL_GPL(rt2800_rfkill_poll);

#ifdef CONFIG_RT2X00_LIB_LEDS
static void rt2800_brightness_set(struct led_classdev *led_cdev,
				  enum led_brightness brightness)
{
	struct rt2x00_led *led =
	    container_of(led_cdev, struct rt2x00_led, led_dev);
	unsigned int enabled = brightness != LED_OFF;
	unsigned int bg_mode =
	    (enabled && led->rt2x00dev->curr_band == IEEE80211_BAND_2GHZ);
	unsigned int polarity =
		rt2x00_get_field16(led->rt2x00dev->led_mcu_reg,
				   EEPROM_FREQ_LED_POLARITY);
	unsigned int ledmode =
		rt2x00_get_field16(led->rt2x00dev->led_mcu_reg,
				   EEPROM_FREQ_LED_MODE);
	u32 reg;

	/* Check for SoC (SOC devices don't support MCU requests) */
	if (rt2x00_is_soc(led->rt2x00dev)) {
		rt2800_register_read(led->rt2x00dev, LED_CFG, &reg);

		/* Set LED Polarity */
		rt2x00_set_field32(&reg, LED_CFG_LED_POLAR, polarity);

		/* Set LED Mode */
		if (led->type == LED_TYPE_RADIO) {
			rt2x00_set_field32(&reg, LED_CFG_G_LED_MODE,
					   enabled ? 3 : 0);
		} else if (led->type == LED_TYPE_ASSOC) {
			rt2x00_set_field32(&reg, LED_CFG_Y_LED_MODE,
					   enabled ? 3 : 0);
		} else if (led->type == LED_TYPE_QUALITY) {
			rt2x00_set_field32(&reg, LED_CFG_R_LED_MODE,
					   enabled ? 3 : 0);
		}

		rt2800_register_write(led->rt2x00dev, LED_CFG, reg);

	} else {
		if (led->type == LED_TYPE_RADIO) {
			rt2800_mcu_request(led->rt2x00dev, MCU_LED, 0xff, ledmode,
					      enabled ? 0x20 : 0);
		} else if (led->type == LED_TYPE_ASSOC) {
			rt2800_mcu_request(led->rt2x00dev, MCU_LED, 0xff, ledmode,
					      enabled ? (bg_mode ? 0x60 : 0xa0) : 0x20);
		} else if (led->type == LED_TYPE_QUALITY) {
			/*
			 * The brightness is divided into 6 levels (0 - 5),
			 * The specs tell us the following levels:
			 *	0, 1 ,3, 7, 15, 31
			 * to determine the level in a simple way we can simply
			 * work with bitshifting:
			 *	(1 << level) - 1
			 */
			rt2800_mcu_request(led->rt2x00dev, MCU_LED_STRENGTH, 0xff,
					      (1 << brightness / (LED_FULL / 6)) - 1,
					      polarity);
		}
	}
}

static void rt2800_init_led(struct rt2x00_dev *rt2x00dev,
		     struct rt2x00_led *led, enum led_type type)
{
	led->rt2x00dev = rt2x00dev;
	led->type = type;
	led->led_dev.brightness_set = rt2800_brightness_set;
	led->flags = LED_INITIALIZED;
}
#endif /* CONFIG_RT2X00_LIB_LEDS */

/*
 * Configuration handlers.
 */
static void rt2800_config_wcid(struct rt2x00_dev *rt2x00dev,
			       const u8 *address,
			       int wcid)
{
	struct mac_wcid_entry wcid_entry;
	u32 offset;

	offset = MAC_WCID_ENTRY(wcid);

	memset(&wcid_entry, 0xff, sizeof(wcid_entry));
	if (address)
		memcpy(wcid_entry.mac, address, ETH_ALEN);

	rt2800_register_multiwrite(rt2x00dev, offset,
				      &wcid_entry, sizeof(wcid_entry));
}

static void rt2800_delete_wcid_attr(struct rt2x00_dev *rt2x00dev, int wcid)
{
	u32 offset;
	offset = MAC_WCID_ATTR_ENTRY(wcid);
	rt2800_register_write(rt2x00dev, offset, 0);
}

static void rt2800_config_wcid_attr_bssidx(struct rt2x00_dev *rt2x00dev,
					   int wcid, u32 bssidx)
{
	u32 offset = MAC_WCID_ATTR_ENTRY(wcid);
	u32 reg;

	/*
	 * The BSS Idx numbers is split in a main value of 3 bits,
	 * and a extended field for adding one additional bit to the value.
	 */
	rt2800_register_read(rt2x00dev, offset, &reg);
	rt2x00_set_field32(&reg, MAC_WCID_ATTRIBUTE_BSS_IDX, (bssidx & 0x7));
	rt2x00_set_field32(&reg, MAC_WCID_ATTRIBUTE_BSS_IDX_EXT,
			   (bssidx & 0x8) >> 3);
	rt2800_register_write(rt2x00dev, offset, reg);
}

static void rt2800_config_wcid_attr_cipher(struct rt2x00_dev *rt2x00dev,
					   struct rt2x00lib_crypto *crypto,
					   struct ieee80211_key_conf *key)
{
	struct mac_iveiv_entry iveiv_entry;
	u32 offset;
	u32 reg;

	offset = MAC_WCID_ATTR_ENTRY(key->hw_key_idx);

	if (crypto->cmd == SET_KEY) {
		rt2800_register_read(rt2x00dev, offset, &reg);
		rt2x00_set_field32(&reg, MAC_WCID_ATTRIBUTE_KEYTAB,
				   !!(key->flags & IEEE80211_KEY_FLAG_PAIRWISE));
		/*
		 * Both the cipher as the BSS Idx numbers are split in a main
		 * value of 3 bits, and a extended field for adding one additional
		 * bit to the value.
		 */
		rt2x00_set_field32(&reg, MAC_WCID_ATTRIBUTE_CIPHER,
				   (crypto->cipher & 0x7));
		rt2x00_set_field32(&reg, MAC_WCID_ATTRIBUTE_CIPHER_EXT,
				   (crypto->cipher & 0x8) >> 3);
		rt2x00_set_field32(&reg, MAC_WCID_ATTRIBUTE_RX_WIUDF, crypto->cipher);
		rt2800_register_write(rt2x00dev, offset, reg);
	} else {
		/* Delete the cipher without touching the bssidx */
		rt2800_register_read(rt2x00dev, offset, &reg);
		rt2x00_set_field32(&reg, MAC_WCID_ATTRIBUTE_KEYTAB, 0);
		rt2x00_set_field32(&reg, MAC_WCID_ATTRIBUTE_CIPHER, 0);
		rt2x00_set_field32(&reg, MAC_WCID_ATTRIBUTE_CIPHER_EXT, 0);
		rt2x00_set_field32(&reg, MAC_WCID_ATTRIBUTE_RX_WIUDF, 0);
		rt2800_register_write(rt2x00dev, offset, reg);
	}

	offset = MAC_IVEIV_ENTRY(key->hw_key_idx);

	memset(&iveiv_entry, 0, sizeof(iveiv_entry));
	if ((crypto->cipher == CIPHER_TKIP) ||
	    (crypto->cipher == CIPHER_TKIP_NO_MIC) ||
	    (crypto->cipher == CIPHER_AES))
		iveiv_entry.iv[3] |= 0x20;
	iveiv_entry.iv[3] |= key->keyidx << 6;
	rt2800_register_multiwrite(rt2x00dev, offset,
				      &iveiv_entry, sizeof(iveiv_entry));
}

int rt2800_config_shared_key(struct rt2x00_dev *rt2x00dev,
			     struct rt2x00lib_crypto *crypto,
			     struct ieee80211_key_conf *key)
{
	struct hw_key_entry key_entry;
	struct rt2x00_field32 field;
	u32 offset;
	u32 reg;

	if (crypto->cmd == SET_KEY) {
		key->hw_key_idx = (4 * crypto->bssidx) + key->keyidx;

		memcpy(key_entry.key, crypto->key,
		       sizeof(key_entry.key));
		memcpy(key_entry.tx_mic, crypto->tx_mic,
		       sizeof(key_entry.tx_mic));
		memcpy(key_entry.rx_mic, crypto->rx_mic,
		       sizeof(key_entry.rx_mic));

		offset = SHARED_KEY_ENTRY(key->hw_key_idx);
		rt2800_register_multiwrite(rt2x00dev, offset,
					      &key_entry, sizeof(key_entry));
	}

	/*
	 * The cipher types are stored over multiple registers
	 * starting with SHARED_KEY_MODE_BASE each word will have
	 * 32 bits and contains the cipher types for 2 bssidx each.
	 * Using the correct defines correctly will cause overhead,
	 * so just calculate the correct offset.
	 */
	field.bit_offset = 4 * (key->hw_key_idx % 8);
	field.bit_mask = 0x7 << field.bit_offset;

	offset = SHARED_KEY_MODE_ENTRY(key->hw_key_idx / 8);

	rt2800_register_read(rt2x00dev, offset, &reg);
	rt2x00_set_field32(&reg, field,
			   (crypto->cmd == SET_KEY) * crypto->cipher);
	rt2800_register_write(rt2x00dev, offset, reg);

	/*
	 * Update WCID information
	 */
	rt2800_config_wcid(rt2x00dev, crypto->address, key->hw_key_idx);
	rt2800_config_wcid_attr_bssidx(rt2x00dev, key->hw_key_idx,
				       crypto->bssidx);
	rt2800_config_wcid_attr_cipher(rt2x00dev, crypto, key);

	return 0;
}
EXPORT_SYMBOL_GPL(rt2800_config_shared_key);

static inline int rt2800_find_wcid(struct rt2x00_dev *rt2x00dev)
{
	struct mac_wcid_entry wcid_entry;
	int idx;
	u32 offset;

	/*
	 * Search for the first free WCID entry and return the corresponding
	 * index.
	 *
	 * Make sure the WCID starts _after_ the last possible shared key
	 * entry (>32).
	 *
	 * Since parts of the pairwise key table might be shared with
	 * the beacon frame buffers 6 & 7 we should only write into the
	 * first 222 entries.
	 */
	for (idx = 33; idx <= 222; idx++) {
		offset = MAC_WCID_ENTRY(idx);
		rt2800_register_multiread(rt2x00dev, offset, &wcid_entry,
					  sizeof(wcid_entry));
		if (is_broadcast_ether_addr(wcid_entry.mac))
			return idx;
	}

	/*
	 * Use -1 to indicate that we don't have any more space in the WCID
	 * table.
	 */
	return -1;
}

int rt2800_config_pairwise_key(struct rt2x00_dev *rt2x00dev,
			       struct rt2x00lib_crypto *crypto,
			       struct ieee80211_key_conf *key)
{
	struct hw_key_entry key_entry;
	u32 offset;

	if (crypto->cmd == SET_KEY) {
		/*
		 * Allow key configuration only for STAs that are
		 * known by the hw.
		 */
		if (crypto->wcid < 0)
			return -ENOSPC;
		key->hw_key_idx = crypto->wcid;

		memcpy(key_entry.key, crypto->key,
		       sizeof(key_entry.key));
		memcpy(key_entry.tx_mic, crypto->tx_mic,
		       sizeof(key_entry.tx_mic));
		memcpy(key_entry.rx_mic, crypto->rx_mic,
		       sizeof(key_entry.rx_mic));

		offset = PAIRWISE_KEY_ENTRY(key->hw_key_idx);
		rt2800_register_multiwrite(rt2x00dev, offset,
					      &key_entry, sizeof(key_entry));
	}

	/*
	 * Update WCID information
	 */
	rt2800_config_wcid_attr_cipher(rt2x00dev, crypto, key);

	return 0;
}
EXPORT_SYMBOL_GPL(rt2800_config_pairwise_key);

int rt2800_sta_add(struct rt2x00_dev *rt2x00dev, struct ieee80211_vif *vif,
		   struct ieee80211_sta *sta)
{
	int wcid;
	struct rt2x00_sta *sta_priv = sta_to_rt2x00_sta(sta);

	/*
	 * Find next free WCID.
	 */
	wcid = rt2800_find_wcid(rt2x00dev);

	/*
	 * Store selected wcid even if it is invalid so that we can
	 * later decide if the STA is uploaded into the hw.
	 */
	sta_priv->wcid = wcid;

	/*
	 * No space left in the device, however, we can still communicate
	 * with the STA -> No error.
	 */
	if (wcid < 0)
		return 0;

	/*
	 * Clean up WCID attributes and write STA address to the device.
	 */
	rt2800_delete_wcid_attr(rt2x00dev, wcid);
	rt2800_config_wcid(rt2x00dev, sta->addr, wcid);
	rt2800_config_wcid_attr_bssidx(rt2x00dev, wcid,
				       rt2x00lib_get_bssidx(rt2x00dev, vif));
	return 0;
}
EXPORT_SYMBOL_GPL(rt2800_sta_add);

int rt2800_sta_remove(struct rt2x00_dev *rt2x00dev, int wcid)
{
	/*
	 * Remove WCID entry, no need to clean the attributes as they will
	 * get renewed when the WCID is reused.
	 */
	rt2800_config_wcid(rt2x00dev, NULL, wcid);

	return 0;
}
EXPORT_SYMBOL_GPL(rt2800_sta_remove);

void rt2800_config_filter(struct rt2x00_dev *rt2x00dev,
			  const unsigned int filter_flags)
{
	u32 reg;

	/*
	 * Start configuration steps.
	 * Note that the version error will always be dropped
	 * and broadcast frames will always be accepted since
	 * there is no filter for it at this time.
	 */
	rt2800_register_read(rt2x00dev, RX_FILTER_CFG, &reg);
	rt2x00_set_field32(&reg, RX_FILTER_CFG_DROP_CRC_ERROR,
			   !(filter_flags & FIF_FCSFAIL));
	rt2x00_set_field32(&reg, RX_FILTER_CFG_DROP_PHY_ERROR,
			   !(filter_flags & FIF_PLCPFAIL));
	rt2x00_set_field32(&reg, RX_FILTER_CFG_DROP_NOT_TO_ME,
			   !(filter_flags & FIF_PROMISC_IN_BSS));
	rt2x00_set_field32(&reg, RX_FILTER_CFG_DROP_NOT_MY_BSSD, 0);
	rt2x00_set_field32(&reg, RX_FILTER_CFG_DROP_VER_ERROR, 1);
	rt2x00_set_field32(&reg, RX_FILTER_CFG_DROP_MULTICAST,
			   !(filter_flags & FIF_ALLMULTI));
	rt2x00_set_field32(&reg, RX_FILTER_CFG_DROP_BROADCAST, 0);
	rt2x00_set_field32(&reg, RX_FILTER_CFG_DROP_DUPLICATE, 1);
	rt2x00_set_field32(&reg, RX_FILTER_CFG_DROP_CF_END_ACK,
			   !(filter_flags & FIF_CONTROL));
	rt2x00_set_field32(&reg, RX_FILTER_CFG_DROP_CF_END,
			   !(filter_flags & FIF_CONTROL));
	rt2x00_set_field32(&reg, RX_FILTER_CFG_DROP_ACK,
			   !(filter_flags & FIF_CONTROL));
	rt2x00_set_field32(&reg, RX_FILTER_CFG_DROP_CTS,
			   !(filter_flags & FIF_CONTROL));
	rt2x00_set_field32(&reg, RX_FILTER_CFG_DROP_RTS,
			   !(filter_flags & FIF_CONTROL));
	rt2x00_set_field32(&reg, RX_FILTER_CFG_DROP_PSPOLL,
			   !(filter_flags & FIF_PSPOLL));
	rt2x00_set_field32(&reg, RX_FILTER_CFG_DROP_BA,
			   !(filter_flags & FIF_CONTROL));
	rt2x00_set_field32(&reg, RX_FILTER_CFG_DROP_BAR,
			   !(filter_flags & FIF_CONTROL));
	rt2x00_set_field32(&reg, RX_FILTER_CFG_DROP_CNTL,
			   !(filter_flags & FIF_CONTROL));
	rt2800_register_write(rt2x00dev, RX_FILTER_CFG, reg);
}
EXPORT_SYMBOL_GPL(rt2800_config_filter);

void rt2800_config_intf(struct rt2x00_dev *rt2x00dev, struct rt2x00_intf *intf,
			struct rt2x00intf_conf *conf, const unsigned int flags)
{
	u32 reg;
	bool update_bssid = false;

	if (flags & CONFIG_UPDATE_TYPE) {
		/*
		 * Enable synchronisation.
		 */
		rt2800_register_read(rt2x00dev, BCN_TIME_CFG, &reg);
		rt2x00_set_field32(&reg, BCN_TIME_CFG_TSF_SYNC, conf->sync);
		rt2800_register_write(rt2x00dev, BCN_TIME_CFG, reg);

		if (conf->sync == TSF_SYNC_AP_NONE) {
			/*
			 * Tune beacon queue transmit parameters for AP mode
			 */
			rt2800_register_read(rt2x00dev, TBTT_SYNC_CFG, &reg);
			rt2x00_set_field32(&reg, TBTT_SYNC_CFG_BCN_CWMIN, 0);
			rt2x00_set_field32(&reg, TBTT_SYNC_CFG_BCN_AIFSN, 1);
			rt2x00_set_field32(&reg, TBTT_SYNC_CFG_BCN_EXP_WIN, 32);
			rt2x00_set_field32(&reg, TBTT_SYNC_CFG_TBTT_ADJUST, 0);
			rt2800_register_write(rt2x00dev, TBTT_SYNC_CFG, reg);
		} else {
			rt2800_register_read(rt2x00dev, TBTT_SYNC_CFG, &reg);
			rt2x00_set_field32(&reg, TBTT_SYNC_CFG_BCN_CWMIN, 4);
			rt2x00_set_field32(&reg, TBTT_SYNC_CFG_BCN_AIFSN, 2);
			rt2x00_set_field32(&reg, TBTT_SYNC_CFG_BCN_EXP_WIN, 32);
			rt2x00_set_field32(&reg, TBTT_SYNC_CFG_TBTT_ADJUST, 16);
			rt2800_register_write(rt2x00dev, TBTT_SYNC_CFG, reg);
		}
	}

	if (flags & CONFIG_UPDATE_MAC) {
		if (flags & CONFIG_UPDATE_TYPE &&
		    conf->sync == TSF_SYNC_AP_NONE) {
			/*
			 * The BSSID register has to be set to our own mac
			 * address in AP mode.
			 */
			memcpy(conf->bssid, conf->mac, sizeof(conf->mac));
			update_bssid = true;
		}

		if (!is_zero_ether_addr((const u8 *)conf->mac)) {
			reg = le32_to_cpu(conf->mac[1]);
			rt2x00_set_field32(&reg, MAC_ADDR_DW1_UNICAST_TO_ME_MASK, 0xff);
			conf->mac[1] = cpu_to_le32(reg);
		}

		rt2800_register_multiwrite(rt2x00dev, MAC_ADDR_DW0,
					      conf->mac, sizeof(conf->mac));
	}

	if ((flags & CONFIG_UPDATE_BSSID) || update_bssid) {
		if (!is_zero_ether_addr((const u8 *)conf->bssid)) {
			reg = le32_to_cpu(conf->bssid[1]);
			rt2x00_set_field32(&reg, MAC_BSSID_DW1_BSS_ID_MASK, 3);
			rt2x00_set_field32(&reg, MAC_BSSID_DW1_BSS_BCN_NUM, 7);
			conf->bssid[1] = cpu_to_le32(reg);
		}

		rt2800_register_multiwrite(rt2x00dev, MAC_BSSID_DW0,
					      conf->bssid, sizeof(conf->bssid));
	}
}
EXPORT_SYMBOL_GPL(rt2800_config_intf);

static void rt2800_config_ht_opmode(struct rt2x00_dev *rt2x00dev,
				    struct rt2x00lib_erp *erp)
{
	bool any_sta_nongf = !!(erp->ht_opmode &
				IEEE80211_HT_OP_MODE_NON_GF_STA_PRSNT);
	u8 protection = erp->ht_opmode & IEEE80211_HT_OP_MODE_PROTECTION;
	u8 mm20_mode, mm40_mode, gf20_mode, gf40_mode;
	u16 mm20_rate, mm40_rate, gf20_rate, gf40_rate;
	u32 reg;

	/* default protection rate for HT20: OFDM 24M */
	mm20_rate = gf20_rate = 0x4004;

	/* default protection rate for HT40: duplicate OFDM 24M */
	mm40_rate = gf40_rate = 0x4084;

	switch (protection) {
	case IEEE80211_HT_OP_MODE_PROTECTION_NONE:
		/*
		 * All STAs in this BSS are HT20/40 but there might be
		 * STAs not supporting greenfield mode.
		 * => Disable protection for HT transmissions.
		 */
		mm20_mode = mm40_mode = gf20_mode = gf40_mode = 0;

		break;
	case IEEE80211_HT_OP_MODE_PROTECTION_20MHZ:
		/*
		 * All STAs in this BSS are HT20 or HT20/40 but there
		 * might be STAs not supporting greenfield mode.
		 * => Protect all HT40 transmissions.
		 */
		mm20_mode = gf20_mode = 0;
		mm40_mode = gf40_mode = 2;

		break;
	case IEEE80211_HT_OP_MODE_PROTECTION_NONMEMBER:
		/*
		 * Nonmember protection:
		 * According to 802.11n we _should_ protect all
		 * HT transmissions (but we don't have to).
		 *
		 * But if cts_protection is enabled we _shall_ protect
		 * all HT transmissions using a CCK rate.
		 *
		 * And if any station is non GF we _shall_ protect
		 * GF transmissions.
		 *
		 * We decide to protect everything
		 * -> fall through to mixed mode.
		 */
	case IEEE80211_HT_OP_MODE_PROTECTION_NONHT_MIXED:
		/*
		 * Legacy STAs are present
		 * => Protect all HT transmissions.
		 */
		mm20_mode = mm40_mode = gf20_mode = gf40_mode = 2;

		/*
		 * If erp protection is needed we have to protect HT
		 * transmissions with CCK 11M long preamble.
		 */
		if (erp->cts_protection) {
			/* don't duplicate RTS/CTS in CCK mode */
			mm20_rate = mm40_rate = 0x0003;
			gf20_rate = gf40_rate = 0x0003;
		}
		break;
	}

	/* check for STAs not supporting greenfield mode */
	if (any_sta_nongf)
		gf20_mode = gf40_mode = 2;

	/* Update HT protection config */
	rt2800_register_read(rt2x00dev, MM20_PROT_CFG, &reg);
	rt2x00_set_field32(&reg, MM20_PROT_CFG_PROTECT_RATE, mm20_rate);
	rt2x00_set_field32(&reg, MM20_PROT_CFG_PROTECT_CTRL, mm20_mode);
	rt2800_register_write(rt2x00dev, MM20_PROT_CFG, reg);

	rt2800_register_read(rt2x00dev, MM40_PROT_CFG, &reg);
	rt2x00_set_field32(&reg, MM40_PROT_CFG_PROTECT_RATE, mm40_rate);
	rt2x00_set_field32(&reg, MM40_PROT_CFG_PROTECT_CTRL, mm40_mode);
	rt2800_register_write(rt2x00dev, MM40_PROT_CFG, reg);

	rt2800_register_read(rt2x00dev, GF20_PROT_CFG, &reg);
	rt2x00_set_field32(&reg, GF20_PROT_CFG_PROTECT_RATE, gf20_rate);
	rt2x00_set_field32(&reg, GF20_PROT_CFG_PROTECT_CTRL, gf20_mode);
	rt2800_register_write(rt2x00dev, GF20_PROT_CFG, reg);

	rt2800_register_read(rt2x00dev, GF40_PROT_CFG, &reg);
	rt2x00_set_field32(&reg, GF40_PROT_CFG_PROTECT_RATE, gf40_rate);
	rt2x00_set_field32(&reg, GF40_PROT_CFG_PROTECT_CTRL, gf40_mode);
	rt2800_register_write(rt2x00dev, GF40_PROT_CFG, reg);
}

void rt2800_config_erp(struct rt2x00_dev *rt2x00dev, struct rt2x00lib_erp *erp,
		       u32 changed)
{
	u32 reg;

	if (changed & BSS_CHANGED_ERP_PREAMBLE) {
		rt2800_register_read(rt2x00dev, AUTO_RSP_CFG, &reg);
		rt2x00_set_field32(&reg, AUTO_RSP_CFG_BAC_ACK_POLICY,
				   !!erp->short_preamble);
		rt2x00_set_field32(&reg, AUTO_RSP_CFG_AR_PREAMBLE,
				   !!erp->short_preamble);
		rt2800_register_write(rt2x00dev, AUTO_RSP_CFG, reg);
	}

	if (changed & BSS_CHANGED_ERP_CTS_PROT) {
		rt2800_register_read(rt2x00dev, OFDM_PROT_CFG, &reg);
		rt2x00_set_field32(&reg, OFDM_PROT_CFG_PROTECT_CTRL,
				   erp->cts_protection ? 2 : 0);
		rt2800_register_write(rt2x00dev, OFDM_PROT_CFG, reg);
	}

	if (changed & BSS_CHANGED_BASIC_RATES) {
		rt2800_register_write(rt2x00dev, LEGACY_BASIC_RATE,
					 erp->basic_rates);
		rt2800_register_write(rt2x00dev, HT_BASIC_RATE, 0x00008003);
	}

	if (changed & BSS_CHANGED_ERP_SLOT) {
		rt2800_register_read(rt2x00dev, BKOFF_SLOT_CFG, &reg);
		rt2x00_set_field32(&reg, BKOFF_SLOT_CFG_SLOT_TIME,
				   erp->slot_time);
		rt2800_register_write(rt2x00dev, BKOFF_SLOT_CFG, reg);

		rt2800_register_read(rt2x00dev, XIFS_TIME_CFG, &reg);
		rt2x00_set_field32(&reg, XIFS_TIME_CFG_EIFS, erp->eifs);
		rt2800_register_write(rt2x00dev, XIFS_TIME_CFG, reg);
	}

	if (changed & BSS_CHANGED_BEACON_INT) {
		rt2800_register_read(rt2x00dev, BCN_TIME_CFG, &reg);
		rt2x00_set_field32(&reg, BCN_TIME_CFG_BEACON_INTERVAL,
				   erp->beacon_int * 16);
		rt2800_register_write(rt2x00dev, BCN_TIME_CFG, reg);
	}

	if (changed & BSS_CHANGED_HT)
		rt2800_config_ht_opmode(rt2x00dev, erp);
}
EXPORT_SYMBOL_GPL(rt2800_config_erp);

static void rt2800_config_3572bt_ant(struct rt2x00_dev *rt2x00dev)
{
	u32 reg;
	u16 eeprom;
	u8 led_ctrl, led_g_mode, led_r_mode;

	rt2800_register_read(rt2x00dev, GPIO_SWITCH, &reg);
	if (rt2x00dev->curr_band == IEEE80211_BAND_5GHZ) {
		rt2x00_set_field32(&reg, GPIO_SWITCH_0, 1);
		rt2x00_set_field32(&reg, GPIO_SWITCH_1, 1);
	} else {
		rt2x00_set_field32(&reg, GPIO_SWITCH_0, 0);
		rt2x00_set_field32(&reg, GPIO_SWITCH_1, 0);
	}
	rt2800_register_write(rt2x00dev, GPIO_SWITCH, reg);

	rt2800_register_read(rt2x00dev, LED_CFG, &reg);
	led_g_mode = rt2x00_get_field32(reg, LED_CFG_LED_POLAR) ? 3 : 0;
	led_r_mode = rt2x00_get_field32(reg, LED_CFG_LED_POLAR) ? 0 : 3;
	if (led_g_mode != rt2x00_get_field32(reg, LED_CFG_G_LED_MODE) ||
	    led_r_mode != rt2x00_get_field32(reg, LED_CFG_R_LED_MODE)) {
		rt2x00_eeprom_read(rt2x00dev, EEPROM_FREQ, &eeprom);
		led_ctrl = rt2x00_get_field16(eeprom, EEPROM_FREQ_LED_MODE);
		if (led_ctrl == 0 || led_ctrl > 0x40) {
			rt2x00_set_field32(&reg, LED_CFG_G_LED_MODE, led_g_mode);
			rt2x00_set_field32(&reg, LED_CFG_R_LED_MODE, led_r_mode);
			rt2800_register_write(rt2x00dev, LED_CFG, reg);
		} else {
			rt2800_mcu_request(rt2x00dev, MCU_BAND_SELECT, 0xff,
					   (led_g_mode << 2) | led_r_mode, 1);
		}
	}
}

static void rt2800_set_ant_diversity(struct rt2x00_dev *rt2x00dev,
				     enum antenna ant)
{
	u32 reg;
	u8 eesk_pin = (ant == ANTENNA_A) ? 1 : 0;
	u8 gpio_bit3 = (ant == ANTENNA_A) ? 0 : 1;

	if (rt2x00_is_pci(rt2x00dev)) {
		rt2800_register_read(rt2x00dev, E2PROM_CSR, &reg);
		rt2x00_set_field32(&reg, E2PROM_CSR_DATA_CLOCK, eesk_pin);
		rt2800_register_write(rt2x00dev, E2PROM_CSR, reg);
	} else if (rt2x00_is_usb(rt2x00dev))
		rt2800_mcu_request(rt2x00dev, MCU_ANT_SELECT, 0xff,
				   eesk_pin, 0);

	rt2800_register_read(rt2x00dev, GPIO_CTRL_CFG, &reg);
	rt2x00_set_field32(&reg, GPIO_CTRL_CFG_GPIOD_BIT3, 0);
	rt2x00_set_field32(&reg, GPIO_CTRL_CFG_BIT3, gpio_bit3);
	rt2800_register_write(rt2x00dev, GPIO_CTRL_CFG, reg);
}

void rt2800_config_ant(struct rt2x00_dev *rt2x00dev, struct antenna_setup *ant)
{
	u8 r1;
	u8 r3;
	u16 eeprom;

	rt2800_bbp_read(rt2x00dev, 1, &r1);
	rt2800_bbp_read(rt2x00dev, 3, &r3);

	if (rt2x00_rt(rt2x00dev, RT3572) &&
	    test_bit(CAPABILITY_BT_COEXIST, &rt2x00dev->cap_flags))
		rt2800_config_3572bt_ant(rt2x00dev);

	/*
	 * Configure the TX antenna.
	 */
	switch (ant->tx_chain_num) {
	case 1:
		rt2x00_set_field8(&r1, BBP1_TX_ANTENNA, 0);
		break;
	case 2:
		if (rt2x00_rt(rt2x00dev, RT3572) &&
		    test_bit(CAPABILITY_BT_COEXIST, &rt2x00dev->cap_flags))
			rt2x00_set_field8(&r1, BBP1_TX_ANTENNA, 1);
		else
			rt2x00_set_field8(&r1, BBP1_TX_ANTENNA, 2);
		break;
	case 3:
		rt2x00_set_field8(&r1, BBP1_TX_ANTENNA, 0);
		break;
	}

	/*
	 * Configure the RX antenna.
	 */
	switch (ant->rx_chain_num) {
	case 1:
		if (rt2x00_rt(rt2x00dev, RT3070) ||
		    rt2x00_rt(rt2x00dev, RT3090) ||
		    rt2x00_rt(rt2x00dev, RT3390)) {
			rt2x00_eeprom_read(rt2x00dev,
					   EEPROM_NIC_CONF1, &eeprom);
			if (rt2x00_get_field16(eeprom,
						EEPROM_NIC_CONF1_ANT_DIVERSITY))
				rt2800_set_ant_diversity(rt2x00dev,
						rt2x00dev->default_ant.rx);
		}
		rt2x00_set_field8(&r3, BBP3_RX_ANTENNA, 0);
		break;
	case 2:
		if (rt2x00_rt(rt2x00dev, RT3572) &&
		    test_bit(CAPABILITY_BT_COEXIST, &rt2x00dev->cap_flags)) {
			rt2x00_set_field8(&r3, BBP3_RX_ADC, 1);
			rt2x00_set_field8(&r3, BBP3_RX_ANTENNA,
				rt2x00dev->curr_band == IEEE80211_BAND_5GHZ);
			rt2800_set_ant_diversity(rt2x00dev, ANTENNA_B);
		} else {
			rt2x00_set_field8(&r3, BBP3_RX_ANTENNA, 1);
		}
		break;
	case 3:
		rt2x00_set_field8(&r3, BBP3_RX_ANTENNA, 2);
		break;
	}

	rt2800_bbp_write(rt2x00dev, 3, r3);
	rt2800_bbp_write(rt2x00dev, 1, r1);
}
EXPORT_SYMBOL_GPL(rt2800_config_ant);

static void rt2800_config_lna_gain(struct rt2x00_dev *rt2x00dev,
				   struct rt2x00lib_conf *libconf)
{
	u16 eeprom;
	short lna_gain;

	if (libconf->rf.channel <= 14) {
		rt2x00_eeprom_read(rt2x00dev, EEPROM_LNA, &eeprom);
		lna_gain = rt2x00_get_field16(eeprom, EEPROM_LNA_BG);
	} else if (libconf->rf.channel <= 64) {
		rt2x00_eeprom_read(rt2x00dev, EEPROM_LNA, &eeprom);
		lna_gain = rt2x00_get_field16(eeprom, EEPROM_LNA_A0);
	} else if (libconf->rf.channel <= 128) {
		rt2x00_eeprom_read(rt2x00dev, EEPROM_RSSI_BG2, &eeprom);
		lna_gain = rt2x00_get_field16(eeprom, EEPROM_RSSI_BG2_LNA_A1);
	} else {
		rt2x00_eeprom_read(rt2x00dev, EEPROM_RSSI_A2, &eeprom);
		lna_gain = rt2x00_get_field16(eeprom, EEPROM_RSSI_A2_LNA_A2);
	}

	rt2x00dev->lna_gain = lna_gain;
}

static void rt2800_config_channel_rf2xxx(struct rt2x00_dev *rt2x00dev,
					 struct ieee80211_conf *conf,
					 struct rf_channel *rf,
					 struct channel_info *info)
{
	rt2x00_set_field32(&rf->rf4, RF4_FREQ_OFFSET, rt2x00dev->freq_offset);

	if (rt2x00dev->default_ant.tx_chain_num == 1)
		rt2x00_set_field32(&rf->rf2, RF2_ANTENNA_TX1, 1);

	if (rt2x00dev->default_ant.rx_chain_num == 1) {
		rt2x00_set_field32(&rf->rf2, RF2_ANTENNA_RX1, 1);
		rt2x00_set_field32(&rf->rf2, RF2_ANTENNA_RX2, 1);
	} else if (rt2x00dev->default_ant.rx_chain_num == 2)
		rt2x00_set_field32(&rf->rf2, RF2_ANTENNA_RX2, 1);

	if (rf->channel > 14) {
		/*
		 * When TX power is below 0, we should increase it by 7 to
		 * make it a positive value (Minimum value is -7).
		 * However this means that values between 0 and 7 have
		 * double meaning, and we should set a 7DBm boost flag.
		 */
		rt2x00_set_field32(&rf->rf3, RF3_TXPOWER_A_7DBM_BOOST,
				   (info->default_power1 >= 0));

		if (info->default_power1 < 0)
			info->default_power1 += 7;

		rt2x00_set_field32(&rf->rf3, RF3_TXPOWER_A, info->default_power1);

		rt2x00_set_field32(&rf->rf4, RF4_TXPOWER_A_7DBM_BOOST,
				   (info->default_power2 >= 0));

		if (info->default_power2 < 0)
			info->default_power2 += 7;

		rt2x00_set_field32(&rf->rf4, RF4_TXPOWER_A, info->default_power2);
	} else {
		rt2x00_set_field32(&rf->rf3, RF3_TXPOWER_G, info->default_power1);
		rt2x00_set_field32(&rf->rf4, RF4_TXPOWER_G, info->default_power2);
	}

	rt2x00_set_field32(&rf->rf4, RF4_HT40, conf_is_ht40(conf));

	rt2800_rf_write(rt2x00dev, 1, rf->rf1);
	rt2800_rf_write(rt2x00dev, 2, rf->rf2);
	rt2800_rf_write(rt2x00dev, 3, rf->rf3 & ~0x00000004);
	rt2800_rf_write(rt2x00dev, 4, rf->rf4);

	udelay(200);

	rt2800_rf_write(rt2x00dev, 1, rf->rf1);
	rt2800_rf_write(rt2x00dev, 2, rf->rf2);
	rt2800_rf_write(rt2x00dev, 3, rf->rf3 | 0x00000004);
	rt2800_rf_write(rt2x00dev, 4, rf->rf4);

	udelay(200);

	rt2800_rf_write(rt2x00dev, 1, rf->rf1);
	rt2800_rf_write(rt2x00dev, 2, rf->rf2);
	rt2800_rf_write(rt2x00dev, 3, rf->rf3 & ~0x00000004);
	rt2800_rf_write(rt2x00dev, 4, rf->rf4);
}

static void rt2800_config_channel_rf3xxx(struct rt2x00_dev *rt2x00dev,
					 struct ieee80211_conf *conf,
					 struct rf_channel *rf,
					 struct channel_info *info)
{
	struct rt2800_drv_data *drv_data = rt2x00dev->drv_data;
	u8 rfcsr, calib_tx, calib_rx;

	rt2800_rfcsr_write(rt2x00dev, 2, rf->rf1);

	rt2800_rfcsr_read(rt2x00dev, 3, &rfcsr);
	rt2x00_set_field8(&rfcsr, RFCSR3_K, rf->rf3);
	rt2800_rfcsr_write(rt2x00dev, 3, rfcsr);

	rt2800_rfcsr_read(rt2x00dev, 6, &rfcsr);
	rt2x00_set_field8(&rfcsr, RFCSR6_R1, rf->rf2);
	rt2800_rfcsr_write(rt2x00dev, 6, rfcsr);

	rt2800_rfcsr_read(rt2x00dev, 12, &rfcsr);
	rt2x00_set_field8(&rfcsr, RFCSR12_TX_POWER, info->default_power1);
	rt2800_rfcsr_write(rt2x00dev, 12, rfcsr);

	rt2800_rfcsr_read(rt2x00dev, 13, &rfcsr);
	rt2x00_set_field8(&rfcsr, RFCSR13_TX_POWER, info->default_power2);
	rt2800_rfcsr_write(rt2x00dev, 13, rfcsr);

	rt2800_rfcsr_read(rt2x00dev, 1, &rfcsr);
	rt2x00_set_field8(&rfcsr, RFCSR1_RX0_PD, 0);
	rt2x00_set_field8(&rfcsr, RFCSR1_TX0_PD, 0);
	if (rt2x00_rt(rt2x00dev, RT3390)) {
		rt2x00_set_field8(&rfcsr, RFCSR1_RX1_PD,
				  rt2x00dev->default_ant.rx_chain_num == 1);
		rt2x00_set_field8(&rfcsr, RFCSR1_TX1_PD,
				  rt2x00dev->default_ant.tx_chain_num == 1);
	} else {
		rt2x00_set_field8(&rfcsr, RFCSR1_RX1_PD, 0);
		rt2x00_set_field8(&rfcsr, RFCSR1_TX1_PD, 0);
		rt2x00_set_field8(&rfcsr, RFCSR1_RX2_PD, 0);
		rt2x00_set_field8(&rfcsr, RFCSR1_TX2_PD, 0);

		switch (rt2x00dev->default_ant.tx_chain_num) {
		case 1:
			rt2x00_set_field8(&rfcsr, RFCSR1_TX1_PD, 1);
			/* fall through */
		case 2:
			rt2x00_set_field8(&rfcsr, RFCSR1_TX2_PD, 1);
			break;
		}

		switch (rt2x00dev->default_ant.rx_chain_num) {
		case 1:
			rt2x00_set_field8(&rfcsr, RFCSR1_RX1_PD, 1);
			/* fall through */
		case 2:
			rt2x00_set_field8(&rfcsr, RFCSR1_RX2_PD, 1);
			break;
		}
	}
	rt2800_rfcsr_write(rt2x00dev, 1, rfcsr);

	rt2800_rfcsr_read(rt2x00dev, 30, &rfcsr);
	rt2x00_set_field8(&rfcsr, RFCSR30_RF_CALIBRATION, 1);
	rt2800_rfcsr_write(rt2x00dev, 30, rfcsr);
	msleep(1);
	rt2x00_set_field8(&rfcsr, RFCSR30_RF_CALIBRATION, 0);
	rt2800_rfcsr_write(rt2x00dev, 30, rfcsr);

	rt2800_rfcsr_read(rt2x00dev, 23, &rfcsr);
	rt2x00_set_field8(&rfcsr, RFCSR23_FREQ_OFFSET, rt2x00dev->freq_offset);
	rt2800_rfcsr_write(rt2x00dev, 23, rfcsr);

	if (rt2x00_rt(rt2x00dev, RT3390)) {
		calib_tx = conf_is_ht40(conf) ? 0x68 : 0x4f;
		calib_rx = conf_is_ht40(conf) ? 0x6f : 0x4f;
	} else {
		if (conf_is_ht40(conf)) {
			calib_tx = drv_data->calibration_bw40;
			calib_rx = drv_data->calibration_bw40;
		} else {
			calib_tx = drv_data->calibration_bw20;
			calib_rx = drv_data->calibration_bw20;
		}
	}

	rt2800_rfcsr_read(rt2x00dev, 24, &rfcsr);
	rt2x00_set_field8(&rfcsr, RFCSR24_TX_CALIB, calib_tx);
	rt2800_rfcsr_write(rt2x00dev, 24, rfcsr);

	rt2800_rfcsr_read(rt2x00dev, 31, &rfcsr);
	rt2x00_set_field8(&rfcsr, RFCSR31_RX_CALIB, calib_rx);
	rt2800_rfcsr_write(rt2x00dev, 31, rfcsr);

	rt2800_rfcsr_read(rt2x00dev, 7, &rfcsr);
	rt2x00_set_field8(&rfcsr, RFCSR7_RF_TUNING, 1);
	rt2800_rfcsr_write(rt2x00dev, 7, rfcsr);

	rt2800_rfcsr_read(rt2x00dev, 30, &rfcsr);
	rt2x00_set_field8(&rfcsr, RFCSR30_RF_CALIBRATION, 1);
	rt2800_rfcsr_write(rt2x00dev, 30, rfcsr);
	msleep(1);
	rt2x00_set_field8(&rfcsr, RFCSR30_RF_CALIBRATION, 0);
	rt2800_rfcsr_write(rt2x00dev, 30, rfcsr);
}

static void rt2800_config_channel_rf3052(struct rt2x00_dev *rt2x00dev,
					 struct ieee80211_conf *conf,
					 struct rf_channel *rf,
					 struct channel_info *info)
{
	struct rt2800_drv_data *drv_data = rt2x00dev->drv_data;
	u8 rfcsr;
	u32 reg;

	if (rf->channel <= 14) {
		rt2800_bbp_write(rt2x00dev, 25, drv_data->bbp25);
		rt2800_bbp_write(rt2x00dev, 26, drv_data->bbp26);
	} else {
		rt2800_bbp_write(rt2x00dev, 25, 0x09);
		rt2800_bbp_write(rt2x00dev, 26, 0xff);
	}

	rt2800_rfcsr_write(rt2x00dev, 2, rf->rf1);
	rt2800_rfcsr_write(rt2x00dev, 3, rf->rf3);

	rt2800_rfcsr_read(rt2x00dev, 6, &rfcsr);
	rt2x00_set_field8(&rfcsr, RFCSR6_R1, rf->rf2);
	if (rf->channel <= 14)
		rt2x00_set_field8(&rfcsr, RFCSR6_TXDIV, 2);
	else
		rt2x00_set_field8(&rfcsr, RFCSR6_TXDIV, 1);
	rt2800_rfcsr_write(rt2x00dev, 6, rfcsr);

	rt2800_rfcsr_read(rt2x00dev, 5, &rfcsr);
	if (rf->channel <= 14)
		rt2x00_set_field8(&rfcsr, RFCSR5_R1, 1);
	else
		rt2x00_set_field8(&rfcsr, RFCSR5_R1, 2);
	rt2800_rfcsr_write(rt2x00dev, 5, rfcsr);

	rt2800_rfcsr_read(rt2x00dev, 12, &rfcsr);
	if (rf->channel <= 14) {
		rt2x00_set_field8(&rfcsr, RFCSR12_DR0, 3);
		rt2x00_set_field8(&rfcsr, RFCSR12_TX_POWER,
				  info->default_power1);
	} else {
		rt2x00_set_field8(&rfcsr, RFCSR12_DR0, 7);
		rt2x00_set_field8(&rfcsr, RFCSR12_TX_POWER,
				(info->default_power1 & 0x3) |
				((info->default_power1 & 0xC) << 1));
	}
	rt2800_rfcsr_write(rt2x00dev, 12, rfcsr);

	rt2800_rfcsr_read(rt2x00dev, 13, &rfcsr);
	if (rf->channel <= 14) {
		rt2x00_set_field8(&rfcsr, RFCSR13_DR0, 3);
		rt2x00_set_field8(&rfcsr, RFCSR13_TX_POWER,
				  info->default_power2);
	} else {
		rt2x00_set_field8(&rfcsr, RFCSR13_DR0, 7);
		rt2x00_set_field8(&rfcsr, RFCSR13_TX_POWER,
				(info->default_power2 & 0x3) |
				((info->default_power2 & 0xC) << 1));
	}
	rt2800_rfcsr_write(rt2x00dev, 13, rfcsr);

	rt2800_rfcsr_read(rt2x00dev, 1, &rfcsr);
	rt2x00_set_field8(&rfcsr, RFCSR1_RX0_PD, 0);
	rt2x00_set_field8(&rfcsr, RFCSR1_TX0_PD, 0);
	rt2x00_set_field8(&rfcsr, RFCSR1_RX1_PD, 0);
	rt2x00_set_field8(&rfcsr, RFCSR1_TX1_PD, 0);
	rt2x00_set_field8(&rfcsr, RFCSR1_RX2_PD, 0);
	rt2x00_set_field8(&rfcsr, RFCSR1_TX2_PD, 0);
	if (test_bit(CAPABILITY_BT_COEXIST, &rt2x00dev->cap_flags)) {
		if (rf->channel <= 14) {
			rt2x00_set_field8(&rfcsr, RFCSR1_RX0_PD, 1);
			rt2x00_set_field8(&rfcsr, RFCSR1_TX0_PD, 1);
		}
		rt2x00_set_field8(&rfcsr, RFCSR1_RX2_PD, 1);
		rt2x00_set_field8(&rfcsr, RFCSR1_TX2_PD, 1);
	} else {
		switch (rt2x00dev->default_ant.tx_chain_num) {
		case 1:
			rt2x00_set_field8(&rfcsr, RFCSR1_TX1_PD, 1);
		case 2:
			rt2x00_set_field8(&rfcsr, RFCSR1_TX2_PD, 1);
			break;
		}

		switch (rt2x00dev->default_ant.rx_chain_num) {
		case 1:
			rt2x00_set_field8(&rfcsr, RFCSR1_RX1_PD, 1);
		case 2:
			rt2x00_set_field8(&rfcsr, RFCSR1_RX2_PD, 1);
			break;
		}
	}
	rt2800_rfcsr_write(rt2x00dev, 1, rfcsr);

	rt2800_rfcsr_read(rt2x00dev, 23, &rfcsr);
	rt2x00_set_field8(&rfcsr, RFCSR23_FREQ_OFFSET, rt2x00dev->freq_offset);
	rt2800_rfcsr_write(rt2x00dev, 23, rfcsr);

	if (conf_is_ht40(conf)) {
		rt2800_rfcsr_write(rt2x00dev, 24, drv_data->calibration_bw40);
		rt2800_rfcsr_write(rt2x00dev, 31, drv_data->calibration_bw40);
	} else {
		rt2800_rfcsr_write(rt2x00dev, 24, drv_data->calibration_bw20);
		rt2800_rfcsr_write(rt2x00dev, 31, drv_data->calibration_bw20);
	}

	if (rf->channel <= 14) {
		rt2800_rfcsr_write(rt2x00dev, 7, 0xd8);
		rt2800_rfcsr_write(rt2x00dev, 9, 0xc3);
		rt2800_rfcsr_write(rt2x00dev, 10, 0xf1);
		rt2800_rfcsr_write(rt2x00dev, 11, 0xb9);
		rt2800_rfcsr_write(rt2x00dev, 15, 0x53);
		rfcsr = 0x4c;
		rt2x00_set_field8(&rfcsr, RFCSR16_TXMIXER_GAIN,
				  drv_data->txmixer_gain_24g);
		rt2800_rfcsr_write(rt2x00dev, 16, rfcsr);
		rt2800_rfcsr_write(rt2x00dev, 17, 0x23);
		rt2800_rfcsr_write(rt2x00dev, 19, 0x93);
		rt2800_rfcsr_write(rt2x00dev, 20, 0xb3);
		rt2800_rfcsr_write(rt2x00dev, 25, 0x15);
		rt2800_rfcsr_write(rt2x00dev, 26, 0x85);
		rt2800_rfcsr_write(rt2x00dev, 27, 0x00);
		rt2800_rfcsr_write(rt2x00dev, 29, 0x9b);
	} else {
		rt2800_rfcsr_read(rt2x00dev, 7, &rfcsr);
		rt2x00_set_field8(&rfcsr, RFCSR7_BIT2, 1);
		rt2x00_set_field8(&rfcsr, RFCSR7_BIT3, 0);
		rt2x00_set_field8(&rfcsr, RFCSR7_BIT4, 1);
		rt2x00_set_field8(&rfcsr, RFCSR7_BITS67, 0);
		rt2800_rfcsr_write(rt2x00dev, 7, rfcsr);
		rt2800_rfcsr_write(rt2x00dev, 9, 0xc0);
		rt2800_rfcsr_write(rt2x00dev, 10, 0xf1);
		rt2800_rfcsr_write(rt2x00dev, 11, 0x00);
		rt2800_rfcsr_write(rt2x00dev, 15, 0x43);
		rfcsr = 0x7a;
		rt2x00_set_field8(&rfcsr, RFCSR16_TXMIXER_GAIN,
				  drv_data->txmixer_gain_5g);
		rt2800_rfcsr_write(rt2x00dev, 16, rfcsr);
		rt2800_rfcsr_write(rt2x00dev, 17, 0x23);
		if (rf->channel <= 64) {
			rt2800_rfcsr_write(rt2x00dev, 19, 0xb7);
			rt2800_rfcsr_write(rt2x00dev, 20, 0xf6);
			rt2800_rfcsr_write(rt2x00dev, 25, 0x3d);
		} else if (rf->channel <= 128) {
			rt2800_rfcsr_write(rt2x00dev, 19, 0x74);
			rt2800_rfcsr_write(rt2x00dev, 20, 0xf4);
			rt2800_rfcsr_write(rt2x00dev, 25, 0x01);
		} else {
			rt2800_rfcsr_write(rt2x00dev, 19, 0x72);
			rt2800_rfcsr_write(rt2x00dev, 20, 0xf3);
			rt2800_rfcsr_write(rt2x00dev, 25, 0x01);
		}
		rt2800_rfcsr_write(rt2x00dev, 26, 0x87);
		rt2800_rfcsr_write(rt2x00dev, 27, 0x01);
		rt2800_rfcsr_write(rt2x00dev, 29, 0x9f);
	}

	rt2800_register_read(rt2x00dev, GPIO_CTRL_CFG, &reg);
	rt2x00_set_field32(&reg, GPIO_CTRL_CFG_GPIOD_BIT7, 0);
	if (rf->channel <= 14)
		rt2x00_set_field32(&reg, GPIO_CTRL_CFG_BIT7, 1);
	else
		rt2x00_set_field32(&reg, GPIO_CTRL_CFG_BIT7, 0);
	rt2800_register_write(rt2x00dev, GPIO_CTRL_CFG, reg);

	rt2800_rfcsr_read(rt2x00dev, 7, &rfcsr);
	rt2x00_set_field8(&rfcsr, RFCSR7_RF_TUNING, 1);
	rt2800_rfcsr_write(rt2x00dev, 7, rfcsr);
}

#define RT3290_POWER_BOUND     0x27
#define RT3290_FREQ_OFFSET_BOUND       0x5f
#define RT5390_POWER_BOUND     0x27
#define RT5390_FREQ_OFFSET_BOUND       0x5f

static void rt2800_config_channel_rf3290(struct rt2x00_dev *rt2x00dev,
					 struct ieee80211_conf *conf,
					 struct rf_channel *rf,
					 struct channel_info *info)
{
	u8 rfcsr;

	rt2800_rfcsr_write(rt2x00dev, 8, rf->rf1);
	rt2800_rfcsr_write(rt2x00dev, 9, rf->rf3);
	rt2800_rfcsr_read(rt2x00dev, 11, &rfcsr);
	rt2x00_set_field8(&rfcsr, RFCSR11_R, rf->rf2);
	rt2800_rfcsr_write(rt2x00dev, 11, rfcsr);

	rt2800_rfcsr_read(rt2x00dev, 49, &rfcsr);
	if (info->default_power1 > RT3290_POWER_BOUND)
		rt2x00_set_field8(&rfcsr, RFCSR49_TX, RT3290_POWER_BOUND);
	else
		rt2x00_set_field8(&rfcsr, RFCSR49_TX, info->default_power1);
	rt2800_rfcsr_write(rt2x00dev, 49, rfcsr);

	rt2800_rfcsr_read(rt2x00dev, 17, &rfcsr);
	if (rt2x00dev->freq_offset > RT3290_FREQ_OFFSET_BOUND)
		rt2x00_set_field8(&rfcsr, RFCSR17_CODE,
				  RT3290_FREQ_OFFSET_BOUND);
	else
		rt2x00_set_field8(&rfcsr, RFCSR17_CODE, rt2x00dev->freq_offset);
	rt2800_rfcsr_write(rt2x00dev, 17, rfcsr);

	if (rf->channel <= 14) {
		if (rf->channel == 6)
			rt2800_bbp_write(rt2x00dev, 68, 0x0c);
		else
			rt2800_bbp_write(rt2x00dev, 68, 0x0b);

		if (rf->channel >= 1 && rf->channel <= 6)
			rt2800_bbp_write(rt2x00dev, 59, 0x0f);
		else if (rf->channel >= 7 && rf->channel <= 11)
			rt2800_bbp_write(rt2x00dev, 59, 0x0e);
		else if (rf->channel >= 12 && rf->channel <= 14)
			rt2800_bbp_write(rt2x00dev, 59, 0x0d);
	}
}

static void rt2800_config_channel_rf53xx(struct rt2x00_dev *rt2x00dev,
					 struct ieee80211_conf *conf,
					 struct rf_channel *rf,
					 struct channel_info *info)
{
	u8 rfcsr;

	rt2800_rfcsr_write(rt2x00dev, 8, rf->rf1);
	rt2800_rfcsr_write(rt2x00dev, 9, rf->rf3);
	rt2800_rfcsr_read(rt2x00dev, 11, &rfcsr);
	rt2x00_set_field8(&rfcsr, RFCSR11_R, rf->rf2);
	rt2800_rfcsr_write(rt2x00dev, 11, rfcsr);

	rt2800_rfcsr_read(rt2x00dev, 49, &rfcsr);
	if (info->default_power1 > RT5390_POWER_BOUND)
		rt2x00_set_field8(&rfcsr, RFCSR49_TX, RT5390_POWER_BOUND);
	else
		rt2x00_set_field8(&rfcsr, RFCSR49_TX, info->default_power1);
	rt2800_rfcsr_write(rt2x00dev, 49, rfcsr);

	if (rt2x00_rt(rt2x00dev, RT5392)) {
		rt2800_rfcsr_read(rt2x00dev, 50, &rfcsr);
		if (info->default_power1 > RT5390_POWER_BOUND)
			rt2x00_set_field8(&rfcsr, RFCSR50_TX,
					  RT5390_POWER_BOUND);
		else
			rt2x00_set_field8(&rfcsr, RFCSR50_TX,
					  info->default_power2);
		rt2800_rfcsr_write(rt2x00dev, 50, rfcsr);
	}

	rt2800_rfcsr_read(rt2x00dev, 1, &rfcsr);
	if (rt2x00_rt(rt2x00dev, RT5392)) {
		rt2x00_set_field8(&rfcsr, RFCSR1_RX1_PD, 1);
		rt2x00_set_field8(&rfcsr, RFCSR1_TX1_PD, 1);
	}
	rt2x00_set_field8(&rfcsr, RFCSR1_RF_BLOCK_EN, 1);
	rt2x00_set_field8(&rfcsr, RFCSR1_PLL_PD, 1);
	rt2x00_set_field8(&rfcsr, RFCSR1_RX0_PD, 1);
	rt2x00_set_field8(&rfcsr, RFCSR1_TX0_PD, 1);
	rt2800_rfcsr_write(rt2x00dev, 1, rfcsr);

	rt2800_rfcsr_read(rt2x00dev, 17, &rfcsr);
	if (rt2x00dev->freq_offset > RT5390_FREQ_OFFSET_BOUND)
		rt2x00_set_field8(&rfcsr, RFCSR17_CODE,
				  RT5390_FREQ_OFFSET_BOUND);
	else
		rt2x00_set_field8(&rfcsr, RFCSR17_CODE, rt2x00dev->freq_offset);
	rt2800_rfcsr_write(rt2x00dev, 17, rfcsr);

	if (rf->channel <= 14) {
		int idx = rf->channel-1;

		if (test_bit(CAPABILITY_BT_COEXIST, &rt2x00dev->cap_flags)) {
			if (rt2x00_rt_rev_gte(rt2x00dev, RT5390, REV_RT5390F)) {
				/* r55/r59 value array of channel 1~14 */
				static const char r55_bt_rev[] = {0x83, 0x83,
					0x83, 0x73, 0x73, 0x63, 0x53, 0x53,
					0x53, 0x43, 0x43, 0x43, 0x43, 0x43};
				static const char r59_bt_rev[] = {0x0e, 0x0e,
					0x0e, 0x0e, 0x0e, 0x0b, 0x0a, 0x09,
					0x07, 0x07, 0x07, 0x07, 0x07, 0x07};

				rt2800_rfcsr_write(rt2x00dev, 55,
						   r55_bt_rev[idx]);
				rt2800_rfcsr_write(rt2x00dev, 59,
						   r59_bt_rev[idx]);
			} else {
				static const char r59_bt[] = {0x8b, 0x8b, 0x8b,
					0x8b, 0x8b, 0x8b, 0x8b, 0x8a, 0x89,
					0x88, 0x88, 0x86, 0x85, 0x84};

				rt2800_rfcsr_write(rt2x00dev, 59, r59_bt[idx]);
			}
		} else {
			if (rt2x00_rt_rev_gte(rt2x00dev, RT5390, REV_RT5390F)) {
				static const char r55_nonbt_rev[] = {0x23, 0x23,
					0x23, 0x23, 0x13, 0x13, 0x03, 0x03,
					0x03, 0x03, 0x03, 0x03, 0x03, 0x03};
				static const char r59_nonbt_rev[] = {0x07, 0x07,
					0x07, 0x07, 0x07, 0x07, 0x07, 0x07,
					0x07, 0x07, 0x06, 0x05, 0x04, 0x04};

				rt2800_rfcsr_write(rt2x00dev, 55,
						   r55_nonbt_rev[idx]);
				rt2800_rfcsr_write(rt2x00dev, 59,
						   r59_nonbt_rev[idx]);
			} else if (rt2x00_rt(rt2x00dev, RT5390) ||
					   rt2x00_rt(rt2x00dev, RT5392)) {
				static const char r59_non_bt[] = {0x8f, 0x8f,
					0x8f, 0x8f, 0x8f, 0x8f, 0x8f, 0x8d,
					0x8a, 0x88, 0x88, 0x87, 0x87, 0x86};

				rt2800_rfcsr_write(rt2x00dev, 59,
						   r59_non_bt[idx]);
			}
		}
	}
}

static void rt2800_config_channel(struct rt2x00_dev *rt2x00dev,
				  struct ieee80211_conf *conf,
				  struct rf_channel *rf,
				  struct channel_info *info)
{
	u32 reg;
	unsigned int tx_pin;
	u8 bbp, rfcsr;

	if (rf->channel <= 14) {
		info->default_power1 = TXPOWER_G_TO_DEV(info->default_power1);
		info->default_power2 = TXPOWER_G_TO_DEV(info->default_power2);
	} else {
		info->default_power1 = TXPOWER_A_TO_DEV(info->default_power1);
		info->default_power2 = TXPOWER_A_TO_DEV(info->default_power2);
	}

	switch (rt2x00dev->chip.rf) {
	case RF2020:
	case RF3020:
	case RF3021:
	case RF3022:
	case RF3320:
		rt2800_config_channel_rf3xxx(rt2x00dev, conf, rf, info);
		break;
	case RF3052:
		rt2800_config_channel_rf3052(rt2x00dev, conf, rf, info);
		break;
<<<<<<< HEAD
=======
	case RF3290:
		rt2800_config_channel_rf3290(rt2x00dev, conf, rf, info);
		break;
>>>>>>> 42fb0b02
	case RF5360:
	case RF5370:
	case RF5372:
	case RF5390:
	case RF5392:
		rt2800_config_channel_rf53xx(rt2x00dev, conf, rf, info);
		break;
	default:
		rt2800_config_channel_rf2xxx(rt2x00dev, conf, rf, info);
	}

	if (rt2x00_rf(rt2x00dev, RF3290) ||
	    rt2x00_rf(rt2x00dev, RF5360) ||
	    rt2x00_rf(rt2x00dev, RF5370) ||
	    rt2x00_rf(rt2x00dev, RF5372) ||
	    rt2x00_rf(rt2x00dev, RF5390) ||
	    rt2x00_rf(rt2x00dev, RF5392)) {
		rt2800_rfcsr_read(rt2x00dev, 30, &rfcsr);
		rt2x00_set_field8(&rfcsr, RFCSR30_TX_H20M, 0);
		rt2x00_set_field8(&rfcsr, RFCSR30_RX_H20M, 0);
		rt2800_rfcsr_write(rt2x00dev, 30, rfcsr);

		rt2800_rfcsr_read(rt2x00dev, 3, &rfcsr);
		rt2x00_set_field8(&rfcsr, RFCSR30_RF_CALIBRATION, 1);
		rt2800_rfcsr_write(rt2x00dev, 3, rfcsr);
	}

	/*
	 * Change BBP settings
	 */
	rt2800_bbp_write(rt2x00dev, 62, 0x37 - rt2x00dev->lna_gain);
	rt2800_bbp_write(rt2x00dev, 63, 0x37 - rt2x00dev->lna_gain);
	rt2800_bbp_write(rt2x00dev, 64, 0x37 - rt2x00dev->lna_gain);
	rt2800_bbp_write(rt2x00dev, 86, 0);

	if (rf->channel <= 14) {
		if (!rt2x00_rt(rt2x00dev, RT5390) &&
			!rt2x00_rt(rt2x00dev, RT5392)) {
			if (test_bit(CAPABILITY_EXTERNAL_LNA_BG,
				     &rt2x00dev->cap_flags)) {
				rt2800_bbp_write(rt2x00dev, 82, 0x62);
				rt2800_bbp_write(rt2x00dev, 75, 0x46);
			} else {
				rt2800_bbp_write(rt2x00dev, 82, 0x84);
				rt2800_bbp_write(rt2x00dev, 75, 0x50);
			}
		}
	} else {
		if (rt2x00_rt(rt2x00dev, RT3572))
			rt2800_bbp_write(rt2x00dev, 82, 0x94);
		else
			rt2800_bbp_write(rt2x00dev, 82, 0xf2);

		if (test_bit(CAPABILITY_EXTERNAL_LNA_A, &rt2x00dev->cap_flags))
			rt2800_bbp_write(rt2x00dev, 75, 0x46);
		else
			rt2800_bbp_write(rt2x00dev, 75, 0x50);
	}

	rt2800_register_read(rt2x00dev, TX_BAND_CFG, &reg);
	rt2x00_set_field32(&reg, TX_BAND_CFG_HT40_MINUS, conf_is_ht40_minus(conf));
	rt2x00_set_field32(&reg, TX_BAND_CFG_A, rf->channel > 14);
	rt2x00_set_field32(&reg, TX_BAND_CFG_BG, rf->channel <= 14);
	rt2800_register_write(rt2x00dev, TX_BAND_CFG, reg);

	if (rt2x00_rt(rt2x00dev, RT3572))
		rt2800_rfcsr_write(rt2x00dev, 8, 0);

	tx_pin = 0;

	/* Turn on unused PA or LNA when not using 1T or 1R */
	if (rt2x00dev->default_ant.tx_chain_num == 2) {
		rt2x00_set_field32(&tx_pin, TX_PIN_CFG_PA_PE_A1_EN,
				   rf->channel > 14);
		rt2x00_set_field32(&tx_pin, TX_PIN_CFG_PA_PE_G1_EN,
				   rf->channel <= 14);
	}

	/* Turn on unused PA or LNA when not using 1T or 1R */
	if (rt2x00dev->default_ant.rx_chain_num == 2) {
		rt2x00_set_field32(&tx_pin, TX_PIN_CFG_LNA_PE_A1_EN, 1);
		rt2x00_set_field32(&tx_pin, TX_PIN_CFG_LNA_PE_G1_EN, 1);
	}

	rt2x00_set_field32(&tx_pin, TX_PIN_CFG_LNA_PE_A0_EN, 1);
	rt2x00_set_field32(&tx_pin, TX_PIN_CFG_LNA_PE_G0_EN, 1);
	rt2x00_set_field32(&tx_pin, TX_PIN_CFG_RFTR_EN, 1);
	rt2x00_set_field32(&tx_pin, TX_PIN_CFG_TRSW_EN, 1);
	if (test_bit(CAPABILITY_BT_COEXIST, &rt2x00dev->cap_flags))
		rt2x00_set_field32(&tx_pin, TX_PIN_CFG_PA_PE_G0_EN, 1);
	else
		rt2x00_set_field32(&tx_pin, TX_PIN_CFG_PA_PE_G0_EN,
				   rf->channel <= 14);
	rt2x00_set_field32(&tx_pin, TX_PIN_CFG_PA_PE_A0_EN, rf->channel > 14);

	rt2800_register_write(rt2x00dev, TX_PIN_CFG, tx_pin);

	if (rt2x00_rt(rt2x00dev, RT3572))
		rt2800_rfcsr_write(rt2x00dev, 8, 0x80);

	rt2800_bbp_read(rt2x00dev, 4, &bbp);
	rt2x00_set_field8(&bbp, BBP4_BANDWIDTH, 2 * conf_is_ht40(conf));
	rt2800_bbp_write(rt2x00dev, 4, bbp);

	rt2800_bbp_read(rt2x00dev, 3, &bbp);
	rt2x00_set_field8(&bbp, BBP3_HT40_MINUS, conf_is_ht40_minus(conf));
	rt2800_bbp_write(rt2x00dev, 3, bbp);

	if (rt2x00_rt_rev(rt2x00dev, RT2860, REV_RT2860C)) {
		if (conf_is_ht40(conf)) {
			rt2800_bbp_write(rt2x00dev, 69, 0x1a);
			rt2800_bbp_write(rt2x00dev, 70, 0x0a);
			rt2800_bbp_write(rt2x00dev, 73, 0x16);
		} else {
			rt2800_bbp_write(rt2x00dev, 69, 0x16);
			rt2800_bbp_write(rt2x00dev, 70, 0x08);
			rt2800_bbp_write(rt2x00dev, 73, 0x11);
		}
	}

	msleep(1);

	/*
	 * Clear channel statistic counters
	 */
	rt2800_register_read(rt2x00dev, CH_IDLE_STA, &reg);
	rt2800_register_read(rt2x00dev, CH_BUSY_STA, &reg);
	rt2800_register_read(rt2x00dev, CH_BUSY_STA_SEC, &reg);
}

static int rt2800_get_gain_calibration_delta(struct rt2x00_dev *rt2x00dev)
{
	u8 tssi_bounds[9];
	u8 current_tssi;
	u16 eeprom;
	u8 step;
	int i;

	/*
	 * Read TSSI boundaries for temperature compensation from
	 * the EEPROM.
	 *
	 * Array idx               0    1    2    3    4    5    6    7    8
	 * Matching Delta value   -4   -3   -2   -1    0   +1   +2   +3   +4
	 * Example TSSI bounds  0xF0 0xD0 0xB5 0xA0 0x88 0x45 0x25 0x15 0x00
	 */
	if (rt2x00dev->curr_band == IEEE80211_BAND_2GHZ) {
		rt2x00_eeprom_read(rt2x00dev, EEPROM_TSSI_BOUND_BG1, &eeprom);
		tssi_bounds[0] = rt2x00_get_field16(eeprom,
					EEPROM_TSSI_BOUND_BG1_MINUS4);
		tssi_bounds[1] = rt2x00_get_field16(eeprom,
					EEPROM_TSSI_BOUND_BG1_MINUS3);

		rt2x00_eeprom_read(rt2x00dev, EEPROM_TSSI_BOUND_BG2, &eeprom);
		tssi_bounds[2] = rt2x00_get_field16(eeprom,
					EEPROM_TSSI_BOUND_BG2_MINUS2);
		tssi_bounds[3] = rt2x00_get_field16(eeprom,
					EEPROM_TSSI_BOUND_BG2_MINUS1);

		rt2x00_eeprom_read(rt2x00dev, EEPROM_TSSI_BOUND_BG3, &eeprom);
		tssi_bounds[4] = rt2x00_get_field16(eeprom,
					EEPROM_TSSI_BOUND_BG3_REF);
		tssi_bounds[5] = rt2x00_get_field16(eeprom,
					EEPROM_TSSI_BOUND_BG3_PLUS1);

		rt2x00_eeprom_read(rt2x00dev, EEPROM_TSSI_BOUND_BG4, &eeprom);
		tssi_bounds[6] = rt2x00_get_field16(eeprom,
					EEPROM_TSSI_BOUND_BG4_PLUS2);
		tssi_bounds[7] = rt2x00_get_field16(eeprom,
					EEPROM_TSSI_BOUND_BG4_PLUS3);

		rt2x00_eeprom_read(rt2x00dev, EEPROM_TSSI_BOUND_BG5, &eeprom);
		tssi_bounds[8] = rt2x00_get_field16(eeprom,
					EEPROM_TSSI_BOUND_BG5_PLUS4);

		step = rt2x00_get_field16(eeprom,
					  EEPROM_TSSI_BOUND_BG5_AGC_STEP);
	} else {
		rt2x00_eeprom_read(rt2x00dev, EEPROM_TSSI_BOUND_A1, &eeprom);
		tssi_bounds[0] = rt2x00_get_field16(eeprom,
					EEPROM_TSSI_BOUND_A1_MINUS4);
		tssi_bounds[1] = rt2x00_get_field16(eeprom,
					EEPROM_TSSI_BOUND_A1_MINUS3);

		rt2x00_eeprom_read(rt2x00dev, EEPROM_TSSI_BOUND_A2, &eeprom);
		tssi_bounds[2] = rt2x00_get_field16(eeprom,
					EEPROM_TSSI_BOUND_A2_MINUS2);
		tssi_bounds[3] = rt2x00_get_field16(eeprom,
					EEPROM_TSSI_BOUND_A2_MINUS1);

		rt2x00_eeprom_read(rt2x00dev, EEPROM_TSSI_BOUND_A3, &eeprom);
		tssi_bounds[4] = rt2x00_get_field16(eeprom,
					EEPROM_TSSI_BOUND_A3_REF);
		tssi_bounds[5] = rt2x00_get_field16(eeprom,
					EEPROM_TSSI_BOUND_A3_PLUS1);

		rt2x00_eeprom_read(rt2x00dev, EEPROM_TSSI_BOUND_A4, &eeprom);
		tssi_bounds[6] = rt2x00_get_field16(eeprom,
					EEPROM_TSSI_BOUND_A4_PLUS2);
		tssi_bounds[7] = rt2x00_get_field16(eeprom,
					EEPROM_TSSI_BOUND_A4_PLUS3);

		rt2x00_eeprom_read(rt2x00dev, EEPROM_TSSI_BOUND_A5, &eeprom);
		tssi_bounds[8] = rt2x00_get_field16(eeprom,
					EEPROM_TSSI_BOUND_A5_PLUS4);

		step = rt2x00_get_field16(eeprom,
					  EEPROM_TSSI_BOUND_A5_AGC_STEP);
	}

	/*
	 * Check if temperature compensation is supported.
	 */
	if (tssi_bounds[4] == 0xff)
		return 0;

	/*
	 * Read current TSSI (BBP 49).
	 */
	rt2800_bbp_read(rt2x00dev, 49, &current_tssi);

	/*
	 * Compare TSSI value (BBP49) with the compensation boundaries
	 * from the EEPROM and increase or decrease tx power.
	 */
	for (i = 0; i <= 3; i++) {
		if (current_tssi > tssi_bounds[i])
			break;
	}

	if (i == 4) {
		for (i = 8; i >= 5; i--) {
			if (current_tssi < tssi_bounds[i])
				break;
		}
	}

	return (i - 4) * step;
}

static int rt2800_get_txpower_bw_comp(struct rt2x00_dev *rt2x00dev,
				      enum ieee80211_band band)
{
	u16 eeprom;
	u8 comp_en;
	u8 comp_type;
	int comp_value = 0;

	rt2x00_eeprom_read(rt2x00dev, EEPROM_TXPOWER_DELTA, &eeprom);

	/*
	 * HT40 compensation not required.
	 */
	if (eeprom == 0xffff ||
	    !test_bit(CONFIG_CHANNEL_HT40, &rt2x00dev->flags))
		return 0;

	if (band == IEEE80211_BAND_2GHZ) {
		comp_en = rt2x00_get_field16(eeprom,
				 EEPROM_TXPOWER_DELTA_ENABLE_2G);
		if (comp_en) {
			comp_type = rt2x00_get_field16(eeprom,
					   EEPROM_TXPOWER_DELTA_TYPE_2G);
			comp_value = rt2x00_get_field16(eeprom,
					    EEPROM_TXPOWER_DELTA_VALUE_2G);
			if (!comp_type)
				comp_value = -comp_value;
		}
	} else {
		comp_en = rt2x00_get_field16(eeprom,
				 EEPROM_TXPOWER_DELTA_ENABLE_5G);
		if (comp_en) {
			comp_type = rt2x00_get_field16(eeprom,
					   EEPROM_TXPOWER_DELTA_TYPE_5G);
			comp_value = rt2x00_get_field16(eeprom,
					    EEPROM_TXPOWER_DELTA_VALUE_5G);
			if (!comp_type)
				comp_value = -comp_value;
		}
	}

	return comp_value;
}

static u8 rt2800_compensate_txpower(struct rt2x00_dev *rt2x00dev, int is_rate_b,
				   enum ieee80211_band band, int power_level,
				   u8 txpower, int delta)
{
	u32 reg;
	u16 eeprom;
	u8 criterion;
	u8 eirp_txpower;
	u8 eirp_txpower_criterion;
	u8 reg_limit;

	if (!((band == IEEE80211_BAND_5GHZ) && is_rate_b))
		return txpower;

	if (test_bit(CAPABILITY_POWER_LIMIT, &rt2x00dev->cap_flags)) {
		/*
		 * Check if eirp txpower exceed txpower_limit.
		 * We use OFDM 6M as criterion and its eirp txpower
		 * is stored at EEPROM_EIRP_MAX_TX_POWER.
		 * .11b data rate need add additional 4dbm
		 * when calculating eirp txpower.
		 */
		rt2800_register_read(rt2x00dev, TX_PWR_CFG_0, &reg);
		criterion = rt2x00_get_field32(reg, TX_PWR_CFG_0_6MBS);

		rt2x00_eeprom_read(rt2x00dev,
				   EEPROM_EIRP_MAX_TX_POWER, &eeprom);

		if (band == IEEE80211_BAND_2GHZ)
			eirp_txpower_criterion = rt2x00_get_field16(eeprom,
						 EEPROM_EIRP_MAX_TX_POWER_2GHZ);
		else
			eirp_txpower_criterion = rt2x00_get_field16(eeprom,
						 EEPROM_EIRP_MAX_TX_POWER_5GHZ);

		eirp_txpower = eirp_txpower_criterion + (txpower - criterion) +
			       (is_rate_b ? 4 : 0) + delta;

		reg_limit = (eirp_txpower > power_level) ?
					(eirp_txpower - power_level) : 0;
	} else
		reg_limit = 0;

	return txpower + delta - reg_limit;
}

static void rt2800_config_txpower(struct rt2x00_dev *rt2x00dev,
				  enum ieee80211_band band,
				  int power_level)
{
	u8 txpower;
	u16 eeprom;
	int i, is_rate_b;
	u32 reg;
	u8 r1;
	u32 offset;
	int delta;

	/*
	 * Calculate HT40 compensation delta
	 */
	delta = rt2800_get_txpower_bw_comp(rt2x00dev, band);

	/*
	 * calculate temperature compensation delta
	 */
	delta += rt2800_get_gain_calibration_delta(rt2x00dev);

	/*
	 * set to normal bbp tx power control mode: +/- 0dBm
	 */
	rt2800_bbp_read(rt2x00dev, 1, &r1);
	rt2x00_set_field8(&r1, BBP1_TX_POWER_CTRL, 0);
	rt2800_bbp_write(rt2x00dev, 1, r1);
	offset = TX_PWR_CFG_0;

	for (i = 0; i < EEPROM_TXPOWER_BYRATE_SIZE; i += 2) {
		/* just to be safe */
		if (offset > TX_PWR_CFG_4)
			break;

		rt2800_register_read(rt2x00dev, offset, &reg);

		/* read the next four txpower values */
		rt2x00_eeprom_read(rt2x00dev, EEPROM_TXPOWER_BYRATE + i,
				   &eeprom);

		is_rate_b = i ? 0 : 1;
		/*
		 * TX_PWR_CFG_0: 1MBS, TX_PWR_CFG_1: 24MBS,
		 * TX_PWR_CFG_2: MCS4, TX_PWR_CFG_3: MCS12,
		 * TX_PWR_CFG_4: unknown
		 */
		txpower = rt2x00_get_field16(eeprom,
					     EEPROM_TXPOWER_BYRATE_RATE0);
		txpower = rt2800_compensate_txpower(rt2x00dev, is_rate_b, band,
					     power_level, txpower, delta);
		rt2x00_set_field32(&reg, TX_PWR_CFG_RATE0, txpower);

		/*
		 * TX_PWR_CFG_0: 2MBS, TX_PWR_CFG_1: 36MBS,
		 * TX_PWR_CFG_2: MCS5, TX_PWR_CFG_3: MCS13,
		 * TX_PWR_CFG_4: unknown
		 */
		txpower = rt2x00_get_field16(eeprom,
					     EEPROM_TXPOWER_BYRATE_RATE1);
		txpower = rt2800_compensate_txpower(rt2x00dev, is_rate_b, band,
					     power_level, txpower, delta);
		rt2x00_set_field32(&reg, TX_PWR_CFG_RATE1, txpower);

		/*
		 * TX_PWR_CFG_0: 5.5MBS, TX_PWR_CFG_1: 48MBS,
		 * TX_PWR_CFG_2: MCS6,  TX_PWR_CFG_3: MCS14,
		 * TX_PWR_CFG_4: unknown
		 */
		txpower = rt2x00_get_field16(eeprom,
					     EEPROM_TXPOWER_BYRATE_RATE2);
		txpower = rt2800_compensate_txpower(rt2x00dev, is_rate_b, band,
					     power_level, txpower, delta);
		rt2x00_set_field32(&reg, TX_PWR_CFG_RATE2, txpower);

		/*
		 * TX_PWR_CFG_0: 11MBS, TX_PWR_CFG_1: 54MBS,
		 * TX_PWR_CFG_2: MCS7,  TX_PWR_CFG_3: MCS15,
		 * TX_PWR_CFG_4: unknown
		 */
		txpower = rt2x00_get_field16(eeprom,
					     EEPROM_TXPOWER_BYRATE_RATE3);
		txpower = rt2800_compensate_txpower(rt2x00dev, is_rate_b, band,
					     power_level, txpower, delta);
		rt2x00_set_field32(&reg, TX_PWR_CFG_RATE3, txpower);

		/* read the next four txpower values */
		rt2x00_eeprom_read(rt2x00dev, EEPROM_TXPOWER_BYRATE + i + 1,
				   &eeprom);

		is_rate_b = 0;
		/*
		 * TX_PWR_CFG_0: 6MBS, TX_PWR_CFG_1: MCS0,
		 * TX_PWR_CFG_2: MCS8, TX_PWR_CFG_3: unknown,
		 * TX_PWR_CFG_4: unknown
		 */
		txpower = rt2x00_get_field16(eeprom,
					     EEPROM_TXPOWER_BYRATE_RATE0);
		txpower = rt2800_compensate_txpower(rt2x00dev, is_rate_b, band,
					     power_level, txpower, delta);
		rt2x00_set_field32(&reg, TX_PWR_CFG_RATE4, txpower);

		/*
		 * TX_PWR_CFG_0: 9MBS, TX_PWR_CFG_1: MCS1,
		 * TX_PWR_CFG_2: MCS9, TX_PWR_CFG_3: unknown,
		 * TX_PWR_CFG_4: unknown
		 */
		txpower = rt2x00_get_field16(eeprom,
					     EEPROM_TXPOWER_BYRATE_RATE1);
		txpower = rt2800_compensate_txpower(rt2x00dev, is_rate_b, band,
					     power_level, txpower, delta);
		rt2x00_set_field32(&reg, TX_PWR_CFG_RATE5, txpower);

		/*
		 * TX_PWR_CFG_0: 12MBS, TX_PWR_CFG_1: MCS2,
		 * TX_PWR_CFG_2: MCS10, TX_PWR_CFG_3: unknown,
		 * TX_PWR_CFG_4: unknown
		 */
		txpower = rt2x00_get_field16(eeprom,
					     EEPROM_TXPOWER_BYRATE_RATE2);
		txpower = rt2800_compensate_txpower(rt2x00dev, is_rate_b, band,
					     power_level, txpower, delta);
		rt2x00_set_field32(&reg, TX_PWR_CFG_RATE6, txpower);

		/*
		 * TX_PWR_CFG_0: 18MBS, TX_PWR_CFG_1: MCS3,
		 * TX_PWR_CFG_2: MCS11, TX_PWR_CFG_3: unknown,
		 * TX_PWR_CFG_4: unknown
		 */
		txpower = rt2x00_get_field16(eeprom,
					     EEPROM_TXPOWER_BYRATE_RATE3);
		txpower = rt2800_compensate_txpower(rt2x00dev, is_rate_b, band,
					     power_level, txpower, delta);
		rt2x00_set_field32(&reg, TX_PWR_CFG_RATE7, txpower);

		rt2800_register_write(rt2x00dev, offset, reg);

		/* next TX_PWR_CFG register */
		offset += 4;
	}
}

void rt2800_gain_calibration(struct rt2x00_dev *rt2x00dev)
{
	rt2800_config_txpower(rt2x00dev, rt2x00dev->curr_band,
			      rt2x00dev->tx_power);
}
EXPORT_SYMBOL_GPL(rt2800_gain_calibration);

void rt2800_vco_calibration(struct rt2x00_dev *rt2x00dev)
{
	u32	tx_pin;
	u8	rfcsr;

	/*
	 * A voltage-controlled oscillator(VCO) is an electronic oscillator
	 * designed to be controlled in oscillation frequency by a voltage
	 * input. Maybe the temperature will affect the frequency of
	 * oscillation to be shifted. The VCO calibration will be called
	 * periodically to adjust the frequency to be precision.
	*/

	rt2800_register_read(rt2x00dev, TX_PIN_CFG, &tx_pin);
	tx_pin &= TX_PIN_CFG_PA_PE_DISABLE;
	rt2800_register_write(rt2x00dev, TX_PIN_CFG, tx_pin);

	switch (rt2x00dev->chip.rf) {
	case RF2020:
	case RF3020:
	case RF3021:
	case RF3022:
	case RF3320:
	case RF3052:
		rt2800_rfcsr_read(rt2x00dev, 7, &rfcsr);
		rt2x00_set_field8(&rfcsr, RFCSR7_RF_TUNING, 1);
		rt2800_rfcsr_write(rt2x00dev, 7, rfcsr);
		break;
<<<<<<< HEAD
=======
	case RF3290:
>>>>>>> 42fb0b02
	case RF5360:
	case RF5370:
	case RF5372:
	case RF5390:
	case RF5392:
		rt2800_rfcsr_read(rt2x00dev, 3, &rfcsr);
		rt2x00_set_field8(&rfcsr, RFCSR30_RF_CALIBRATION, 1);
		rt2800_rfcsr_write(rt2x00dev, 3, rfcsr);
		break;
	default:
		return;
	}

	mdelay(1);

	rt2800_register_read(rt2x00dev, TX_PIN_CFG, &tx_pin);
	if (rt2x00dev->rf_channel <= 14) {
		switch (rt2x00dev->default_ant.tx_chain_num) {
		case 3:
			rt2x00_set_field32(&tx_pin, TX_PIN_CFG_PA_PE_G2_EN, 1);
			/* fall through */
		case 2:
			rt2x00_set_field32(&tx_pin, TX_PIN_CFG_PA_PE_G1_EN, 1);
			/* fall through */
		case 1:
		default:
			rt2x00_set_field32(&tx_pin, TX_PIN_CFG_PA_PE_G0_EN, 1);
			break;
		}
	} else {
		switch (rt2x00dev->default_ant.tx_chain_num) {
		case 3:
			rt2x00_set_field32(&tx_pin, TX_PIN_CFG_PA_PE_A2_EN, 1);
			/* fall through */
		case 2:
			rt2x00_set_field32(&tx_pin, TX_PIN_CFG_PA_PE_A1_EN, 1);
			/* fall through */
		case 1:
		default:
			rt2x00_set_field32(&tx_pin, TX_PIN_CFG_PA_PE_A0_EN, 1);
			break;
		}
	}
	rt2800_register_write(rt2x00dev, TX_PIN_CFG, tx_pin);

}
EXPORT_SYMBOL_GPL(rt2800_vco_calibration);

static void rt2800_config_retry_limit(struct rt2x00_dev *rt2x00dev,
				      struct rt2x00lib_conf *libconf)
{
	u32 reg;

	rt2800_register_read(rt2x00dev, TX_RTY_CFG, &reg);
	rt2x00_set_field32(&reg, TX_RTY_CFG_SHORT_RTY_LIMIT,
			   libconf->conf->short_frame_max_tx_count);
	rt2x00_set_field32(&reg, TX_RTY_CFG_LONG_RTY_LIMIT,
			   libconf->conf->long_frame_max_tx_count);
	rt2800_register_write(rt2x00dev, TX_RTY_CFG, reg);
}

static void rt2800_config_ps(struct rt2x00_dev *rt2x00dev,
			     struct rt2x00lib_conf *libconf)
{
	enum dev_state state =
	    (libconf->conf->flags & IEEE80211_CONF_PS) ?
		STATE_SLEEP : STATE_AWAKE;
	u32 reg;

	if (state == STATE_SLEEP) {
		rt2800_register_write(rt2x00dev, AUTOWAKEUP_CFG, 0);

		rt2800_register_read(rt2x00dev, AUTOWAKEUP_CFG, &reg);
		rt2x00_set_field32(&reg, AUTOWAKEUP_CFG_AUTO_LEAD_TIME, 5);
		rt2x00_set_field32(&reg, AUTOWAKEUP_CFG_TBCN_BEFORE_WAKE,
				   libconf->conf->listen_interval - 1);
		rt2x00_set_field32(&reg, AUTOWAKEUP_CFG_AUTOWAKE, 1);
		rt2800_register_write(rt2x00dev, AUTOWAKEUP_CFG, reg);

		rt2x00dev->ops->lib->set_device_state(rt2x00dev, state);
	} else {
		rt2800_register_read(rt2x00dev, AUTOWAKEUP_CFG, &reg);
		rt2x00_set_field32(&reg, AUTOWAKEUP_CFG_AUTO_LEAD_TIME, 0);
		rt2x00_set_field32(&reg, AUTOWAKEUP_CFG_TBCN_BEFORE_WAKE, 0);
		rt2x00_set_field32(&reg, AUTOWAKEUP_CFG_AUTOWAKE, 0);
		rt2800_register_write(rt2x00dev, AUTOWAKEUP_CFG, reg);

		rt2x00dev->ops->lib->set_device_state(rt2x00dev, state);
	}
}

void rt2800_config(struct rt2x00_dev *rt2x00dev,
		   struct rt2x00lib_conf *libconf,
		   const unsigned int flags)
{
	/* Always recalculate LNA gain before changing configuration */
	rt2800_config_lna_gain(rt2x00dev, libconf);

	if (flags & IEEE80211_CONF_CHANGE_CHANNEL) {
		rt2800_config_channel(rt2x00dev, libconf->conf,
				      &libconf->rf, &libconf->channel);
		rt2800_config_txpower(rt2x00dev, libconf->conf->channel->band,
				      libconf->conf->power_level);
	}
	if (flags & IEEE80211_CONF_CHANGE_POWER)
		rt2800_config_txpower(rt2x00dev, libconf->conf->channel->band,
				      libconf->conf->power_level);
	if (flags & IEEE80211_CONF_CHANGE_RETRY_LIMITS)
		rt2800_config_retry_limit(rt2x00dev, libconf);
	if (flags & IEEE80211_CONF_CHANGE_PS)
		rt2800_config_ps(rt2x00dev, libconf);
}
EXPORT_SYMBOL_GPL(rt2800_config);

/*
 * Link tuning
 */
void rt2800_link_stats(struct rt2x00_dev *rt2x00dev, struct link_qual *qual)
{
	u32 reg;

	/*
	 * Update FCS error count from register.
	 */
	rt2800_register_read(rt2x00dev, RX_STA_CNT0, &reg);
	qual->rx_failed = rt2x00_get_field32(reg, RX_STA_CNT0_CRC_ERR);
}
EXPORT_SYMBOL_GPL(rt2800_link_stats);

static u8 rt2800_get_default_vgc(struct rt2x00_dev *rt2x00dev)
{
	if (rt2x00dev->curr_band == IEEE80211_BAND_2GHZ) {
		if (rt2x00_rt(rt2x00dev, RT3070) ||
		    rt2x00_rt(rt2x00dev, RT3071) ||
		    rt2x00_rt(rt2x00dev, RT3090) ||
		    rt2x00_rt(rt2x00dev, RT3290) ||
		    rt2x00_rt(rt2x00dev, RT3390) ||
		    rt2x00_rt(rt2x00dev, RT5390) ||
		    rt2x00_rt(rt2x00dev, RT5392))
			return 0x1c + (2 * rt2x00dev->lna_gain);
		else
			return 0x2e + rt2x00dev->lna_gain;
	}

	if (!test_bit(CONFIG_CHANNEL_HT40, &rt2x00dev->flags))
		return 0x32 + (rt2x00dev->lna_gain * 5) / 3;
	else
		return 0x3a + (rt2x00dev->lna_gain * 5) / 3;
}

static inline void rt2800_set_vgc(struct rt2x00_dev *rt2x00dev,
				  struct link_qual *qual, u8 vgc_level)
{
	if (qual->vgc_level != vgc_level) {
		rt2800_bbp_write(rt2x00dev, 66, vgc_level);
		qual->vgc_level = vgc_level;
		qual->vgc_level_reg = vgc_level;
	}
}

void rt2800_reset_tuner(struct rt2x00_dev *rt2x00dev, struct link_qual *qual)
{
	rt2800_set_vgc(rt2x00dev, qual, rt2800_get_default_vgc(rt2x00dev));
}
EXPORT_SYMBOL_GPL(rt2800_reset_tuner);

void rt2800_link_tuner(struct rt2x00_dev *rt2x00dev, struct link_qual *qual,
		       const u32 count)
{
	if (rt2x00_rt_rev(rt2x00dev, RT2860, REV_RT2860C))
		return;

	/*
	 * When RSSI is better then -80 increase VGC level with 0x10
	 */
	rt2800_set_vgc(rt2x00dev, qual,
		       rt2800_get_default_vgc(rt2x00dev) +
		       ((qual->rssi > -80) * 0x10));
}
EXPORT_SYMBOL_GPL(rt2800_link_tuner);

/*
 * Initialization functions.
 */
static int rt2800_init_registers(struct rt2x00_dev *rt2x00dev)
{
	u32 reg;
	u16 eeprom;
	unsigned int i;
	int ret;

	rt2800_disable_wpdma(rt2x00dev);

	ret = rt2800_drv_init_registers(rt2x00dev);
	if (ret)
		return ret;

	rt2800_register_read(rt2x00dev, BCN_OFFSET0, &reg);
	rt2x00_set_field32(&reg, BCN_OFFSET0_BCN0, 0xe0); /* 0x3800 */
	rt2x00_set_field32(&reg, BCN_OFFSET0_BCN1, 0xe8); /* 0x3a00 */
	rt2x00_set_field32(&reg, BCN_OFFSET0_BCN2, 0xf0); /* 0x3c00 */
	rt2x00_set_field32(&reg, BCN_OFFSET0_BCN3, 0xf8); /* 0x3e00 */
	rt2800_register_write(rt2x00dev, BCN_OFFSET0, reg);

	rt2800_register_read(rt2x00dev, BCN_OFFSET1, &reg);
	rt2x00_set_field32(&reg, BCN_OFFSET1_BCN4, 0xc8); /* 0x3200 */
	rt2x00_set_field32(&reg, BCN_OFFSET1_BCN5, 0xd0); /* 0x3400 */
	rt2x00_set_field32(&reg, BCN_OFFSET1_BCN6, 0x77); /* 0x1dc0 */
	rt2x00_set_field32(&reg, BCN_OFFSET1_BCN7, 0x6f); /* 0x1bc0 */
	rt2800_register_write(rt2x00dev, BCN_OFFSET1, reg);

	rt2800_register_write(rt2x00dev, LEGACY_BASIC_RATE, 0x0000013f);
	rt2800_register_write(rt2x00dev, HT_BASIC_RATE, 0x00008003);

	rt2800_register_write(rt2x00dev, MAC_SYS_CTRL, 0x00000000);

	rt2800_register_read(rt2x00dev, BCN_TIME_CFG, &reg);
	rt2x00_set_field32(&reg, BCN_TIME_CFG_BEACON_INTERVAL, 1600);
	rt2x00_set_field32(&reg, BCN_TIME_CFG_TSF_TICKING, 0);
	rt2x00_set_field32(&reg, BCN_TIME_CFG_TSF_SYNC, 0);
	rt2x00_set_field32(&reg, BCN_TIME_CFG_TBTT_ENABLE, 0);
	rt2x00_set_field32(&reg, BCN_TIME_CFG_BEACON_GEN, 0);
	rt2x00_set_field32(&reg, BCN_TIME_CFG_TX_TIME_COMPENSATE, 0);
	rt2800_register_write(rt2x00dev, BCN_TIME_CFG, reg);

	rt2800_config_filter(rt2x00dev, FIF_ALLMULTI);

	rt2800_register_read(rt2x00dev, BKOFF_SLOT_CFG, &reg);
	rt2x00_set_field32(&reg, BKOFF_SLOT_CFG_SLOT_TIME, 9);
	rt2x00_set_field32(&reg, BKOFF_SLOT_CFG_CC_DELAY_TIME, 2);
	rt2800_register_write(rt2x00dev, BKOFF_SLOT_CFG, reg);

	if (rt2x00_rt(rt2x00dev, RT3290)) {
		rt2800_register_read(rt2x00dev, WLAN_FUN_CTRL, &reg);
		if (rt2x00_get_field32(reg, WLAN_EN) == 1) {
			rt2x00_set_field32(&reg, PCIE_APP0_CLK_REQ, 1);
			rt2800_register_write(rt2x00dev, WLAN_FUN_CTRL, reg);
		}

		rt2800_register_read(rt2x00dev, CMB_CTRL, &reg);
		if (!(rt2x00_get_field32(reg, LDO0_EN) == 1)) {
			rt2x00_set_field32(&reg, LDO0_EN, 1);
			rt2x00_set_field32(&reg, LDO_BGSEL, 3);
			rt2800_register_write(rt2x00dev, CMB_CTRL, reg);
		}

		rt2800_register_read(rt2x00dev, OSC_CTRL, &reg);
		rt2x00_set_field32(&reg, OSC_ROSC_EN, 1);
		rt2x00_set_field32(&reg, OSC_CAL_REQ, 1);
		rt2x00_set_field32(&reg, OSC_REF_CYCLE, 0x27);
		rt2800_register_write(rt2x00dev, OSC_CTRL, reg);

		rt2800_register_read(rt2x00dev, COEX_CFG0, &reg);
		rt2x00_set_field32(&reg, COEX_CFG_ANT, 0x5e);
		rt2800_register_write(rt2x00dev, COEX_CFG0, reg);

		rt2800_register_read(rt2x00dev, COEX_CFG2, &reg);
		rt2x00_set_field32(&reg, BT_COEX_CFG1, 0x00);
		rt2x00_set_field32(&reg, BT_COEX_CFG0, 0x17);
		rt2x00_set_field32(&reg, WL_COEX_CFG1, 0x93);
		rt2x00_set_field32(&reg, WL_COEX_CFG0, 0x7f);
		rt2800_register_write(rt2x00dev, COEX_CFG2, reg);

		rt2800_register_read(rt2x00dev, PLL_CTRL, &reg);
		rt2x00_set_field32(&reg, PLL_CONTROL, 1);
		rt2800_register_write(rt2x00dev, PLL_CTRL, reg);
	}

	if (rt2x00_rt(rt2x00dev, RT3071) ||
	    rt2x00_rt(rt2x00dev, RT3090) ||
	    rt2x00_rt(rt2x00dev, RT3290) ||
	    rt2x00_rt(rt2x00dev, RT3390)) {

		if (rt2x00_rt(rt2x00dev, RT3290))
			rt2800_register_write(rt2x00dev, TX_SW_CFG0,
					      0x00000404);
		else
			rt2800_register_write(rt2x00dev, TX_SW_CFG0,
					      0x00000400);

		rt2800_register_write(rt2x00dev, TX_SW_CFG1, 0x00000000);
		if (rt2x00_rt_rev_lt(rt2x00dev, RT3071, REV_RT3071E) ||
		    rt2x00_rt_rev_lt(rt2x00dev, RT3090, REV_RT3090E) ||
		    rt2x00_rt_rev_lt(rt2x00dev, RT3390, REV_RT3390E)) {
			rt2x00_eeprom_read(rt2x00dev, EEPROM_NIC_CONF1, &eeprom);
			if (rt2x00_get_field16(eeprom, EEPROM_NIC_CONF1_DAC_TEST))
				rt2800_register_write(rt2x00dev, TX_SW_CFG2,
						      0x0000002c);
			else
				rt2800_register_write(rt2x00dev, TX_SW_CFG2,
						      0x0000000f);
		} else {
			rt2800_register_write(rt2x00dev, TX_SW_CFG2, 0x00000000);
		}
	} else if (rt2x00_rt(rt2x00dev, RT3070)) {
		rt2800_register_write(rt2x00dev, TX_SW_CFG0, 0x00000400);

		if (rt2x00_rt_rev_lt(rt2x00dev, RT3070, REV_RT3070F)) {
			rt2800_register_write(rt2x00dev, TX_SW_CFG1, 0x00000000);
			rt2800_register_write(rt2x00dev, TX_SW_CFG2, 0x0000002c);
		} else {
			rt2800_register_write(rt2x00dev, TX_SW_CFG1, 0x00080606);
			rt2800_register_write(rt2x00dev, TX_SW_CFG2, 0x00000000);
		}
	} else if (rt2800_is_305x_soc(rt2x00dev)) {
		rt2800_register_write(rt2x00dev, TX_SW_CFG0, 0x00000400);
		rt2800_register_write(rt2x00dev, TX_SW_CFG1, 0x00000000);
		rt2800_register_write(rt2x00dev, TX_SW_CFG2, 0x00000030);
	} else if (rt2x00_rt(rt2x00dev, RT3572)) {
		rt2800_register_write(rt2x00dev, TX_SW_CFG0, 0x00000400);
		rt2800_register_write(rt2x00dev, TX_SW_CFG1, 0x00080606);
	} else if (rt2x00_rt(rt2x00dev, RT5390) ||
			   rt2x00_rt(rt2x00dev, RT5392)) {
		rt2800_register_write(rt2x00dev, TX_SW_CFG0, 0x00000404);
		rt2800_register_write(rt2x00dev, TX_SW_CFG1, 0x00080606);
		rt2800_register_write(rt2x00dev, TX_SW_CFG2, 0x00000000);
	} else {
		rt2800_register_write(rt2x00dev, TX_SW_CFG0, 0x00000000);
		rt2800_register_write(rt2x00dev, TX_SW_CFG1, 0x00080606);
	}

	rt2800_register_read(rt2x00dev, TX_LINK_CFG, &reg);
	rt2x00_set_field32(&reg, TX_LINK_CFG_REMOTE_MFB_LIFETIME, 32);
	rt2x00_set_field32(&reg, TX_LINK_CFG_MFB_ENABLE, 0);
	rt2x00_set_field32(&reg, TX_LINK_CFG_REMOTE_UMFS_ENABLE, 0);
	rt2x00_set_field32(&reg, TX_LINK_CFG_TX_MRQ_EN, 0);
	rt2x00_set_field32(&reg, TX_LINK_CFG_TX_RDG_EN, 0);
	rt2x00_set_field32(&reg, TX_LINK_CFG_TX_CF_ACK_EN, 1);
	rt2x00_set_field32(&reg, TX_LINK_CFG_REMOTE_MFB, 0);
	rt2x00_set_field32(&reg, TX_LINK_CFG_REMOTE_MFS, 0);
	rt2800_register_write(rt2x00dev, TX_LINK_CFG, reg);

	rt2800_register_read(rt2x00dev, TX_TIMEOUT_CFG, &reg);
	rt2x00_set_field32(&reg, TX_TIMEOUT_CFG_MPDU_LIFETIME, 9);
	rt2x00_set_field32(&reg, TX_TIMEOUT_CFG_RX_ACK_TIMEOUT, 32);
	rt2x00_set_field32(&reg, TX_TIMEOUT_CFG_TX_OP_TIMEOUT, 10);
	rt2800_register_write(rt2x00dev, TX_TIMEOUT_CFG, reg);

	rt2800_register_read(rt2x00dev, MAX_LEN_CFG, &reg);
	rt2x00_set_field32(&reg, MAX_LEN_CFG_MAX_MPDU, AGGREGATION_SIZE);
	if (rt2x00_rt_rev_gte(rt2x00dev, RT2872, REV_RT2872E) ||
	    rt2x00_rt(rt2x00dev, RT2883) ||
	    rt2x00_rt_rev_lt(rt2x00dev, RT3070, REV_RT3070E))
		rt2x00_set_field32(&reg, MAX_LEN_CFG_MAX_PSDU, 2);
	else
		rt2x00_set_field32(&reg, MAX_LEN_CFG_MAX_PSDU, 1);
	rt2x00_set_field32(&reg, MAX_LEN_CFG_MIN_PSDU, 0);
	rt2x00_set_field32(&reg, MAX_LEN_CFG_MIN_MPDU, 0);
	rt2800_register_write(rt2x00dev, MAX_LEN_CFG, reg);

	rt2800_register_read(rt2x00dev, LED_CFG, &reg);
	rt2x00_set_field32(&reg, LED_CFG_ON_PERIOD, 70);
	rt2x00_set_field32(&reg, LED_CFG_OFF_PERIOD, 30);
	rt2x00_set_field32(&reg, LED_CFG_SLOW_BLINK_PERIOD, 3);
	rt2x00_set_field32(&reg, LED_CFG_R_LED_MODE, 3);
	rt2x00_set_field32(&reg, LED_CFG_G_LED_MODE, 3);
	rt2x00_set_field32(&reg, LED_CFG_Y_LED_MODE, 3);
	rt2x00_set_field32(&reg, LED_CFG_LED_POLAR, 1);
	rt2800_register_write(rt2x00dev, LED_CFG, reg);

	rt2800_register_write(rt2x00dev, PBF_MAX_PCNT, 0x1f3fbf9f);

	rt2800_register_read(rt2x00dev, TX_RTY_CFG, &reg);
	rt2x00_set_field32(&reg, TX_RTY_CFG_SHORT_RTY_LIMIT, 15);
	rt2x00_set_field32(&reg, TX_RTY_CFG_LONG_RTY_LIMIT, 31);
	rt2x00_set_field32(&reg, TX_RTY_CFG_LONG_RTY_THRE, 2000);
	rt2x00_set_field32(&reg, TX_RTY_CFG_NON_AGG_RTY_MODE, 0);
	rt2x00_set_field32(&reg, TX_RTY_CFG_AGG_RTY_MODE, 0);
	rt2x00_set_field32(&reg, TX_RTY_CFG_TX_AUTO_FB_ENABLE, 1);
	rt2800_register_write(rt2x00dev, TX_RTY_CFG, reg);

	rt2800_register_read(rt2x00dev, AUTO_RSP_CFG, &reg);
	rt2x00_set_field32(&reg, AUTO_RSP_CFG_AUTORESPONDER, 1);
	rt2x00_set_field32(&reg, AUTO_RSP_CFG_BAC_ACK_POLICY, 1);
	rt2x00_set_field32(&reg, AUTO_RSP_CFG_CTS_40_MMODE, 0);
	rt2x00_set_field32(&reg, AUTO_RSP_CFG_CTS_40_MREF, 0);
	rt2x00_set_field32(&reg, AUTO_RSP_CFG_AR_PREAMBLE, 1);
	rt2x00_set_field32(&reg, AUTO_RSP_CFG_DUAL_CTS_EN, 0);
	rt2x00_set_field32(&reg, AUTO_RSP_CFG_ACK_CTS_PSM_BIT, 0);
	rt2800_register_write(rt2x00dev, AUTO_RSP_CFG, reg);

	rt2800_register_read(rt2x00dev, CCK_PROT_CFG, &reg);
	rt2x00_set_field32(&reg, CCK_PROT_CFG_PROTECT_RATE, 3);
	rt2x00_set_field32(&reg, CCK_PROT_CFG_PROTECT_CTRL, 0);
	rt2x00_set_field32(&reg, CCK_PROT_CFG_PROTECT_NAV_SHORT, 1);
	rt2x00_set_field32(&reg, CCK_PROT_CFG_TX_OP_ALLOW_CCK, 1);
	rt2x00_set_field32(&reg, CCK_PROT_CFG_TX_OP_ALLOW_OFDM, 1);
	rt2x00_set_field32(&reg, CCK_PROT_CFG_TX_OP_ALLOW_MM20, 1);
	rt2x00_set_field32(&reg, CCK_PROT_CFG_TX_OP_ALLOW_MM40, 0);
	rt2x00_set_field32(&reg, CCK_PROT_CFG_TX_OP_ALLOW_GF20, 1);
	rt2x00_set_field32(&reg, CCK_PROT_CFG_TX_OP_ALLOW_GF40, 0);
	rt2x00_set_field32(&reg, CCK_PROT_CFG_RTS_TH_EN, 1);
	rt2800_register_write(rt2x00dev, CCK_PROT_CFG, reg);

	rt2800_register_read(rt2x00dev, OFDM_PROT_CFG, &reg);
	rt2x00_set_field32(&reg, OFDM_PROT_CFG_PROTECT_RATE, 3);
	rt2x00_set_field32(&reg, OFDM_PROT_CFG_PROTECT_CTRL, 0);
	rt2x00_set_field32(&reg, OFDM_PROT_CFG_PROTECT_NAV_SHORT, 1);
	rt2x00_set_field32(&reg, OFDM_PROT_CFG_TX_OP_ALLOW_CCK, 1);
	rt2x00_set_field32(&reg, OFDM_PROT_CFG_TX_OP_ALLOW_OFDM, 1);
	rt2x00_set_field32(&reg, OFDM_PROT_CFG_TX_OP_ALLOW_MM20, 1);
	rt2x00_set_field32(&reg, OFDM_PROT_CFG_TX_OP_ALLOW_MM40, 0);
	rt2x00_set_field32(&reg, OFDM_PROT_CFG_TX_OP_ALLOW_GF20, 1);
	rt2x00_set_field32(&reg, OFDM_PROT_CFG_TX_OP_ALLOW_GF40, 0);
	rt2x00_set_field32(&reg, OFDM_PROT_CFG_RTS_TH_EN, 1);
	rt2800_register_write(rt2x00dev, OFDM_PROT_CFG, reg);

	rt2800_register_read(rt2x00dev, MM20_PROT_CFG, &reg);
	rt2x00_set_field32(&reg, MM20_PROT_CFG_PROTECT_RATE, 0x4004);
	rt2x00_set_field32(&reg, MM20_PROT_CFG_PROTECT_CTRL, 0);
	rt2x00_set_field32(&reg, MM20_PROT_CFG_PROTECT_NAV_SHORT, 1);
	rt2x00_set_field32(&reg, MM20_PROT_CFG_TX_OP_ALLOW_CCK, 1);
	rt2x00_set_field32(&reg, MM20_PROT_CFG_TX_OP_ALLOW_OFDM, 1);
	rt2x00_set_field32(&reg, MM20_PROT_CFG_TX_OP_ALLOW_MM20, 1);
	rt2x00_set_field32(&reg, MM20_PROT_CFG_TX_OP_ALLOW_MM40, 0);
	rt2x00_set_field32(&reg, MM20_PROT_CFG_TX_OP_ALLOW_GF20, 1);
	rt2x00_set_field32(&reg, MM20_PROT_CFG_TX_OP_ALLOW_GF40, 0);
	rt2x00_set_field32(&reg, MM20_PROT_CFG_RTS_TH_EN, 0);
	rt2800_register_write(rt2x00dev, MM20_PROT_CFG, reg);

	rt2800_register_read(rt2x00dev, MM40_PROT_CFG, &reg);
	rt2x00_set_field32(&reg, MM40_PROT_CFG_PROTECT_RATE, 0x4084);
	rt2x00_set_field32(&reg, MM40_PROT_CFG_PROTECT_CTRL, 0);
	rt2x00_set_field32(&reg, MM40_PROT_CFG_PROTECT_NAV_SHORT, 1);
	rt2x00_set_field32(&reg, MM40_PROT_CFG_TX_OP_ALLOW_CCK, 1);
	rt2x00_set_field32(&reg, MM40_PROT_CFG_TX_OP_ALLOW_OFDM, 1);
	rt2x00_set_field32(&reg, MM40_PROT_CFG_TX_OP_ALLOW_MM20, 1);
	rt2x00_set_field32(&reg, MM40_PROT_CFG_TX_OP_ALLOW_MM40, 1);
	rt2x00_set_field32(&reg, MM40_PROT_CFG_TX_OP_ALLOW_GF20, 1);
	rt2x00_set_field32(&reg, MM40_PROT_CFG_TX_OP_ALLOW_GF40, 1);
	rt2x00_set_field32(&reg, MM40_PROT_CFG_RTS_TH_EN, 0);
	rt2800_register_write(rt2x00dev, MM40_PROT_CFG, reg);

	rt2800_register_read(rt2x00dev, GF20_PROT_CFG, &reg);
	rt2x00_set_field32(&reg, GF20_PROT_CFG_PROTECT_RATE, 0x4004);
	rt2x00_set_field32(&reg, GF20_PROT_CFG_PROTECT_CTRL, 0);
	rt2x00_set_field32(&reg, GF20_PROT_CFG_PROTECT_NAV_SHORT, 1);
	rt2x00_set_field32(&reg, GF20_PROT_CFG_TX_OP_ALLOW_CCK, 1);
	rt2x00_set_field32(&reg, GF20_PROT_CFG_TX_OP_ALLOW_OFDM, 1);
	rt2x00_set_field32(&reg, GF20_PROT_CFG_TX_OP_ALLOW_MM20, 1);
	rt2x00_set_field32(&reg, GF20_PROT_CFG_TX_OP_ALLOW_MM40, 0);
	rt2x00_set_field32(&reg, GF20_PROT_CFG_TX_OP_ALLOW_GF20, 1);
	rt2x00_set_field32(&reg, GF20_PROT_CFG_TX_OP_ALLOW_GF40, 0);
	rt2x00_set_field32(&reg, GF20_PROT_CFG_RTS_TH_EN, 0);
	rt2800_register_write(rt2x00dev, GF20_PROT_CFG, reg);

	rt2800_register_read(rt2x00dev, GF40_PROT_CFG, &reg);
	rt2x00_set_field32(&reg, GF40_PROT_CFG_PROTECT_RATE, 0x4084);
	rt2x00_set_field32(&reg, GF40_PROT_CFG_PROTECT_CTRL, 0);
	rt2x00_set_field32(&reg, GF40_PROT_CFG_PROTECT_NAV_SHORT, 1);
	rt2x00_set_field32(&reg, GF40_PROT_CFG_TX_OP_ALLOW_CCK, 1);
	rt2x00_set_field32(&reg, GF40_PROT_CFG_TX_OP_ALLOW_OFDM, 1);
	rt2x00_set_field32(&reg, GF40_PROT_CFG_TX_OP_ALLOW_MM20, 1);
	rt2x00_set_field32(&reg, GF40_PROT_CFG_TX_OP_ALLOW_MM40, 1);
	rt2x00_set_field32(&reg, GF40_PROT_CFG_TX_OP_ALLOW_GF20, 1);
	rt2x00_set_field32(&reg, GF40_PROT_CFG_TX_OP_ALLOW_GF40, 1);
	rt2x00_set_field32(&reg, GF40_PROT_CFG_RTS_TH_EN, 0);
	rt2800_register_write(rt2x00dev, GF40_PROT_CFG, reg);

	if (rt2x00_is_usb(rt2x00dev)) {
		rt2800_register_write(rt2x00dev, PBF_CFG, 0xf40006);

		rt2800_register_read(rt2x00dev, WPDMA_GLO_CFG, &reg);
		rt2x00_set_field32(&reg, WPDMA_GLO_CFG_ENABLE_TX_DMA, 0);
		rt2x00_set_field32(&reg, WPDMA_GLO_CFG_TX_DMA_BUSY, 0);
		rt2x00_set_field32(&reg, WPDMA_GLO_CFG_ENABLE_RX_DMA, 0);
		rt2x00_set_field32(&reg, WPDMA_GLO_CFG_RX_DMA_BUSY, 0);
		rt2x00_set_field32(&reg, WPDMA_GLO_CFG_WP_DMA_BURST_SIZE, 3);
		rt2x00_set_field32(&reg, WPDMA_GLO_CFG_TX_WRITEBACK_DONE, 0);
		rt2x00_set_field32(&reg, WPDMA_GLO_CFG_BIG_ENDIAN, 0);
		rt2x00_set_field32(&reg, WPDMA_GLO_CFG_RX_HDR_SCATTER, 0);
		rt2x00_set_field32(&reg, WPDMA_GLO_CFG_HDR_SEG_LEN, 0);
		rt2800_register_write(rt2x00dev, WPDMA_GLO_CFG, reg);
	}

	/*
	 * The legacy driver also sets TXOP_CTRL_CFG_RESERVED_TRUN_EN to 1
	 * although it is reserved.
	 */
	rt2800_register_read(rt2x00dev, TXOP_CTRL_CFG, &reg);
	rt2x00_set_field32(&reg, TXOP_CTRL_CFG_TIMEOUT_TRUN_EN, 1);
	rt2x00_set_field32(&reg, TXOP_CTRL_CFG_AC_TRUN_EN, 1);
	rt2x00_set_field32(&reg, TXOP_CTRL_CFG_TXRATEGRP_TRUN_EN, 1);
	rt2x00_set_field32(&reg, TXOP_CTRL_CFG_USER_MODE_TRUN_EN, 1);
	rt2x00_set_field32(&reg, TXOP_CTRL_CFG_MIMO_PS_TRUN_EN, 1);
	rt2x00_set_field32(&reg, TXOP_CTRL_CFG_RESERVED_TRUN_EN, 1);
	rt2x00_set_field32(&reg, TXOP_CTRL_CFG_LSIG_TXOP_EN, 0);
	rt2x00_set_field32(&reg, TXOP_CTRL_CFG_EXT_CCA_EN, 0);
	rt2x00_set_field32(&reg, TXOP_CTRL_CFG_EXT_CCA_DLY, 88);
	rt2x00_set_field32(&reg, TXOP_CTRL_CFG_EXT_CWMIN, 0);
	rt2800_register_write(rt2x00dev, TXOP_CTRL_CFG, reg);

	rt2800_register_write(rt2x00dev, TXOP_HLDR_ET, 0x00000002);

	rt2800_register_read(rt2x00dev, TX_RTS_CFG, &reg);
	rt2x00_set_field32(&reg, TX_RTS_CFG_AUTO_RTS_RETRY_LIMIT, 32);
	rt2x00_set_field32(&reg, TX_RTS_CFG_RTS_THRES,
			   IEEE80211_MAX_RTS_THRESHOLD);
	rt2x00_set_field32(&reg, TX_RTS_CFG_RTS_FBK_EN, 0);
	rt2800_register_write(rt2x00dev, TX_RTS_CFG, reg);

	rt2800_register_write(rt2x00dev, EXP_ACK_TIME, 0x002400ca);

	/*
	 * Usually the CCK SIFS time should be set to 10 and the OFDM SIFS
	 * time should be set to 16. However, the original Ralink driver uses
	 * 16 for both and indeed using a value of 10 for CCK SIFS results in
	 * connection problems with 11g + CTS protection. Hence, use the same
	 * defaults as the Ralink driver: 16 for both, CCK and OFDM SIFS.
	 */
	rt2800_register_read(rt2x00dev, XIFS_TIME_CFG, &reg);
	rt2x00_set_field32(&reg, XIFS_TIME_CFG_CCKM_SIFS_TIME, 16);
	rt2x00_set_field32(&reg, XIFS_TIME_CFG_OFDM_SIFS_TIME, 16);
	rt2x00_set_field32(&reg, XIFS_TIME_CFG_OFDM_XIFS_TIME, 4);
	rt2x00_set_field32(&reg, XIFS_TIME_CFG_EIFS, 314);
	rt2x00_set_field32(&reg, XIFS_TIME_CFG_BB_RXEND_ENABLE, 1);
	rt2800_register_write(rt2x00dev, XIFS_TIME_CFG, reg);

	rt2800_register_write(rt2x00dev, PWR_PIN_CFG, 0x00000003);

	/*
	 * ASIC will keep garbage value after boot, clear encryption keys.
	 */
	for (i = 0; i < 4; i++)
		rt2800_register_write(rt2x00dev,
					 SHARED_KEY_MODE_ENTRY(i), 0);

	for (i = 0; i < 256; i++) {
		rt2800_config_wcid(rt2x00dev, NULL, i);
		rt2800_delete_wcid_attr(rt2x00dev, i);
		rt2800_register_write(rt2x00dev, MAC_IVEIV_ENTRY(i), 0);
	}

	/*
	 * Clear all beacons
	 */
	rt2800_clear_beacon_register(rt2x00dev, HW_BEACON_BASE0);
	rt2800_clear_beacon_register(rt2x00dev, HW_BEACON_BASE1);
	rt2800_clear_beacon_register(rt2x00dev, HW_BEACON_BASE2);
	rt2800_clear_beacon_register(rt2x00dev, HW_BEACON_BASE3);
	rt2800_clear_beacon_register(rt2x00dev, HW_BEACON_BASE4);
	rt2800_clear_beacon_register(rt2x00dev, HW_BEACON_BASE5);
	rt2800_clear_beacon_register(rt2x00dev, HW_BEACON_BASE6);
	rt2800_clear_beacon_register(rt2x00dev, HW_BEACON_BASE7);

	if (rt2x00_is_usb(rt2x00dev)) {
		rt2800_register_read(rt2x00dev, US_CYC_CNT, &reg);
		rt2x00_set_field32(&reg, US_CYC_CNT_CLOCK_CYCLE, 30);
		rt2800_register_write(rt2x00dev, US_CYC_CNT, reg);
	} else if (rt2x00_is_pcie(rt2x00dev)) {
		rt2800_register_read(rt2x00dev, US_CYC_CNT, &reg);
		rt2x00_set_field32(&reg, US_CYC_CNT_CLOCK_CYCLE, 125);
		rt2800_register_write(rt2x00dev, US_CYC_CNT, reg);
	}

	rt2800_register_read(rt2x00dev, HT_FBK_CFG0, &reg);
	rt2x00_set_field32(&reg, HT_FBK_CFG0_HTMCS0FBK, 0);
	rt2x00_set_field32(&reg, HT_FBK_CFG0_HTMCS1FBK, 0);
	rt2x00_set_field32(&reg, HT_FBK_CFG0_HTMCS2FBK, 1);
	rt2x00_set_field32(&reg, HT_FBK_CFG0_HTMCS3FBK, 2);
	rt2x00_set_field32(&reg, HT_FBK_CFG0_HTMCS4FBK, 3);
	rt2x00_set_field32(&reg, HT_FBK_CFG0_HTMCS5FBK, 4);
	rt2x00_set_field32(&reg, HT_FBK_CFG0_HTMCS6FBK, 5);
	rt2x00_set_field32(&reg, HT_FBK_CFG0_HTMCS7FBK, 6);
	rt2800_register_write(rt2x00dev, HT_FBK_CFG0, reg);

	rt2800_register_read(rt2x00dev, HT_FBK_CFG1, &reg);
	rt2x00_set_field32(&reg, HT_FBK_CFG1_HTMCS8FBK, 8);
	rt2x00_set_field32(&reg, HT_FBK_CFG1_HTMCS9FBK, 8);
	rt2x00_set_field32(&reg, HT_FBK_CFG1_HTMCS10FBK, 9);
	rt2x00_set_field32(&reg, HT_FBK_CFG1_HTMCS11FBK, 10);
	rt2x00_set_field32(&reg, HT_FBK_CFG1_HTMCS12FBK, 11);
	rt2x00_set_field32(&reg, HT_FBK_CFG1_HTMCS13FBK, 12);
	rt2x00_set_field32(&reg, HT_FBK_CFG1_HTMCS14FBK, 13);
	rt2x00_set_field32(&reg, HT_FBK_CFG1_HTMCS15FBK, 14);
	rt2800_register_write(rt2x00dev, HT_FBK_CFG1, reg);

	rt2800_register_read(rt2x00dev, LG_FBK_CFG0, &reg);
	rt2x00_set_field32(&reg, LG_FBK_CFG0_OFDMMCS0FBK, 8);
	rt2x00_set_field32(&reg, LG_FBK_CFG0_OFDMMCS1FBK, 8);
	rt2x00_set_field32(&reg, LG_FBK_CFG0_OFDMMCS2FBK, 9);
	rt2x00_set_field32(&reg, LG_FBK_CFG0_OFDMMCS3FBK, 10);
	rt2x00_set_field32(&reg, LG_FBK_CFG0_OFDMMCS4FBK, 11);
	rt2x00_set_field32(&reg, LG_FBK_CFG0_OFDMMCS5FBK, 12);
	rt2x00_set_field32(&reg, LG_FBK_CFG0_OFDMMCS6FBK, 13);
	rt2x00_set_field32(&reg, LG_FBK_CFG0_OFDMMCS7FBK, 14);
	rt2800_register_write(rt2x00dev, LG_FBK_CFG0, reg);

	rt2800_register_read(rt2x00dev, LG_FBK_CFG1, &reg);
	rt2x00_set_field32(&reg, LG_FBK_CFG0_CCKMCS0FBK, 0);
	rt2x00_set_field32(&reg, LG_FBK_CFG0_CCKMCS1FBK, 0);
	rt2x00_set_field32(&reg, LG_FBK_CFG0_CCKMCS2FBK, 1);
	rt2x00_set_field32(&reg, LG_FBK_CFG0_CCKMCS3FBK, 2);
	rt2800_register_write(rt2x00dev, LG_FBK_CFG1, reg);

	/*
	 * Do not force the BA window size, we use the TXWI to set it
	 */
	rt2800_register_read(rt2x00dev, AMPDU_BA_WINSIZE, &reg);
	rt2x00_set_field32(&reg, AMPDU_BA_WINSIZE_FORCE_WINSIZE_ENABLE, 0);
	rt2x00_set_field32(&reg, AMPDU_BA_WINSIZE_FORCE_WINSIZE, 0);
	rt2800_register_write(rt2x00dev, AMPDU_BA_WINSIZE, reg);

	/*
	 * We must clear the error counters.
	 * These registers are cleared on read,
	 * so we may pass a useless variable to store the value.
	 */
	rt2800_register_read(rt2x00dev, RX_STA_CNT0, &reg);
	rt2800_register_read(rt2x00dev, RX_STA_CNT1, &reg);
	rt2800_register_read(rt2x00dev, RX_STA_CNT2, &reg);
	rt2800_register_read(rt2x00dev, TX_STA_CNT0, &reg);
	rt2800_register_read(rt2x00dev, TX_STA_CNT1, &reg);
	rt2800_register_read(rt2x00dev, TX_STA_CNT2, &reg);

	/*
	 * Setup leadtime for pre tbtt interrupt to 6ms
	 */
	rt2800_register_read(rt2x00dev, INT_TIMER_CFG, &reg);
	rt2x00_set_field32(&reg, INT_TIMER_CFG_PRE_TBTT_TIMER, 6 << 4);
	rt2800_register_write(rt2x00dev, INT_TIMER_CFG, reg);

	/*
	 * Set up channel statistics timer
	 */
	rt2800_register_read(rt2x00dev, CH_TIME_CFG, &reg);
	rt2x00_set_field32(&reg, CH_TIME_CFG_EIFS_BUSY, 1);
	rt2x00_set_field32(&reg, CH_TIME_CFG_NAV_BUSY, 1);
	rt2x00_set_field32(&reg, CH_TIME_CFG_RX_BUSY, 1);
	rt2x00_set_field32(&reg, CH_TIME_CFG_TX_BUSY, 1);
	rt2x00_set_field32(&reg, CH_TIME_CFG_TMR_EN, 1);
	rt2800_register_write(rt2x00dev, CH_TIME_CFG, reg);

	return 0;
}

static int rt2800_wait_bbp_rf_ready(struct rt2x00_dev *rt2x00dev)
{
	unsigned int i;
	u32 reg;

	for (i = 0; i < REGISTER_BUSY_COUNT; i++) {
		rt2800_register_read(rt2x00dev, MAC_STATUS_CFG, &reg);
		if (!rt2x00_get_field32(reg, MAC_STATUS_CFG_BBP_RF_BUSY))
			return 0;

		udelay(REGISTER_BUSY_DELAY);
	}

	ERROR(rt2x00dev, "BBP/RF register access failed, aborting.\n");
	return -EACCES;
}

static int rt2800_wait_bbp_ready(struct rt2x00_dev *rt2x00dev)
{
	unsigned int i;
	u8 value;

	/*
	 * BBP was enabled after firmware was loaded,
	 * but we need to reactivate it now.
	 */
	rt2800_register_write(rt2x00dev, H2M_BBP_AGENT, 0);
	rt2800_register_write(rt2x00dev, H2M_MAILBOX_CSR, 0);
	msleep(1);

	for (i = 0; i < REGISTER_BUSY_COUNT; i++) {
		rt2800_bbp_read(rt2x00dev, 0, &value);
		if ((value != 0xff) && (value != 0x00))
			return 0;
		udelay(REGISTER_BUSY_DELAY);
	}

	ERROR(rt2x00dev, "BBP register access failed, aborting.\n");
	return -EACCES;
}

static int rt2800_init_bbp(struct rt2x00_dev *rt2x00dev)
{
	unsigned int i;
	u16 eeprom;
	u8 reg_id;
	u8 value;

	if (unlikely(rt2800_wait_bbp_rf_ready(rt2x00dev) ||
		     rt2800_wait_bbp_ready(rt2x00dev)))
		return -EACCES;

	if (rt2x00_rt(rt2x00dev, RT3290) ||
	    rt2x00_rt(rt2x00dev, RT5390) ||
	    rt2x00_rt(rt2x00dev, RT5392)) {
		rt2800_bbp_read(rt2x00dev, 4, &value);
		rt2x00_set_field8(&value, BBP4_MAC_IF_CTRL, 1);
		rt2800_bbp_write(rt2x00dev, 4, value);
	}

	if (rt2800_is_305x_soc(rt2x00dev) ||
	    rt2x00_rt(rt2x00dev, RT3290) ||
	    rt2x00_rt(rt2x00dev, RT3572) ||
	    rt2x00_rt(rt2x00dev, RT5390) ||
	    rt2x00_rt(rt2x00dev, RT5392))
		rt2800_bbp_write(rt2x00dev, 31, 0x08);

	rt2800_bbp_write(rt2x00dev, 65, 0x2c);
	rt2800_bbp_write(rt2x00dev, 66, 0x38);

	if (rt2x00_rt(rt2x00dev, RT3290) ||
	    rt2x00_rt(rt2x00dev, RT5390) ||
	    rt2x00_rt(rt2x00dev, RT5392))
		rt2800_bbp_write(rt2x00dev, 68, 0x0b);

	if (rt2x00_rt_rev(rt2x00dev, RT2860, REV_RT2860C)) {
		rt2800_bbp_write(rt2x00dev, 69, 0x16);
		rt2800_bbp_write(rt2x00dev, 73, 0x12);
	} else if (rt2x00_rt(rt2x00dev, RT3290) ||
		   rt2x00_rt(rt2x00dev, RT5390) ||
		   rt2x00_rt(rt2x00dev, RT5392)) {
		rt2800_bbp_write(rt2x00dev, 69, 0x12);
		rt2800_bbp_write(rt2x00dev, 73, 0x13);
		rt2800_bbp_write(rt2x00dev, 75, 0x46);
		rt2800_bbp_write(rt2x00dev, 76, 0x28);

		if (rt2x00_rt(rt2x00dev, RT3290))
			rt2800_bbp_write(rt2x00dev, 77, 0x58);
		else
			rt2800_bbp_write(rt2x00dev, 77, 0x59);
	} else {
		rt2800_bbp_write(rt2x00dev, 69, 0x12);
		rt2800_bbp_write(rt2x00dev, 73, 0x10);
	}

	rt2800_bbp_write(rt2x00dev, 70, 0x0a);

	if (rt2x00_rt(rt2x00dev, RT3070) ||
	    rt2x00_rt(rt2x00dev, RT3071) ||
	    rt2x00_rt(rt2x00dev, RT3090) ||
	    rt2x00_rt(rt2x00dev, RT3390) ||
	    rt2x00_rt(rt2x00dev, RT3572) ||
	    rt2x00_rt(rt2x00dev, RT5390) ||
	    rt2x00_rt(rt2x00dev, RT5392)) {
		rt2800_bbp_write(rt2x00dev, 79, 0x13);
		rt2800_bbp_write(rt2x00dev, 80, 0x05);
		rt2800_bbp_write(rt2x00dev, 81, 0x33);
	} else if (rt2800_is_305x_soc(rt2x00dev)) {
		rt2800_bbp_write(rt2x00dev, 78, 0x0e);
		rt2800_bbp_write(rt2x00dev, 80, 0x08);
	} else {
		rt2800_bbp_write(rt2x00dev, 81, 0x37);
	}

	if (rt2x00_rt(rt2x00dev, RT3290)) {
		rt2800_bbp_write(rt2x00dev, 74, 0x0b);
		rt2800_bbp_write(rt2x00dev, 79, 0x18);
		rt2800_bbp_write(rt2x00dev, 80, 0x09);
		rt2800_bbp_write(rt2x00dev, 81, 0x33);
	}

	rt2800_bbp_write(rt2x00dev, 82, 0x62);
	if (rt2x00_rt(rt2x00dev, RT3290) ||
	    rt2x00_rt(rt2x00dev, RT5390) ||
	    rt2x00_rt(rt2x00dev, RT5392))
		rt2800_bbp_write(rt2x00dev, 83, 0x7a);
	else
		rt2800_bbp_write(rt2x00dev, 83, 0x6a);

	if (rt2x00_rt_rev(rt2x00dev, RT2860, REV_RT2860D))
		rt2800_bbp_write(rt2x00dev, 84, 0x19);
	else if (rt2x00_rt(rt2x00dev, RT3290) ||
		     rt2x00_rt(rt2x00dev, RT5390) ||
		     rt2x00_rt(rt2x00dev, RT5392))
		rt2800_bbp_write(rt2x00dev, 84, 0x9a);
	else
		rt2800_bbp_write(rt2x00dev, 84, 0x99);

	if (rt2x00_rt(rt2x00dev, RT3290) ||
	    rt2x00_rt(rt2x00dev, RT5390) ||
	    rt2x00_rt(rt2x00dev, RT5392))
		rt2800_bbp_write(rt2x00dev, 86, 0x38);
	else
		rt2800_bbp_write(rt2x00dev, 86, 0x00);

	if (rt2x00_rt(rt2x00dev, RT5392))
		rt2800_bbp_write(rt2x00dev, 88, 0x90);

	rt2800_bbp_write(rt2x00dev, 91, 0x04);

	if (rt2x00_rt(rt2x00dev, RT3290) ||
	    rt2x00_rt(rt2x00dev, RT5390) ||
	    rt2x00_rt(rt2x00dev, RT5392))
		rt2800_bbp_write(rt2x00dev, 92, 0x02);
	else
		rt2800_bbp_write(rt2x00dev, 92, 0x00);

	if (rt2x00_rt(rt2x00dev, RT5392)) {
		rt2800_bbp_write(rt2x00dev, 95, 0x9a);
		rt2800_bbp_write(rt2x00dev, 98, 0x12);
	}

	if (rt2x00_rt_rev_gte(rt2x00dev, RT3070, REV_RT3070F) ||
	    rt2x00_rt_rev_gte(rt2x00dev, RT3071, REV_RT3071E) ||
	    rt2x00_rt_rev_gte(rt2x00dev, RT3090, REV_RT3090E) ||
	    rt2x00_rt_rev_gte(rt2x00dev, RT3390, REV_RT3390E) ||
	    rt2x00_rt(rt2x00dev, RT3290) ||
	    rt2x00_rt(rt2x00dev, RT3572) ||
	    rt2x00_rt(rt2x00dev, RT5390) ||
	    rt2x00_rt(rt2x00dev, RT5392) ||
	    rt2800_is_305x_soc(rt2x00dev))
		rt2800_bbp_write(rt2x00dev, 103, 0xc0);
	else
		rt2800_bbp_write(rt2x00dev, 103, 0x00);

	if (rt2x00_rt(rt2x00dev, RT3290) ||
	    rt2x00_rt(rt2x00dev, RT5390) ||
	    rt2x00_rt(rt2x00dev, RT5392))
		rt2800_bbp_write(rt2x00dev, 104, 0x92);

	if (rt2800_is_305x_soc(rt2x00dev))
		rt2800_bbp_write(rt2x00dev, 105, 0x01);
	else if (rt2x00_rt(rt2x00dev, RT3290))
		rt2800_bbp_write(rt2x00dev, 105, 0x1c);
	else if (rt2x00_rt(rt2x00dev, RT5390) ||
			 rt2x00_rt(rt2x00dev, RT5392))
		rt2800_bbp_write(rt2x00dev, 105, 0x3c);
	else
		rt2800_bbp_write(rt2x00dev, 105, 0x05);

	if (rt2x00_rt(rt2x00dev, RT3290) ||
	    rt2x00_rt(rt2x00dev, RT5390))
		rt2800_bbp_write(rt2x00dev, 106, 0x03);
	else if (rt2x00_rt(rt2x00dev, RT5392))
		rt2800_bbp_write(rt2x00dev, 106, 0x12);
	else
		rt2800_bbp_write(rt2x00dev, 106, 0x35);

	if (rt2x00_rt(rt2x00dev, RT3290) ||
	    rt2x00_rt(rt2x00dev, RT5390) ||
	    rt2x00_rt(rt2x00dev, RT5392))
		rt2800_bbp_write(rt2x00dev, 128, 0x12);

	if (rt2x00_rt(rt2x00dev, RT5392)) {
		rt2800_bbp_write(rt2x00dev, 134, 0xd0);
		rt2800_bbp_write(rt2x00dev, 135, 0xf6);
	}

	if (rt2x00_rt(rt2x00dev, RT3071) ||
	    rt2x00_rt(rt2x00dev, RT3090) ||
	    rt2x00_rt(rt2x00dev, RT3390) ||
	    rt2x00_rt(rt2x00dev, RT3572) ||
	    rt2x00_rt(rt2x00dev, RT5390) ||
	    rt2x00_rt(rt2x00dev, RT5392)) {
		rt2800_bbp_read(rt2x00dev, 138, &value);

		rt2x00_eeprom_read(rt2x00dev, EEPROM_NIC_CONF0, &eeprom);
		if (rt2x00_get_field16(eeprom, EEPROM_NIC_CONF0_TXPATH) == 1)
			value |= 0x20;
		if (rt2x00_get_field16(eeprom, EEPROM_NIC_CONF0_RXPATH) == 1)
			value &= ~0x02;

		rt2800_bbp_write(rt2x00dev, 138, value);
	}

	if (rt2x00_rt(rt2x00dev, RT3290)) {
		rt2800_bbp_write(rt2x00dev, 67, 0x24);
		rt2800_bbp_write(rt2x00dev, 143, 0x04);
		rt2800_bbp_write(rt2x00dev, 142, 0x99);
		rt2800_bbp_write(rt2x00dev, 150, 0x30);
		rt2800_bbp_write(rt2x00dev, 151, 0x2e);
		rt2800_bbp_write(rt2x00dev, 152, 0x20);
		rt2800_bbp_write(rt2x00dev, 153, 0x34);
		rt2800_bbp_write(rt2x00dev, 154, 0x40);
		rt2800_bbp_write(rt2x00dev, 155, 0x3b);
		rt2800_bbp_write(rt2x00dev, 253, 0x04);

		rt2800_bbp_read(rt2x00dev, 47, &value);
		rt2x00_set_field8(&value, BBP47_TSSI_ADC6, 1);
		rt2800_bbp_write(rt2x00dev, 47, value);

		/* Use 5-bit ADC for Acquisition and 8-bit ADC for data */
		rt2800_bbp_read(rt2x00dev, 3, &value);
		rt2x00_set_field8(&value, BBP3_ADC_MODE_SWITCH, 1);
		rt2x00_set_field8(&value, BBP3_ADC_INIT_MODE, 1);
		rt2800_bbp_write(rt2x00dev, 3, value);
	}

	if (rt2x00_rt(rt2x00dev, RT5390) ||
		rt2x00_rt(rt2x00dev, RT5392)) {
		int ant, div_mode;

		rt2x00_eeprom_read(rt2x00dev, EEPROM_NIC_CONF1, &eeprom);
		div_mode = rt2x00_get_field16(eeprom,
					      EEPROM_NIC_CONF1_ANT_DIVERSITY);
		ant = (div_mode == 3) ? 1 : 0;

		/* check if this is a Bluetooth combo card */
		if (test_bit(CAPABILITY_BT_COEXIST, &rt2x00dev->cap_flags)) {
			u32 reg;

			rt2800_register_read(rt2x00dev, GPIO_CTRL_CFG, &reg);
			rt2x00_set_field32(&reg, GPIO_CTRL_CFG_GPIOD_BIT3, 0);
			rt2x00_set_field32(&reg, GPIO_CTRL_CFG_GPIOD_BIT6, 0);
			rt2x00_set_field32(&reg, GPIO_CTRL_CFG_BIT3, 0);
			rt2x00_set_field32(&reg, GPIO_CTRL_CFG_BIT6, 0);
			if (ant == 0)
				rt2x00_set_field32(&reg, GPIO_CTRL_CFG_BIT3, 1);
			else if (ant == 1)
				rt2x00_set_field32(&reg, GPIO_CTRL_CFG_BIT6, 1);
			rt2800_register_write(rt2x00dev, GPIO_CTRL_CFG, reg);
		}

		/* This chip has hardware antenna diversity*/
		if (rt2x00_rt_rev_gte(rt2x00dev, RT5390, REV_RT5390R)) {
			rt2800_bbp_write(rt2x00dev, 150, 0); /* Disable Antenna Software OFDM */
			rt2800_bbp_write(rt2x00dev, 151, 0); /* Disable Antenna Software CCK */
			rt2800_bbp_write(rt2x00dev, 154, 0); /* Clear previously selected antenna */
		}

		rt2800_bbp_read(rt2x00dev, 152, &value);
		if (ant == 0)
			rt2x00_set_field8(&value, BBP152_RX_DEFAULT_ANT, 1);
		else
			rt2x00_set_field8(&value, BBP152_RX_DEFAULT_ANT, 0);
		rt2800_bbp_write(rt2x00dev, 152, value);

		/* Init frequency calibration */
		rt2800_bbp_write(rt2x00dev, 142, 1);
		rt2800_bbp_write(rt2x00dev, 143, 57);
	}

	for (i = 0; i < EEPROM_BBP_SIZE; i++) {
		rt2x00_eeprom_read(rt2x00dev, EEPROM_BBP_START + i, &eeprom);

		if (eeprom != 0xffff && eeprom != 0x0000) {
			reg_id = rt2x00_get_field16(eeprom, EEPROM_BBP_REG_ID);
			value = rt2x00_get_field16(eeprom, EEPROM_BBP_VALUE);
			rt2800_bbp_write(rt2x00dev, reg_id, value);
		}
	}

	return 0;
}

static u8 rt2800_init_rx_filter(struct rt2x00_dev *rt2x00dev,
				bool bw40, u8 rfcsr24, u8 filter_target)
{
	unsigned int i;
	u8 bbp;
	u8 rfcsr;
	u8 passband;
	u8 stopband;
	u8 overtuned = 0;

	rt2800_rfcsr_write(rt2x00dev, 24, rfcsr24);

	rt2800_bbp_read(rt2x00dev, 4, &bbp);
	rt2x00_set_field8(&bbp, BBP4_BANDWIDTH, 2 * bw40);
	rt2800_bbp_write(rt2x00dev, 4, bbp);

	rt2800_rfcsr_read(rt2x00dev, 31, &rfcsr);
	rt2x00_set_field8(&rfcsr, RFCSR31_RX_H20M, bw40);
	rt2800_rfcsr_write(rt2x00dev, 31, rfcsr);

	rt2800_rfcsr_read(rt2x00dev, 22, &rfcsr);
	rt2x00_set_field8(&rfcsr, RFCSR22_BASEBAND_LOOPBACK, 1);
	rt2800_rfcsr_write(rt2x00dev, 22, rfcsr);

	/*
	 * Set power & frequency of passband test tone
	 */
	rt2800_bbp_write(rt2x00dev, 24, 0);

	for (i = 0; i < 100; i++) {
		rt2800_bbp_write(rt2x00dev, 25, 0x90);
		msleep(1);

		rt2800_bbp_read(rt2x00dev, 55, &passband);
		if (passband)
			break;
	}

	/*
	 * Set power & frequency of stopband test tone
	 */
	rt2800_bbp_write(rt2x00dev, 24, 0x06);

	for (i = 0; i < 100; i++) {
		rt2800_bbp_write(rt2x00dev, 25, 0x90);
		msleep(1);

		rt2800_bbp_read(rt2x00dev, 55, &stopband);

		if ((passband - stopband) <= filter_target) {
			rfcsr24++;
			overtuned += ((passband - stopband) == filter_target);
		} else
			break;

		rt2800_rfcsr_write(rt2x00dev, 24, rfcsr24);
	}

	rfcsr24 -= !!overtuned;

	rt2800_rfcsr_write(rt2x00dev, 24, rfcsr24);
	return rfcsr24;
}

static int rt2800_init_rfcsr(struct rt2x00_dev *rt2x00dev)
{
	struct rt2800_drv_data *drv_data = rt2x00dev->drv_data;
	u8 rfcsr;
	u8 bbp;
	u32 reg;
	u16 eeprom;

	if (!rt2x00_rt(rt2x00dev, RT3070) &&
	    !rt2x00_rt(rt2x00dev, RT3071) &&
	    !rt2x00_rt(rt2x00dev, RT3090) &&
	    !rt2x00_rt(rt2x00dev, RT3290) &&
	    !rt2x00_rt(rt2x00dev, RT3390) &&
	    !rt2x00_rt(rt2x00dev, RT3572) &&
	    !rt2x00_rt(rt2x00dev, RT5390) &&
	    !rt2x00_rt(rt2x00dev, RT5392) &&
	    !rt2800_is_305x_soc(rt2x00dev))
		return 0;

	/*
	 * Init RF calibration.
	 */
	if (rt2x00_rt(rt2x00dev, RT3290) ||
	    rt2x00_rt(rt2x00dev, RT5390) ||
	    rt2x00_rt(rt2x00dev, RT5392)) {
		rt2800_rfcsr_read(rt2x00dev, 2, &rfcsr);
		rt2x00_set_field8(&rfcsr, RFCSR2_RESCAL_EN, 1);
		rt2800_rfcsr_write(rt2x00dev, 2, rfcsr);
		msleep(1);
		rt2x00_set_field8(&rfcsr, RFCSR2_RESCAL_EN, 0);
		rt2800_rfcsr_write(rt2x00dev, 2, rfcsr);
	} else {
		rt2800_rfcsr_read(rt2x00dev, 30, &rfcsr);
		rt2x00_set_field8(&rfcsr, RFCSR30_RF_CALIBRATION, 1);
		rt2800_rfcsr_write(rt2x00dev, 30, rfcsr);
		msleep(1);
		rt2x00_set_field8(&rfcsr, RFCSR30_RF_CALIBRATION, 0);
		rt2800_rfcsr_write(rt2x00dev, 30, rfcsr);
	}

	if (rt2x00_rt(rt2x00dev, RT3070) ||
	    rt2x00_rt(rt2x00dev, RT3071) ||
	    rt2x00_rt(rt2x00dev, RT3090)) {
		rt2800_rfcsr_write(rt2x00dev, 4, 0x40);
		rt2800_rfcsr_write(rt2x00dev, 5, 0x03);
		rt2800_rfcsr_write(rt2x00dev, 6, 0x02);
		rt2800_rfcsr_write(rt2x00dev, 7, 0x60);
		rt2800_rfcsr_write(rt2x00dev, 9, 0x0f);
		rt2800_rfcsr_write(rt2x00dev, 10, 0x41);
		rt2800_rfcsr_write(rt2x00dev, 11, 0x21);
		rt2800_rfcsr_write(rt2x00dev, 12, 0x7b);
		rt2800_rfcsr_write(rt2x00dev, 14, 0x90);
		rt2800_rfcsr_write(rt2x00dev, 15, 0x58);
		rt2800_rfcsr_write(rt2x00dev, 16, 0xb3);
		rt2800_rfcsr_write(rt2x00dev, 17, 0x92);
		rt2800_rfcsr_write(rt2x00dev, 18, 0x2c);
		rt2800_rfcsr_write(rt2x00dev, 19, 0x02);
		rt2800_rfcsr_write(rt2x00dev, 20, 0xba);
		rt2800_rfcsr_write(rt2x00dev, 21, 0xdb);
		rt2800_rfcsr_write(rt2x00dev, 24, 0x16);
		rt2800_rfcsr_write(rt2x00dev, 25, 0x01);
		rt2800_rfcsr_write(rt2x00dev, 29, 0x1f);
	} else if (rt2x00_rt(rt2x00dev, RT3290)) {
		rt2800_rfcsr_write(rt2x00dev, 1, 0x0f);
		rt2800_rfcsr_write(rt2x00dev, 2, 0x80);
		rt2800_rfcsr_write(rt2x00dev, 3, 0x08);
		rt2800_rfcsr_write(rt2x00dev, 4, 0x00);
		rt2800_rfcsr_write(rt2x00dev, 6, 0xa0);
		rt2800_rfcsr_write(rt2x00dev, 8, 0xf3);
		rt2800_rfcsr_write(rt2x00dev, 9, 0x02);
		rt2800_rfcsr_write(rt2x00dev, 10, 0x53);
		rt2800_rfcsr_write(rt2x00dev, 11, 0x4a);
		rt2800_rfcsr_write(rt2x00dev, 12, 0x46);
		rt2800_rfcsr_write(rt2x00dev, 13, 0x9f);
		rt2800_rfcsr_write(rt2x00dev, 18, 0x02);
		rt2800_rfcsr_write(rt2x00dev, 22, 0x20);
		rt2800_rfcsr_write(rt2x00dev, 25, 0x83);
		rt2800_rfcsr_write(rt2x00dev, 26, 0x82);
		rt2800_rfcsr_write(rt2x00dev, 27, 0x09);
		rt2800_rfcsr_write(rt2x00dev, 29, 0x10);
		rt2800_rfcsr_write(rt2x00dev, 30, 0x10);
		rt2800_rfcsr_write(rt2x00dev, 31, 0x80);
		rt2800_rfcsr_write(rt2x00dev, 32, 0x80);
		rt2800_rfcsr_write(rt2x00dev, 33, 0x00);
		rt2800_rfcsr_write(rt2x00dev, 34, 0x05);
		rt2800_rfcsr_write(rt2x00dev, 35, 0x12);
		rt2800_rfcsr_write(rt2x00dev, 36, 0x00);
		rt2800_rfcsr_write(rt2x00dev, 38, 0x85);
		rt2800_rfcsr_write(rt2x00dev, 39, 0x1b);
		rt2800_rfcsr_write(rt2x00dev, 40, 0x0b);
		rt2800_rfcsr_write(rt2x00dev, 41, 0xbb);
		rt2800_rfcsr_write(rt2x00dev, 42, 0xd5);
		rt2800_rfcsr_write(rt2x00dev, 43, 0x7b);
		rt2800_rfcsr_write(rt2x00dev, 44, 0x0e);
		rt2800_rfcsr_write(rt2x00dev, 45, 0xa2);
		rt2800_rfcsr_write(rt2x00dev, 46, 0x73);
		rt2800_rfcsr_write(rt2x00dev, 47, 0x00);
		rt2800_rfcsr_write(rt2x00dev, 48, 0x10);
		rt2800_rfcsr_write(rt2x00dev, 49, 0x98);
		rt2800_rfcsr_write(rt2x00dev, 52, 0x38);
		rt2800_rfcsr_write(rt2x00dev, 53, 0x00);
		rt2800_rfcsr_write(rt2x00dev, 54, 0x78);
		rt2800_rfcsr_write(rt2x00dev, 55, 0x43);
		rt2800_rfcsr_write(rt2x00dev, 56, 0x02);
		rt2800_rfcsr_write(rt2x00dev, 57, 0x80);
		rt2800_rfcsr_write(rt2x00dev, 58, 0x7f);
		rt2800_rfcsr_write(rt2x00dev, 59, 0x09);
		rt2800_rfcsr_write(rt2x00dev, 60, 0x45);
		rt2800_rfcsr_write(rt2x00dev, 61, 0xc1);
	} else if (rt2x00_rt(rt2x00dev, RT3390)) {
		rt2800_rfcsr_write(rt2x00dev, 0, 0xa0);
		rt2800_rfcsr_write(rt2x00dev, 1, 0xe1);
		rt2800_rfcsr_write(rt2x00dev, 2, 0xf1);
		rt2800_rfcsr_write(rt2x00dev, 3, 0x62);
		rt2800_rfcsr_write(rt2x00dev, 4, 0x40);
		rt2800_rfcsr_write(rt2x00dev, 5, 0x8b);
		rt2800_rfcsr_write(rt2x00dev, 6, 0x42);
		rt2800_rfcsr_write(rt2x00dev, 7, 0x34);
		rt2800_rfcsr_write(rt2x00dev, 8, 0x00);
		rt2800_rfcsr_write(rt2x00dev, 9, 0xc0);
		rt2800_rfcsr_write(rt2x00dev, 10, 0x61);
		rt2800_rfcsr_write(rt2x00dev, 11, 0x21);
		rt2800_rfcsr_write(rt2x00dev, 12, 0x3b);
		rt2800_rfcsr_write(rt2x00dev, 13, 0xe0);
		rt2800_rfcsr_write(rt2x00dev, 14, 0x90);
		rt2800_rfcsr_write(rt2x00dev, 15, 0x53);
		rt2800_rfcsr_write(rt2x00dev, 16, 0xe0);
		rt2800_rfcsr_write(rt2x00dev, 17, 0x94);
		rt2800_rfcsr_write(rt2x00dev, 18, 0x5c);
		rt2800_rfcsr_write(rt2x00dev, 19, 0x4a);
		rt2800_rfcsr_write(rt2x00dev, 20, 0xb2);
		rt2800_rfcsr_write(rt2x00dev, 21, 0xf6);
		rt2800_rfcsr_write(rt2x00dev, 22, 0x00);
		rt2800_rfcsr_write(rt2x00dev, 23, 0x14);
		rt2800_rfcsr_write(rt2x00dev, 24, 0x08);
		rt2800_rfcsr_write(rt2x00dev, 25, 0x3d);
		rt2800_rfcsr_write(rt2x00dev, 26, 0x85);
		rt2800_rfcsr_write(rt2x00dev, 27, 0x00);
		rt2800_rfcsr_write(rt2x00dev, 28, 0x41);
		rt2800_rfcsr_write(rt2x00dev, 29, 0x8f);
		rt2800_rfcsr_write(rt2x00dev, 30, 0x20);
		rt2800_rfcsr_write(rt2x00dev, 31, 0x0f);
	} else if (rt2x00_rt(rt2x00dev, RT3572)) {
		rt2800_rfcsr_write(rt2x00dev, 0, 0x70);
		rt2800_rfcsr_write(rt2x00dev, 1, 0x81);
		rt2800_rfcsr_write(rt2x00dev, 2, 0xf1);
		rt2800_rfcsr_write(rt2x00dev, 3, 0x02);
		rt2800_rfcsr_write(rt2x00dev, 4, 0x4c);
		rt2800_rfcsr_write(rt2x00dev, 5, 0x05);
		rt2800_rfcsr_write(rt2x00dev, 6, 0x4a);
		rt2800_rfcsr_write(rt2x00dev, 7, 0xd8);
		rt2800_rfcsr_write(rt2x00dev, 9, 0xc3);
		rt2800_rfcsr_write(rt2x00dev, 10, 0xf1);
		rt2800_rfcsr_write(rt2x00dev, 11, 0xb9);
		rt2800_rfcsr_write(rt2x00dev, 12, 0x70);
		rt2800_rfcsr_write(rt2x00dev, 13, 0x65);
		rt2800_rfcsr_write(rt2x00dev, 14, 0xa0);
		rt2800_rfcsr_write(rt2x00dev, 15, 0x53);
		rt2800_rfcsr_write(rt2x00dev, 16, 0x4c);
		rt2800_rfcsr_write(rt2x00dev, 17, 0x23);
		rt2800_rfcsr_write(rt2x00dev, 18, 0xac);
		rt2800_rfcsr_write(rt2x00dev, 19, 0x93);
		rt2800_rfcsr_write(rt2x00dev, 20, 0xb3);
		rt2800_rfcsr_write(rt2x00dev, 21, 0xd0);
		rt2800_rfcsr_write(rt2x00dev, 22, 0x00);
		rt2800_rfcsr_write(rt2x00dev, 23, 0x3c);
		rt2800_rfcsr_write(rt2x00dev, 24, 0x16);
		rt2800_rfcsr_write(rt2x00dev, 25, 0x15);
		rt2800_rfcsr_write(rt2x00dev, 26, 0x85);
		rt2800_rfcsr_write(rt2x00dev, 27, 0x00);
		rt2800_rfcsr_write(rt2x00dev, 28, 0x00);
		rt2800_rfcsr_write(rt2x00dev, 29, 0x9b);
		rt2800_rfcsr_write(rt2x00dev, 30, 0x09);
		rt2800_rfcsr_write(rt2x00dev, 31, 0x10);
	} else if (rt2800_is_305x_soc(rt2x00dev)) {
		rt2800_rfcsr_write(rt2x00dev, 0, 0x50);
		rt2800_rfcsr_write(rt2x00dev, 1, 0x01);
		rt2800_rfcsr_write(rt2x00dev, 2, 0xf7);
		rt2800_rfcsr_write(rt2x00dev, 3, 0x75);
		rt2800_rfcsr_write(rt2x00dev, 4, 0x40);
		rt2800_rfcsr_write(rt2x00dev, 5, 0x03);
		rt2800_rfcsr_write(rt2x00dev, 6, 0x02);
		rt2800_rfcsr_write(rt2x00dev, 7, 0x50);
		rt2800_rfcsr_write(rt2x00dev, 8, 0x39);
		rt2800_rfcsr_write(rt2x00dev, 9, 0x0f);
		rt2800_rfcsr_write(rt2x00dev, 10, 0x60);
		rt2800_rfcsr_write(rt2x00dev, 11, 0x21);
		rt2800_rfcsr_write(rt2x00dev, 12, 0x75);
		rt2800_rfcsr_write(rt2x00dev, 13, 0x75);
		rt2800_rfcsr_write(rt2x00dev, 14, 0x90);
		rt2800_rfcsr_write(rt2x00dev, 15, 0x58);
		rt2800_rfcsr_write(rt2x00dev, 16, 0xb3);
		rt2800_rfcsr_write(rt2x00dev, 17, 0x92);
		rt2800_rfcsr_write(rt2x00dev, 18, 0x2c);
		rt2800_rfcsr_write(rt2x00dev, 19, 0x02);
		rt2800_rfcsr_write(rt2x00dev, 20, 0xba);
		rt2800_rfcsr_write(rt2x00dev, 21, 0xdb);
		rt2800_rfcsr_write(rt2x00dev, 22, 0x00);
		rt2800_rfcsr_write(rt2x00dev, 23, 0x31);
		rt2800_rfcsr_write(rt2x00dev, 24, 0x08);
		rt2800_rfcsr_write(rt2x00dev, 25, 0x01);
		rt2800_rfcsr_write(rt2x00dev, 26, 0x25);
		rt2800_rfcsr_write(rt2x00dev, 27, 0x23);
		rt2800_rfcsr_write(rt2x00dev, 28, 0x13);
		rt2800_rfcsr_write(rt2x00dev, 29, 0x83);
		rt2800_rfcsr_write(rt2x00dev, 30, 0x00);
		rt2800_rfcsr_write(rt2x00dev, 31, 0x00);
		return 0;
	} else if (rt2x00_rt(rt2x00dev, RT5390)) {
		rt2800_rfcsr_write(rt2x00dev, 1, 0x0f);
		rt2800_rfcsr_write(rt2x00dev, 2, 0x80);
		rt2800_rfcsr_write(rt2x00dev, 3, 0x88);
		rt2800_rfcsr_write(rt2x00dev, 5, 0x10);
		if (rt2x00_rt_rev_gte(rt2x00dev, RT5390, REV_RT5390F))
			rt2800_rfcsr_write(rt2x00dev, 6, 0xe0);
		else
			rt2800_rfcsr_write(rt2x00dev, 6, 0xa0);
		rt2800_rfcsr_write(rt2x00dev, 7, 0x00);
		rt2800_rfcsr_write(rt2x00dev, 10, 0x53);
		rt2800_rfcsr_write(rt2x00dev, 11, 0x4a);
		rt2800_rfcsr_write(rt2x00dev, 12, 0xc6);
		rt2800_rfcsr_write(rt2x00dev, 13, 0x9f);
		rt2800_rfcsr_write(rt2x00dev, 14, 0x00);
		rt2800_rfcsr_write(rt2x00dev, 15, 0x00);
		rt2800_rfcsr_write(rt2x00dev, 16, 0x00);
		rt2800_rfcsr_write(rt2x00dev, 18, 0x03);
		rt2800_rfcsr_write(rt2x00dev, 19, 0x00);

		rt2800_rfcsr_write(rt2x00dev, 20, 0x00);
		rt2800_rfcsr_write(rt2x00dev, 21, 0x00);
		rt2800_rfcsr_write(rt2x00dev, 22, 0x20);
		rt2800_rfcsr_write(rt2x00dev, 23, 0x00);
		rt2800_rfcsr_write(rt2x00dev, 24, 0x00);
		if (rt2x00_rt_rev_gte(rt2x00dev, RT5390, REV_RT5390F))
			rt2800_rfcsr_write(rt2x00dev, 25, 0x80);
		else
			rt2800_rfcsr_write(rt2x00dev, 25, 0xc0);
		rt2800_rfcsr_write(rt2x00dev, 26, 0x00);
		rt2800_rfcsr_write(rt2x00dev, 27, 0x09);
		rt2800_rfcsr_write(rt2x00dev, 28, 0x00);
		rt2800_rfcsr_write(rt2x00dev, 29, 0x10);

		rt2800_rfcsr_write(rt2x00dev, 30, 0x00);
		rt2800_rfcsr_write(rt2x00dev, 31, 0x80);
		rt2800_rfcsr_write(rt2x00dev, 32, 0x80);
		rt2800_rfcsr_write(rt2x00dev, 33, 0x00);
		rt2800_rfcsr_write(rt2x00dev, 34, 0x07);
		rt2800_rfcsr_write(rt2x00dev, 35, 0x12);
		rt2800_rfcsr_write(rt2x00dev, 36, 0x00);
		rt2800_rfcsr_write(rt2x00dev, 37, 0x08);
		rt2800_rfcsr_write(rt2x00dev, 38, 0x85);
		rt2800_rfcsr_write(rt2x00dev, 39, 0x1b);

		if (rt2x00_rt_rev_gte(rt2x00dev, RT5390, REV_RT5390F))
			rt2800_rfcsr_write(rt2x00dev, 40, 0x0b);
		else
			rt2800_rfcsr_write(rt2x00dev, 40, 0x4b);
		rt2800_rfcsr_write(rt2x00dev, 41, 0xbb);
		rt2800_rfcsr_write(rt2x00dev, 42, 0xd2);
		rt2800_rfcsr_write(rt2x00dev, 43, 0x9a);
		rt2800_rfcsr_write(rt2x00dev, 44, 0x0e);
		rt2800_rfcsr_write(rt2x00dev, 45, 0xa2);
		if (rt2x00_rt_rev_gte(rt2x00dev, RT5390, REV_RT5390F))
			rt2800_rfcsr_write(rt2x00dev, 46, 0x73);
		else
			rt2800_rfcsr_write(rt2x00dev, 46, 0x7b);
		rt2800_rfcsr_write(rt2x00dev, 47, 0x00);
		rt2800_rfcsr_write(rt2x00dev, 48, 0x10);
		rt2800_rfcsr_write(rt2x00dev, 49, 0x94);

		rt2800_rfcsr_write(rt2x00dev, 52, 0x38);
		if (rt2x00_rt_rev_gte(rt2x00dev, RT5390, REV_RT5390F))
			rt2800_rfcsr_write(rt2x00dev, 53, 0x00);
		else
			rt2800_rfcsr_write(rt2x00dev, 53, 0x84);
		rt2800_rfcsr_write(rt2x00dev, 54, 0x78);
		rt2800_rfcsr_write(rt2x00dev, 55, 0x44);
		rt2800_rfcsr_write(rt2x00dev, 56, 0x22);
		rt2800_rfcsr_write(rt2x00dev, 57, 0x80);
		rt2800_rfcsr_write(rt2x00dev, 58, 0x7f);
		rt2800_rfcsr_write(rt2x00dev, 59, 0x63);

		rt2800_rfcsr_write(rt2x00dev, 60, 0x45);
		if (rt2x00_rt_rev_gte(rt2x00dev, RT5390, REV_RT5390F))
			rt2800_rfcsr_write(rt2x00dev, 61, 0xd1);
		else
			rt2800_rfcsr_write(rt2x00dev, 61, 0xdd);
		rt2800_rfcsr_write(rt2x00dev, 62, 0x00);
		rt2800_rfcsr_write(rt2x00dev, 63, 0x00);
	}	else if (rt2x00_rt(rt2x00dev, RT5392)) {
			rt2800_rfcsr_write(rt2x00dev, 1, 0x17);
			rt2800_rfcsr_write(rt2x00dev, 2, 0x80);
			rt2800_rfcsr_write(rt2x00dev, 3, 0x88);
			rt2800_rfcsr_write(rt2x00dev, 5, 0x10);
			rt2800_rfcsr_write(rt2x00dev, 6, 0xe0);
			rt2800_rfcsr_write(rt2x00dev, 7, 0x00);
			rt2800_rfcsr_write(rt2x00dev, 10, 0x53);
			rt2800_rfcsr_write(rt2x00dev, 11, 0x4a);
			rt2800_rfcsr_write(rt2x00dev, 12, 0x46);
			rt2800_rfcsr_write(rt2x00dev, 13, 0x9f);
			rt2800_rfcsr_write(rt2x00dev, 14, 0x00);
			rt2800_rfcsr_write(rt2x00dev, 15, 0x00);
			rt2800_rfcsr_write(rt2x00dev, 16, 0x00);
			rt2800_rfcsr_write(rt2x00dev, 18, 0x03);
			rt2800_rfcsr_write(rt2x00dev, 19, 0x4d);
			rt2800_rfcsr_write(rt2x00dev, 20, 0x00);
			rt2800_rfcsr_write(rt2x00dev, 21, 0x8d);
			rt2800_rfcsr_write(rt2x00dev, 22, 0x20);
			rt2800_rfcsr_write(rt2x00dev, 23, 0x0b);
			rt2800_rfcsr_write(rt2x00dev, 24, 0x44);
			rt2800_rfcsr_write(rt2x00dev, 25, 0x80);
			rt2800_rfcsr_write(rt2x00dev, 26, 0x82);
			rt2800_rfcsr_write(rt2x00dev, 27, 0x09);
			rt2800_rfcsr_write(rt2x00dev, 28, 0x00);
			rt2800_rfcsr_write(rt2x00dev, 29, 0x10);
			rt2800_rfcsr_write(rt2x00dev, 30, 0x10);
			rt2800_rfcsr_write(rt2x00dev, 31, 0x80);
			rt2800_rfcsr_write(rt2x00dev, 32, 0x20);
			rt2800_rfcsr_write(rt2x00dev, 33, 0xC0);
			rt2800_rfcsr_write(rt2x00dev, 34, 0x07);
			rt2800_rfcsr_write(rt2x00dev, 35, 0x12);
			rt2800_rfcsr_write(rt2x00dev, 36, 0x00);
			rt2800_rfcsr_write(rt2x00dev, 37, 0x08);
			rt2800_rfcsr_write(rt2x00dev, 38, 0x89);
			rt2800_rfcsr_write(rt2x00dev, 39, 0x1b);
			rt2800_rfcsr_write(rt2x00dev, 40, 0x0f);
			rt2800_rfcsr_write(rt2x00dev, 41, 0xbb);
			rt2800_rfcsr_write(rt2x00dev, 42, 0xd5);
			rt2800_rfcsr_write(rt2x00dev, 43, 0x9b);
			rt2800_rfcsr_write(rt2x00dev, 44, 0x0e);
			rt2800_rfcsr_write(rt2x00dev, 45, 0xa2);
			rt2800_rfcsr_write(rt2x00dev, 46, 0x73);
			rt2800_rfcsr_write(rt2x00dev, 47, 0x0c);
			rt2800_rfcsr_write(rt2x00dev, 48, 0x10);
			rt2800_rfcsr_write(rt2x00dev, 49, 0x94);
			rt2800_rfcsr_write(rt2x00dev, 50, 0x94);
			rt2800_rfcsr_write(rt2x00dev, 51, 0x3a);
			rt2800_rfcsr_write(rt2x00dev, 52, 0x48);
			rt2800_rfcsr_write(rt2x00dev, 53, 0x44);
			rt2800_rfcsr_write(rt2x00dev, 54, 0x38);
			rt2800_rfcsr_write(rt2x00dev, 55, 0x43);
			rt2800_rfcsr_write(rt2x00dev, 56, 0xa1);
			rt2800_rfcsr_write(rt2x00dev, 57, 0x00);
			rt2800_rfcsr_write(rt2x00dev, 58, 0x39);
			rt2800_rfcsr_write(rt2x00dev, 59, 0x07);
			rt2800_rfcsr_write(rt2x00dev, 60, 0x45);
			rt2800_rfcsr_write(rt2x00dev, 61, 0x91);
			rt2800_rfcsr_write(rt2x00dev, 62, 0x39);
			rt2800_rfcsr_write(rt2x00dev, 63, 0x07);
	}

	if (rt2x00_rt_rev_lt(rt2x00dev, RT3070, REV_RT3070F)) {
		rt2800_register_read(rt2x00dev, LDO_CFG0, &reg);
		rt2x00_set_field32(&reg, LDO_CFG0_BGSEL, 1);
		rt2x00_set_field32(&reg, LDO_CFG0_LDO_CORE_VLEVEL, 3);
		rt2800_register_write(rt2x00dev, LDO_CFG0, reg);
	} else if (rt2x00_rt(rt2x00dev, RT3071) ||
		   rt2x00_rt(rt2x00dev, RT3090)) {
		rt2800_rfcsr_write(rt2x00dev, 31, 0x14);

		rt2800_rfcsr_read(rt2x00dev, 6, &rfcsr);
		rt2x00_set_field8(&rfcsr, RFCSR6_R2, 1);
		rt2800_rfcsr_write(rt2x00dev, 6, rfcsr);

		rt2800_register_read(rt2x00dev, LDO_CFG0, &reg);
		rt2x00_set_field32(&reg, LDO_CFG0_BGSEL, 1);
		if (rt2x00_rt_rev_lt(rt2x00dev, RT3071, REV_RT3071E) ||
		    rt2x00_rt_rev_lt(rt2x00dev, RT3090, REV_RT3090E)) {
			rt2x00_eeprom_read(rt2x00dev, EEPROM_NIC_CONF1, &eeprom);
			if (rt2x00_get_field16(eeprom, EEPROM_NIC_CONF1_DAC_TEST))
				rt2x00_set_field32(&reg, LDO_CFG0_LDO_CORE_VLEVEL, 3);
			else
				rt2x00_set_field32(&reg, LDO_CFG0_LDO_CORE_VLEVEL, 0);
		}
		rt2800_register_write(rt2x00dev, LDO_CFG0, reg);

		rt2800_register_read(rt2x00dev, GPIO_SWITCH, &reg);
		rt2x00_set_field32(&reg, GPIO_SWITCH_5, 0);
		rt2800_register_write(rt2x00dev, GPIO_SWITCH, reg);
	} else if (rt2x00_rt(rt2x00dev, RT3390)) {
		rt2800_register_read(rt2x00dev, GPIO_SWITCH, &reg);
		rt2x00_set_field32(&reg, GPIO_SWITCH_5, 0);
		rt2800_register_write(rt2x00dev, GPIO_SWITCH, reg);
	} else if (rt2x00_rt(rt2x00dev, RT3572)) {
		rt2800_rfcsr_read(rt2x00dev, 6, &rfcsr);
		rt2x00_set_field8(&rfcsr, RFCSR6_R2, 1);
		rt2800_rfcsr_write(rt2x00dev, 6, rfcsr);

		rt2800_register_read(rt2x00dev, LDO_CFG0, &reg);
		rt2x00_set_field32(&reg, LDO_CFG0_LDO_CORE_VLEVEL, 3);
		rt2x00_set_field32(&reg, LDO_CFG0_BGSEL, 1);
		rt2800_register_write(rt2x00dev, LDO_CFG0, reg);
		msleep(1);
		rt2800_register_read(rt2x00dev, LDO_CFG0, &reg);
		rt2x00_set_field32(&reg, LDO_CFG0_BGSEL, 1);
		rt2800_register_write(rt2x00dev, LDO_CFG0, reg);
	}

	/*
	 * Set RX Filter calibration for 20MHz and 40MHz
	 */
	if (rt2x00_rt(rt2x00dev, RT3070)) {
		drv_data->calibration_bw20 =
			rt2800_init_rx_filter(rt2x00dev, false, 0x07, 0x16);
		drv_data->calibration_bw40 =
			rt2800_init_rx_filter(rt2x00dev, true, 0x27, 0x19);
	} else if (rt2x00_rt(rt2x00dev, RT3071) ||
		   rt2x00_rt(rt2x00dev, RT3090) ||
		   rt2x00_rt(rt2x00dev, RT3390) ||
		   rt2x00_rt(rt2x00dev, RT3572)) {
		drv_data->calibration_bw20 =
			rt2800_init_rx_filter(rt2x00dev, false, 0x07, 0x13);
		drv_data->calibration_bw40 =
			rt2800_init_rx_filter(rt2x00dev, true, 0x27, 0x15);
	}

	/*
	 * Save BBP 25 & 26 values for later use in channel switching
	 */
	rt2800_bbp_read(rt2x00dev, 25, &drv_data->bbp25);
	rt2800_bbp_read(rt2x00dev, 26, &drv_data->bbp26);

	if (!rt2x00_rt(rt2x00dev, RT5390) &&
		!rt2x00_rt(rt2x00dev, RT5392)) {
		/*
		 * Set back to initial state
		 */
		rt2800_bbp_write(rt2x00dev, 24, 0);

		rt2800_rfcsr_read(rt2x00dev, 22, &rfcsr);
		rt2x00_set_field8(&rfcsr, RFCSR22_BASEBAND_LOOPBACK, 0);
		rt2800_rfcsr_write(rt2x00dev, 22, rfcsr);

		/*
		 * Set BBP back to BW20
		 */
		rt2800_bbp_read(rt2x00dev, 4, &bbp);
		rt2x00_set_field8(&bbp, BBP4_BANDWIDTH, 0);
		rt2800_bbp_write(rt2x00dev, 4, bbp);
	}

	if (rt2x00_rt_rev_lt(rt2x00dev, RT3070, REV_RT3070F) ||
	    rt2x00_rt_rev_lt(rt2x00dev, RT3071, REV_RT3071E) ||
	    rt2x00_rt_rev_lt(rt2x00dev, RT3090, REV_RT3090E) ||
	    rt2x00_rt_rev_lt(rt2x00dev, RT3390, REV_RT3390E))
		rt2800_rfcsr_write(rt2x00dev, 27, 0x03);

	rt2800_register_read(rt2x00dev, OPT_14_CSR, &reg);
	rt2x00_set_field32(&reg, OPT_14_CSR_BIT0, 1);
	rt2800_register_write(rt2x00dev, OPT_14_CSR, reg);

	if (!rt2x00_rt(rt2x00dev, RT5390) &&
		!rt2x00_rt(rt2x00dev, RT5392)) {
		rt2800_rfcsr_read(rt2x00dev, 17, &rfcsr);
		rt2x00_set_field8(&rfcsr, RFCSR17_TX_LO1_EN, 0);
		if (rt2x00_rt(rt2x00dev, RT3070) ||
		    rt2x00_rt_rev_lt(rt2x00dev, RT3071, REV_RT3071E) ||
		    rt2x00_rt_rev_lt(rt2x00dev, RT3090, REV_RT3090E) ||
		    rt2x00_rt_rev_lt(rt2x00dev, RT3390, REV_RT3390E)) {
			if (!test_bit(CAPABILITY_EXTERNAL_LNA_BG,
				      &rt2x00dev->cap_flags))
				rt2x00_set_field8(&rfcsr, RFCSR17_R, 1);
		}
		rt2x00_set_field8(&rfcsr, RFCSR17_TXMIXER_GAIN,
				  drv_data->txmixer_gain_24g);
		rt2800_rfcsr_write(rt2x00dev, 17, rfcsr);
	}

	if (rt2x00_rt(rt2x00dev, RT3090)) {
		rt2800_bbp_read(rt2x00dev, 138, &bbp);

		/*  Turn off unused DAC1 and ADC1 to reduce power consumption */
		rt2x00_eeprom_read(rt2x00dev, EEPROM_NIC_CONF0, &eeprom);
		if (rt2x00_get_field16(eeprom, EEPROM_NIC_CONF0_RXPATH) == 1)
			rt2x00_set_field8(&bbp, BBP138_RX_ADC1, 0);
		if (rt2x00_get_field16(eeprom, EEPROM_NIC_CONF0_TXPATH) == 1)
			rt2x00_set_field8(&bbp, BBP138_TX_DAC1, 1);

		rt2800_bbp_write(rt2x00dev, 138, bbp);
	}

	if (rt2x00_rt(rt2x00dev, RT3071) ||
	    rt2x00_rt(rt2x00dev, RT3090) ||
	    rt2x00_rt(rt2x00dev, RT3390)) {
		rt2800_rfcsr_read(rt2x00dev, 1, &rfcsr);
		rt2x00_set_field8(&rfcsr, RFCSR1_RF_BLOCK_EN, 1);
		rt2x00_set_field8(&rfcsr, RFCSR1_RX0_PD, 0);
		rt2x00_set_field8(&rfcsr, RFCSR1_TX0_PD, 0);
		rt2x00_set_field8(&rfcsr, RFCSR1_RX1_PD, 1);
		rt2x00_set_field8(&rfcsr, RFCSR1_TX1_PD, 1);
		rt2800_rfcsr_write(rt2x00dev, 1, rfcsr);

		rt2800_rfcsr_read(rt2x00dev, 15, &rfcsr);
		rt2x00_set_field8(&rfcsr, RFCSR15_TX_LO2_EN, 0);
		rt2800_rfcsr_write(rt2x00dev, 15, rfcsr);

		rt2800_rfcsr_read(rt2x00dev, 20, &rfcsr);
		rt2x00_set_field8(&rfcsr, RFCSR20_RX_LO1_EN, 0);
		rt2800_rfcsr_write(rt2x00dev, 20, rfcsr);

		rt2800_rfcsr_read(rt2x00dev, 21, &rfcsr);
		rt2x00_set_field8(&rfcsr, RFCSR21_RX_LO2_EN, 0);
		rt2800_rfcsr_write(rt2x00dev, 21, rfcsr);
	}

	if (rt2x00_rt(rt2x00dev, RT3070)) {
		rt2800_rfcsr_read(rt2x00dev, 27, &rfcsr);
		if (rt2x00_rt_rev_lt(rt2x00dev, RT3070, REV_RT3070F))
			rt2x00_set_field8(&rfcsr, RFCSR27_R1, 3);
		else
			rt2x00_set_field8(&rfcsr, RFCSR27_R1, 0);
		rt2x00_set_field8(&rfcsr, RFCSR27_R2, 0);
		rt2x00_set_field8(&rfcsr, RFCSR27_R3, 0);
		rt2x00_set_field8(&rfcsr, RFCSR27_R4, 0);
		rt2800_rfcsr_write(rt2x00dev, 27, rfcsr);
	}

	if (rt2x00_rt(rt2x00dev, RT3290)) {
		rt2800_rfcsr_read(rt2x00dev, 29, &rfcsr);
		rt2x00_set_field8(&rfcsr, RFCSR29_RSSI_GAIN, 3);
		rt2800_rfcsr_write(rt2x00dev, 29, rfcsr);
	}

	if (rt2x00_rt(rt2x00dev, RT5390) ||
		rt2x00_rt(rt2x00dev, RT5392)) {
		rt2800_rfcsr_read(rt2x00dev, 38, &rfcsr);
		rt2x00_set_field8(&rfcsr, RFCSR38_RX_LO1_EN, 0);
		rt2800_rfcsr_write(rt2x00dev, 38, rfcsr);

		rt2800_rfcsr_read(rt2x00dev, 39, &rfcsr);
		rt2x00_set_field8(&rfcsr, RFCSR39_RX_LO2_EN, 0);
		rt2800_rfcsr_write(rt2x00dev, 39, rfcsr);

		rt2800_rfcsr_read(rt2x00dev, 30, &rfcsr);
		rt2x00_set_field8(&rfcsr, RFCSR30_RX_VCM, 2);
		rt2800_rfcsr_write(rt2x00dev, 30, rfcsr);
	}

	return 0;
}

int rt2800_enable_radio(struct rt2x00_dev *rt2x00dev)
{
	u32 reg;
	u16 word;

	/*
	 * Initialize all registers.
	 */
	if (unlikely(rt2800_wait_wpdma_ready(rt2x00dev) ||
		     rt2800_init_registers(rt2x00dev) ||
		     rt2800_init_bbp(rt2x00dev) ||
		     rt2800_init_rfcsr(rt2x00dev)))
		return -EIO;

	/*
	 * Send signal to firmware during boot time.
	 */
	rt2800_mcu_request(rt2x00dev, MCU_BOOT_SIGNAL, 0, 0, 0);

	if (rt2x00_is_usb(rt2x00dev) &&
	    (rt2x00_rt(rt2x00dev, RT3070) ||
	     rt2x00_rt(rt2x00dev, RT3071) ||
	     rt2x00_rt(rt2x00dev, RT3572))) {
		udelay(200);
		rt2800_mcu_request(rt2x00dev, MCU_CURRENT, 0, 0, 0);
		udelay(10);
	}

	/*
	 * Enable RX.
	 */
	rt2800_register_read(rt2x00dev, MAC_SYS_CTRL, &reg);
	rt2x00_set_field32(&reg, MAC_SYS_CTRL_ENABLE_TX, 1);
	rt2x00_set_field32(&reg, MAC_SYS_CTRL_ENABLE_RX, 0);
	rt2800_register_write(rt2x00dev, MAC_SYS_CTRL, reg);

	udelay(50);

	rt2800_register_read(rt2x00dev, WPDMA_GLO_CFG, &reg);
	rt2x00_set_field32(&reg, WPDMA_GLO_CFG_ENABLE_TX_DMA, 1);
	rt2x00_set_field32(&reg, WPDMA_GLO_CFG_ENABLE_RX_DMA, 1);
	rt2x00_set_field32(&reg, WPDMA_GLO_CFG_WP_DMA_BURST_SIZE, 2);
	rt2x00_set_field32(&reg, WPDMA_GLO_CFG_TX_WRITEBACK_DONE, 1);
	rt2800_register_write(rt2x00dev, WPDMA_GLO_CFG, reg);

	rt2800_register_read(rt2x00dev, MAC_SYS_CTRL, &reg);
	rt2x00_set_field32(&reg, MAC_SYS_CTRL_ENABLE_TX, 1);
	rt2x00_set_field32(&reg, MAC_SYS_CTRL_ENABLE_RX, 1);
	rt2800_register_write(rt2x00dev, MAC_SYS_CTRL, reg);

	/*
	 * Initialize LED control
	 */
	rt2x00_eeprom_read(rt2x00dev, EEPROM_LED_AG_CONF, &word);
	rt2800_mcu_request(rt2x00dev, MCU_LED_AG_CONF, 0xff,
			   word & 0xff, (word >> 8) & 0xff);

	rt2x00_eeprom_read(rt2x00dev, EEPROM_LED_ACT_CONF, &word);
	rt2800_mcu_request(rt2x00dev, MCU_LED_ACT_CONF, 0xff,
			   word & 0xff, (word >> 8) & 0xff);

	rt2x00_eeprom_read(rt2x00dev, EEPROM_LED_POLARITY, &word);
	rt2800_mcu_request(rt2x00dev, MCU_LED_LED_POLARITY, 0xff,
			   word & 0xff, (word >> 8) & 0xff);

	return 0;
}
EXPORT_SYMBOL_GPL(rt2800_enable_radio);

void rt2800_disable_radio(struct rt2x00_dev *rt2x00dev)
{
	u32 reg;

	rt2800_disable_wpdma(rt2x00dev);

	/* Wait for DMA, ignore error */
	rt2800_wait_wpdma_ready(rt2x00dev);

	rt2800_register_read(rt2x00dev, MAC_SYS_CTRL, &reg);
	rt2x00_set_field32(&reg, MAC_SYS_CTRL_ENABLE_TX, 0);
	rt2x00_set_field32(&reg, MAC_SYS_CTRL_ENABLE_RX, 0);
	rt2800_register_write(rt2x00dev, MAC_SYS_CTRL, reg);
}
EXPORT_SYMBOL_GPL(rt2800_disable_radio);

int rt2800_efuse_detect(struct rt2x00_dev *rt2x00dev)
{
	u32 reg;
	u16 efuse_ctrl_reg;

	if (rt2x00_rt(rt2x00dev, RT3290))
		efuse_ctrl_reg = EFUSE_CTRL_3290;
	else
		efuse_ctrl_reg = EFUSE_CTRL;

	rt2800_register_read(rt2x00dev, efuse_ctrl_reg, &reg);
	return rt2x00_get_field32(reg, EFUSE_CTRL_PRESENT);
}
EXPORT_SYMBOL_GPL(rt2800_efuse_detect);

static void rt2800_efuse_read(struct rt2x00_dev *rt2x00dev, unsigned int i)
{
	u32 reg;
	u16 efuse_ctrl_reg;
	u16 efuse_data0_reg;
	u16 efuse_data1_reg;
	u16 efuse_data2_reg;
	u16 efuse_data3_reg;

	if (rt2x00_rt(rt2x00dev, RT3290)) {
		efuse_ctrl_reg = EFUSE_CTRL_3290;
		efuse_data0_reg = EFUSE_DATA0_3290;
		efuse_data1_reg = EFUSE_DATA1_3290;
		efuse_data2_reg = EFUSE_DATA2_3290;
		efuse_data3_reg = EFUSE_DATA3_3290;
	} else {
		efuse_ctrl_reg = EFUSE_CTRL;
		efuse_data0_reg = EFUSE_DATA0;
		efuse_data1_reg = EFUSE_DATA1;
		efuse_data2_reg = EFUSE_DATA2;
		efuse_data3_reg = EFUSE_DATA3;
	}
	mutex_lock(&rt2x00dev->csr_mutex);

	rt2800_register_read_lock(rt2x00dev, efuse_ctrl_reg, &reg);
	rt2x00_set_field32(&reg, EFUSE_CTRL_ADDRESS_IN, i);
	rt2x00_set_field32(&reg, EFUSE_CTRL_MODE, 0);
	rt2x00_set_field32(&reg, EFUSE_CTRL_KICK, 1);
	rt2800_register_write_lock(rt2x00dev, efuse_ctrl_reg, reg);

	/* Wait until the EEPROM has been loaded */
	rt2800_regbusy_read(rt2x00dev, efuse_ctrl_reg, EFUSE_CTRL_KICK, &reg);
	/* Apparently the data is read from end to start */
	rt2800_register_read_lock(rt2x00dev, efuse_data3_reg, &reg);
	/* The returned value is in CPU order, but eeprom is le */
	*(u32 *)&rt2x00dev->eeprom[i] = cpu_to_le32(reg);
	rt2800_register_read_lock(rt2x00dev, efuse_data2_reg, &reg);
	*(u32 *)&rt2x00dev->eeprom[i + 2] = cpu_to_le32(reg);
	rt2800_register_read_lock(rt2x00dev, efuse_data1_reg, &reg);
	*(u32 *)&rt2x00dev->eeprom[i + 4] = cpu_to_le32(reg);
	rt2800_register_read_lock(rt2x00dev, efuse_data0_reg, &reg);
	*(u32 *)&rt2x00dev->eeprom[i + 6] = cpu_to_le32(reg);

	mutex_unlock(&rt2x00dev->csr_mutex);
}

void rt2800_read_eeprom_efuse(struct rt2x00_dev *rt2x00dev)
{
	unsigned int i;

	for (i = 0; i < EEPROM_SIZE / sizeof(u16); i += 8)
		rt2800_efuse_read(rt2x00dev, i);
}
EXPORT_SYMBOL_GPL(rt2800_read_eeprom_efuse);

int rt2800_validate_eeprom(struct rt2x00_dev *rt2x00dev)
{
	struct rt2800_drv_data *drv_data = rt2x00dev->drv_data;
	u16 word;
	u8 *mac;
	u8 default_lna_gain;

	/*
	 * Start validation of the data that has been read.
	 */
	mac = rt2x00_eeprom_addr(rt2x00dev, EEPROM_MAC_ADDR_0);
	if (!is_valid_ether_addr(mac)) {
		random_ether_addr(mac);
		EEPROM(rt2x00dev, "MAC: %pM\n", mac);
	}

	rt2x00_eeprom_read(rt2x00dev, EEPROM_NIC_CONF0, &word);
	if (word == 0xffff) {
		rt2x00_set_field16(&word, EEPROM_NIC_CONF0_RXPATH, 2);
		rt2x00_set_field16(&word, EEPROM_NIC_CONF0_TXPATH, 1);
		rt2x00_set_field16(&word, EEPROM_NIC_CONF0_RF_TYPE, RF2820);
		rt2x00_eeprom_write(rt2x00dev, EEPROM_NIC_CONF0, word);
		EEPROM(rt2x00dev, "Antenna: 0x%04x\n", word);
	} else if (rt2x00_rt(rt2x00dev, RT2860) ||
		   rt2x00_rt(rt2x00dev, RT2872)) {
		/*
		 * There is a max of 2 RX streams for RT28x0 series
		 */
		if (rt2x00_get_field16(word, EEPROM_NIC_CONF0_RXPATH) > 2)
			rt2x00_set_field16(&word, EEPROM_NIC_CONF0_RXPATH, 2);
		rt2x00_eeprom_write(rt2x00dev, EEPROM_NIC_CONF0, word);
	}

	rt2x00_eeprom_read(rt2x00dev, EEPROM_NIC_CONF1, &word);
	if (word == 0xffff) {
		rt2x00_set_field16(&word, EEPROM_NIC_CONF1_HW_RADIO, 0);
		rt2x00_set_field16(&word, EEPROM_NIC_CONF1_EXTERNAL_TX_ALC, 0);
		rt2x00_set_field16(&word, EEPROM_NIC_CONF1_EXTERNAL_LNA_2G, 0);
		rt2x00_set_field16(&word, EEPROM_NIC_CONF1_EXTERNAL_LNA_5G, 0);
		rt2x00_set_field16(&word, EEPROM_NIC_CONF1_CARDBUS_ACCEL, 0);
		rt2x00_set_field16(&word, EEPROM_NIC_CONF1_BW40M_SB_2G, 0);
		rt2x00_set_field16(&word, EEPROM_NIC_CONF1_BW40M_SB_5G, 0);
		rt2x00_set_field16(&word, EEPROM_NIC_CONF1_WPS_PBC, 0);
		rt2x00_set_field16(&word, EEPROM_NIC_CONF1_BW40M_2G, 0);
		rt2x00_set_field16(&word, EEPROM_NIC_CONF1_BW40M_5G, 0);
		rt2x00_set_field16(&word, EEPROM_NIC_CONF1_BROADBAND_EXT_LNA, 0);
		rt2x00_set_field16(&word, EEPROM_NIC_CONF1_ANT_DIVERSITY, 0);
		rt2x00_set_field16(&word, EEPROM_NIC_CONF1_INTERNAL_TX_ALC, 0);
		rt2x00_set_field16(&word, EEPROM_NIC_CONF1_BT_COEXIST, 0);
		rt2x00_set_field16(&word, EEPROM_NIC_CONF1_DAC_TEST, 0);
		rt2x00_eeprom_write(rt2x00dev, EEPROM_NIC_CONF1, word);
		EEPROM(rt2x00dev, "NIC: 0x%04x\n", word);
	}

	rt2x00_eeprom_read(rt2x00dev, EEPROM_FREQ, &word);
	if ((word & 0x00ff) == 0x00ff) {
		rt2x00_set_field16(&word, EEPROM_FREQ_OFFSET, 0);
		rt2x00_eeprom_write(rt2x00dev, EEPROM_FREQ, word);
		EEPROM(rt2x00dev, "Freq: 0x%04x\n", word);
	}
	if ((word & 0xff00) == 0xff00) {
		rt2x00_set_field16(&word, EEPROM_FREQ_LED_MODE,
				   LED_MODE_TXRX_ACTIVITY);
		rt2x00_set_field16(&word, EEPROM_FREQ_LED_POLARITY, 0);
		rt2x00_eeprom_write(rt2x00dev, EEPROM_FREQ, word);
		rt2x00_eeprom_write(rt2x00dev, EEPROM_LED_AG_CONF, 0x5555);
		rt2x00_eeprom_write(rt2x00dev, EEPROM_LED_ACT_CONF, 0x2221);
		rt2x00_eeprom_write(rt2x00dev, EEPROM_LED_POLARITY, 0xa9f8);
		EEPROM(rt2x00dev, "Led Mode: 0x%04x\n", word);
	}

	/*
	 * During the LNA validation we are going to use
	 * lna0 as correct value. Note that EEPROM_LNA
	 * is never validated.
	 */
	rt2x00_eeprom_read(rt2x00dev, EEPROM_LNA, &word);
	default_lna_gain = rt2x00_get_field16(word, EEPROM_LNA_A0);

	rt2x00_eeprom_read(rt2x00dev, EEPROM_RSSI_BG, &word);
	if (abs(rt2x00_get_field16(word, EEPROM_RSSI_BG_OFFSET0)) > 10)
		rt2x00_set_field16(&word, EEPROM_RSSI_BG_OFFSET0, 0);
	if (abs(rt2x00_get_field16(word, EEPROM_RSSI_BG_OFFSET1)) > 10)
		rt2x00_set_field16(&word, EEPROM_RSSI_BG_OFFSET1, 0);
	rt2x00_eeprom_write(rt2x00dev, EEPROM_RSSI_BG, word);

	rt2x00_eeprom_read(rt2x00dev, EEPROM_TXMIXER_GAIN_BG, &word);
	if ((word & 0x00ff) != 0x00ff) {
		drv_data->txmixer_gain_24g =
			rt2x00_get_field16(word, EEPROM_TXMIXER_GAIN_BG_VAL);
	} else {
		drv_data->txmixer_gain_24g = 0;
	}

	rt2x00_eeprom_read(rt2x00dev, EEPROM_RSSI_BG2, &word);
	if (abs(rt2x00_get_field16(word, EEPROM_RSSI_BG2_OFFSET2)) > 10)
		rt2x00_set_field16(&word, EEPROM_RSSI_BG2_OFFSET2, 0);
	if (rt2x00_get_field16(word, EEPROM_RSSI_BG2_LNA_A1) == 0x00 ||
	    rt2x00_get_field16(word, EEPROM_RSSI_BG2_LNA_A1) == 0xff)
		rt2x00_set_field16(&word, EEPROM_RSSI_BG2_LNA_A1,
				   default_lna_gain);
	rt2x00_eeprom_write(rt2x00dev, EEPROM_RSSI_BG2, word);

	rt2x00_eeprom_read(rt2x00dev, EEPROM_TXMIXER_GAIN_A, &word);
	if ((word & 0x00ff) != 0x00ff) {
		drv_data->txmixer_gain_5g =
			rt2x00_get_field16(word, EEPROM_TXMIXER_GAIN_A_VAL);
	} else {
		drv_data->txmixer_gain_5g = 0;
	}

	rt2x00_eeprom_read(rt2x00dev, EEPROM_RSSI_A, &word);
	if (abs(rt2x00_get_field16(word, EEPROM_RSSI_A_OFFSET0)) > 10)
		rt2x00_set_field16(&word, EEPROM_RSSI_A_OFFSET0, 0);
	if (abs(rt2x00_get_field16(word, EEPROM_RSSI_A_OFFSET1)) > 10)
		rt2x00_set_field16(&word, EEPROM_RSSI_A_OFFSET1, 0);
	rt2x00_eeprom_write(rt2x00dev, EEPROM_RSSI_A, word);

	rt2x00_eeprom_read(rt2x00dev, EEPROM_RSSI_A2, &word);
	if (abs(rt2x00_get_field16(word, EEPROM_RSSI_A2_OFFSET2)) > 10)
		rt2x00_set_field16(&word, EEPROM_RSSI_A2_OFFSET2, 0);
	if (rt2x00_get_field16(word, EEPROM_RSSI_A2_LNA_A2) == 0x00 ||
	    rt2x00_get_field16(word, EEPROM_RSSI_A2_LNA_A2) == 0xff)
		rt2x00_set_field16(&word, EEPROM_RSSI_A2_LNA_A2,
				   default_lna_gain);
	rt2x00_eeprom_write(rt2x00dev, EEPROM_RSSI_A2, word);

	return 0;
}
EXPORT_SYMBOL_GPL(rt2800_validate_eeprom);

int rt2800_init_eeprom(struct rt2x00_dev *rt2x00dev)
{
	u32 reg;
	u16 value;
	u16 eeprom;

	/*
	 * Read EEPROM word for configuration.
	 */
	rt2x00_eeprom_read(rt2x00dev, EEPROM_NIC_CONF0, &eeprom);

	/*
	 * Identify RF chipset by EEPROM value
	 * RT28xx/RT30xx: defined in "EEPROM_NIC_CONF0_RF_TYPE" field
	 * RT53xx: defined in "EEPROM_CHIP_ID" field
	 */
	if (rt2x00_rt(rt2x00dev, RT3290))
		rt2800_register_read(rt2x00dev, MAC_CSR0_3290, &reg);
	else
		rt2800_register_read(rt2x00dev, MAC_CSR0, &reg);

	if (rt2x00_get_field32(reg, MAC_CSR0_CHIPSET) == RT3290 ||
	    rt2x00_get_field32(reg, MAC_CSR0_CHIPSET) == RT5390 ||
	    rt2x00_get_field32(reg, MAC_CSR0_CHIPSET) == RT5392)
		rt2x00_eeprom_read(rt2x00dev, EEPROM_CHIP_ID, &value);
	else
		value = rt2x00_get_field16(eeprom, EEPROM_NIC_CONF0_RF_TYPE);

	rt2x00_set_chip(rt2x00dev, rt2x00_get_field32(reg, MAC_CSR0_CHIPSET),
			value, rt2x00_get_field32(reg, MAC_CSR0_REVISION));

	switch (rt2x00dev->chip.rt) {
	case RT2860:
	case RT2872:
	case RT2883:
	case RT3070:
	case RT3071:
	case RT3090:
	case RT3290:
	case RT3390:
	case RT3572:
	case RT5390:
	case RT5392:
		break;
	default:
		ERROR(rt2x00dev, "Invalid RT chipset 0x%04x detected.\n", rt2x00dev->chip.rt);
		return -ENODEV;
	}

	switch (rt2x00dev->chip.rf) {
	case RF2820:
	case RF2850:
	case RF2720:
	case RF2750:
	case RF3020:
	case RF2020:
	case RF3021:
	case RF3022:
	case RF3052:
	case RF3290:
	case RF3320:
	case RF5360:
	case RF5370:
	case RF5372:
	case RF5390:
	case RF5392:
		break;
	default:
		ERROR(rt2x00dev, "Invalid RF chipset 0x%04x detected.\n",
		      rt2x00dev->chip.rf);
		return -ENODEV;
	}

	/*
	 * Identify default antenna configuration.
	 */
	rt2x00dev->default_ant.tx_chain_num =
	    rt2x00_get_field16(eeprom, EEPROM_NIC_CONF0_TXPATH);
	rt2x00dev->default_ant.rx_chain_num =
	    rt2x00_get_field16(eeprom, EEPROM_NIC_CONF0_RXPATH);

	rt2x00_eeprom_read(rt2x00dev, EEPROM_NIC_CONF1, &eeprom);

	if (rt2x00_rt(rt2x00dev, RT3070) ||
	    rt2x00_rt(rt2x00dev, RT3090) ||
	    rt2x00_rt(rt2x00dev, RT3390)) {
		value = rt2x00_get_field16(eeprom,
				EEPROM_NIC_CONF1_ANT_DIVERSITY);
		switch (value) {
		case 0:
		case 1:
		case 2:
			rt2x00dev->default_ant.tx = ANTENNA_A;
			rt2x00dev->default_ant.rx = ANTENNA_A;
			break;
		case 3:
			rt2x00dev->default_ant.tx = ANTENNA_A;
			rt2x00dev->default_ant.rx = ANTENNA_B;
			break;
		}
	} else {
		rt2x00dev->default_ant.tx = ANTENNA_A;
		rt2x00dev->default_ant.rx = ANTENNA_A;
	}

	if (rt2x00_rt_rev_gte(rt2x00dev, RT5390, REV_RT5390R)) {
		rt2x00dev->default_ant.tx = ANTENNA_HW_DIVERSITY; /* Unused */
		rt2x00dev->default_ant.rx = ANTENNA_HW_DIVERSITY; /* Unused */
	}

	/*
	 * Determine external LNA informations.
	 */
	if (rt2x00_get_field16(eeprom, EEPROM_NIC_CONF1_EXTERNAL_LNA_5G))
		__set_bit(CAPABILITY_EXTERNAL_LNA_A, &rt2x00dev->cap_flags);
	if (rt2x00_get_field16(eeprom, EEPROM_NIC_CONF1_EXTERNAL_LNA_2G))
		__set_bit(CAPABILITY_EXTERNAL_LNA_BG, &rt2x00dev->cap_flags);

	/*
	 * Detect if this device has an hardware controlled radio.
	 */
	if (rt2x00_get_field16(eeprom, EEPROM_NIC_CONF1_HW_RADIO))
		__set_bit(CAPABILITY_HW_BUTTON, &rt2x00dev->cap_flags);

	/*
	 * Detect if this device has Bluetooth co-existence.
	 */
	if (rt2x00_get_field16(eeprom, EEPROM_NIC_CONF1_BT_COEXIST))
		__set_bit(CAPABILITY_BT_COEXIST, &rt2x00dev->cap_flags);

	/*
	 * Read frequency offset and RF programming sequence.
	 */
	rt2x00_eeprom_read(rt2x00dev, EEPROM_FREQ, &eeprom);
	rt2x00dev->freq_offset = rt2x00_get_field16(eeprom, EEPROM_FREQ_OFFSET);

	/*
	 * Store led settings, for correct led behaviour.
	 */
#ifdef CONFIG_RT2X00_LIB_LEDS
	rt2800_init_led(rt2x00dev, &rt2x00dev->led_radio, LED_TYPE_RADIO);
	rt2800_init_led(rt2x00dev, &rt2x00dev->led_assoc, LED_TYPE_ASSOC);
	rt2800_init_led(rt2x00dev, &rt2x00dev->led_qual, LED_TYPE_QUALITY);

	rt2x00dev->led_mcu_reg = eeprom;
#endif /* CONFIG_RT2X00_LIB_LEDS */

	/*
	 * Check if support EIRP tx power limit feature.
	 */
	rt2x00_eeprom_read(rt2x00dev, EEPROM_EIRP_MAX_TX_POWER, &eeprom);

	if (rt2x00_get_field16(eeprom, EEPROM_EIRP_MAX_TX_POWER_2GHZ) <
					EIRP_MAX_TX_POWER_LIMIT)
		__set_bit(CAPABILITY_POWER_LIMIT, &rt2x00dev->cap_flags);

	return 0;
}
EXPORT_SYMBOL_GPL(rt2800_init_eeprom);

/*
 * RF value list for rt28xx
 * Supports: 2.4 GHz (all) & 5.2 GHz (RF2850 & RF2750)
 */
static const struct rf_channel rf_vals[] = {
	{ 1,  0x18402ecc, 0x184c0786, 0x1816b455, 0x1800510b },
	{ 2,  0x18402ecc, 0x184c0786, 0x18168a55, 0x1800519f },
	{ 3,  0x18402ecc, 0x184c078a, 0x18168a55, 0x1800518b },
	{ 4,  0x18402ecc, 0x184c078a, 0x18168a55, 0x1800519f },
	{ 5,  0x18402ecc, 0x184c078e, 0x18168a55, 0x1800518b },
	{ 6,  0x18402ecc, 0x184c078e, 0x18168a55, 0x1800519f },
	{ 7,  0x18402ecc, 0x184c0792, 0x18168a55, 0x1800518b },
	{ 8,  0x18402ecc, 0x184c0792, 0x18168a55, 0x1800519f },
	{ 9,  0x18402ecc, 0x184c0796, 0x18168a55, 0x1800518b },
	{ 10, 0x18402ecc, 0x184c0796, 0x18168a55, 0x1800519f },
	{ 11, 0x18402ecc, 0x184c079a, 0x18168a55, 0x1800518b },
	{ 12, 0x18402ecc, 0x184c079a, 0x18168a55, 0x1800519f },
	{ 13, 0x18402ecc, 0x184c079e, 0x18168a55, 0x1800518b },
	{ 14, 0x18402ecc, 0x184c07a2, 0x18168a55, 0x18005193 },

	/* 802.11 UNI / HyperLan 2 */
	{ 36, 0x18402ecc, 0x184c099a, 0x18158a55, 0x180ed1a3 },
	{ 38, 0x18402ecc, 0x184c099e, 0x18158a55, 0x180ed193 },
	{ 40, 0x18402ec8, 0x184c0682, 0x18158a55, 0x180ed183 },
	{ 44, 0x18402ec8, 0x184c0682, 0x18158a55, 0x180ed1a3 },
	{ 46, 0x18402ec8, 0x184c0686, 0x18158a55, 0x180ed18b },
	{ 48, 0x18402ec8, 0x184c0686, 0x18158a55, 0x180ed19b },
	{ 52, 0x18402ec8, 0x184c068a, 0x18158a55, 0x180ed193 },
	{ 54, 0x18402ec8, 0x184c068a, 0x18158a55, 0x180ed1a3 },
	{ 56, 0x18402ec8, 0x184c068e, 0x18158a55, 0x180ed18b },
	{ 60, 0x18402ec8, 0x184c0692, 0x18158a55, 0x180ed183 },
	{ 62, 0x18402ec8, 0x184c0692, 0x18158a55, 0x180ed193 },
	{ 64, 0x18402ec8, 0x184c0692, 0x18158a55, 0x180ed1a3 },

	/* 802.11 HyperLan 2 */
	{ 100, 0x18402ec8, 0x184c06b2, 0x18178a55, 0x180ed783 },
	{ 102, 0x18402ec8, 0x184c06b2, 0x18578a55, 0x180ed793 },
	{ 104, 0x18402ec8, 0x185c06b2, 0x18578a55, 0x180ed1a3 },
	{ 108, 0x18402ecc, 0x185c0a32, 0x18578a55, 0x180ed193 },
	{ 110, 0x18402ecc, 0x184c0a36, 0x18178a55, 0x180ed183 },
	{ 112, 0x18402ecc, 0x184c0a36, 0x18178a55, 0x180ed19b },
	{ 116, 0x18402ecc, 0x184c0a3a, 0x18178a55, 0x180ed1a3 },
	{ 118, 0x18402ecc, 0x184c0a3e, 0x18178a55, 0x180ed193 },
	{ 120, 0x18402ec4, 0x184c0382, 0x18178a55, 0x180ed183 },
	{ 124, 0x18402ec4, 0x184c0382, 0x18178a55, 0x180ed193 },
	{ 126, 0x18402ec4, 0x184c0382, 0x18178a55, 0x180ed15b },
	{ 128, 0x18402ec4, 0x184c0382, 0x18178a55, 0x180ed1a3 },
	{ 132, 0x18402ec4, 0x184c0386, 0x18178a55, 0x180ed18b },
	{ 134, 0x18402ec4, 0x184c0386, 0x18178a55, 0x180ed193 },
	{ 136, 0x18402ec4, 0x184c0386, 0x18178a55, 0x180ed19b },
	{ 140, 0x18402ec4, 0x184c038a, 0x18178a55, 0x180ed183 },

	/* 802.11 UNII */
	{ 149, 0x18402ec4, 0x184c038a, 0x18178a55, 0x180ed1a7 },
	{ 151, 0x18402ec4, 0x184c038e, 0x18178a55, 0x180ed187 },
	{ 153, 0x18402ec4, 0x184c038e, 0x18178a55, 0x180ed18f },
	{ 157, 0x18402ec4, 0x184c038e, 0x18178a55, 0x180ed19f },
	{ 159, 0x18402ec4, 0x184c038e, 0x18178a55, 0x180ed1a7 },
	{ 161, 0x18402ec4, 0x184c0392, 0x18178a55, 0x180ed187 },
	{ 165, 0x18402ec4, 0x184c0392, 0x18178a55, 0x180ed197 },
	{ 167, 0x18402ec4, 0x184c03d2, 0x18179855, 0x1815531f },
	{ 169, 0x18402ec4, 0x184c03d2, 0x18179855, 0x18155327 },
	{ 171, 0x18402ec4, 0x184c03d6, 0x18179855, 0x18155307 },
	{ 173, 0x18402ec4, 0x184c03d6, 0x18179855, 0x1815530f },

	/* 802.11 Japan */
	{ 184, 0x15002ccc, 0x1500491e, 0x1509be55, 0x150c0a0b },
	{ 188, 0x15002ccc, 0x15004922, 0x1509be55, 0x150c0a13 },
	{ 192, 0x15002ccc, 0x15004926, 0x1509be55, 0x150c0a1b },
	{ 196, 0x15002ccc, 0x1500492a, 0x1509be55, 0x150c0a23 },
	{ 208, 0x15002ccc, 0x1500493a, 0x1509be55, 0x150c0a13 },
	{ 212, 0x15002ccc, 0x1500493e, 0x1509be55, 0x150c0a1b },
	{ 216, 0x15002ccc, 0x15004982, 0x1509be55, 0x150c0a23 },
};

/*
 * RF value list for rt3xxx
 * Supports: 2.4 GHz (all) & 5.2 GHz (RF3052)
 */
static const struct rf_channel rf_vals_3x[] = {
	{1,  241, 2, 2 },
	{2,  241, 2, 7 },
	{3,  242, 2, 2 },
	{4,  242, 2, 7 },
	{5,  243, 2, 2 },
	{6,  243, 2, 7 },
	{7,  244, 2, 2 },
	{8,  244, 2, 7 },
	{9,  245, 2, 2 },
	{10, 245, 2, 7 },
	{11, 246, 2, 2 },
	{12, 246, 2, 7 },
	{13, 247, 2, 2 },
	{14, 248, 2, 4 },

	/* 802.11 UNI / HyperLan 2 */
	{36, 0x56, 0, 4},
	{38, 0x56, 0, 6},
	{40, 0x56, 0, 8},
	{44, 0x57, 0, 0},
	{46, 0x57, 0, 2},
	{48, 0x57, 0, 4},
	{52, 0x57, 0, 8},
	{54, 0x57, 0, 10},
	{56, 0x58, 0, 0},
	{60, 0x58, 0, 4},
	{62, 0x58, 0, 6},
	{64, 0x58, 0, 8},

	/* 802.11 HyperLan 2 */
	{100, 0x5b, 0, 8},
	{102, 0x5b, 0, 10},
	{104, 0x5c, 0, 0},
	{108, 0x5c, 0, 4},
	{110, 0x5c, 0, 6},
	{112, 0x5c, 0, 8},
	{116, 0x5d, 0, 0},
	{118, 0x5d, 0, 2},
	{120, 0x5d, 0, 4},
	{124, 0x5d, 0, 8},
	{126, 0x5d, 0, 10},
	{128, 0x5e, 0, 0},
	{132, 0x5e, 0, 4},
	{134, 0x5e, 0, 6},
	{136, 0x5e, 0, 8},
	{140, 0x5f, 0, 0},

	/* 802.11 UNII */
	{149, 0x5f, 0, 9},
	{151, 0x5f, 0, 11},
	{153, 0x60, 0, 1},
	{157, 0x60, 0, 5},
	{159, 0x60, 0, 7},
	{161, 0x60, 0, 9},
	{165, 0x61, 0, 1},
	{167, 0x61, 0, 3},
	{169, 0x61, 0, 5},
	{171, 0x61, 0, 7},
	{173, 0x61, 0, 9},
};

int rt2800_probe_hw_mode(struct rt2x00_dev *rt2x00dev)
{
	struct hw_mode_spec *spec = &rt2x00dev->spec;
	struct channel_info *info;
	char *default_power1;
	char *default_power2;
	unsigned int i;
	u16 eeprom;

	/*
	 * Disable powersaving as default on PCI devices.
	 */
	if (rt2x00_is_pci(rt2x00dev) || rt2x00_is_soc(rt2x00dev))
		rt2x00dev->hw->wiphy->flags &= ~WIPHY_FLAG_PS_ON_BY_DEFAULT;

	/*
	 * Initialize all hw fields.
	 */
	rt2x00dev->hw->flags =
	    IEEE80211_HW_SIGNAL_DBM |
	    IEEE80211_HW_SUPPORTS_PS |
	    IEEE80211_HW_PS_NULLFUNC_STACK |
	    IEEE80211_HW_AMPDU_AGGREGATION |
	    IEEE80211_HW_REPORTS_TX_ACK_STATUS;

	/*
	 * Don't set IEEE80211_HW_HOST_BROADCAST_PS_BUFFERING for USB devices
	 * unless we are capable of sending the buffered frames out after the
	 * DTIM transmission using rt2x00lib_beacondone. This will send out
	 * multicast and broadcast traffic immediately instead of buffering it
	 * infinitly and thus dropping it after some time.
	 */
	if (!rt2x00_is_usb(rt2x00dev))
		rt2x00dev->hw->flags |=
			IEEE80211_HW_HOST_BROADCAST_PS_BUFFERING;

	SET_IEEE80211_DEV(rt2x00dev->hw, rt2x00dev->dev);
	SET_IEEE80211_PERM_ADDR(rt2x00dev->hw,
				rt2x00_eeprom_addr(rt2x00dev,
						   EEPROM_MAC_ADDR_0));

	/*
	 * As rt2800 has a global fallback table we cannot specify
	 * more then one tx rate per frame but since the hw will
	 * try several rates (based on the fallback table) we should
	 * initialize max_report_rates to the maximum number of rates
	 * we are going to try. Otherwise mac80211 will truncate our
	 * reported tx rates and the rc algortihm will end up with
	 * incorrect data.
	 */
	rt2x00dev->hw->max_rates = 1;
	rt2x00dev->hw->max_report_rates = 7;
	rt2x00dev->hw->max_rate_tries = 1;

	rt2x00_eeprom_read(rt2x00dev, EEPROM_NIC_CONF0, &eeprom);

	/*
	 * Initialize hw_mode information.
	 */
	spec->supported_bands = SUPPORT_BAND_2GHZ;
	spec->supported_rates = SUPPORT_RATE_CCK | SUPPORT_RATE_OFDM;

	if (rt2x00_rf(rt2x00dev, RF2820) ||
	    rt2x00_rf(rt2x00dev, RF2720)) {
		spec->num_channels = 14;
		spec->channels = rf_vals;
	} else if (rt2x00_rf(rt2x00dev, RF2850) ||
		   rt2x00_rf(rt2x00dev, RF2750)) {
		spec->supported_bands |= SUPPORT_BAND_5GHZ;
		spec->num_channels = ARRAY_SIZE(rf_vals);
		spec->channels = rf_vals;
	} else if (rt2x00_rf(rt2x00dev, RF3020) ||
		   rt2x00_rf(rt2x00dev, RF2020) ||
		   rt2x00_rf(rt2x00dev, RF3021) ||
		   rt2x00_rf(rt2x00dev, RF3022) ||
		   rt2x00_rf(rt2x00dev, RF3290) ||
		   rt2x00_rf(rt2x00dev, RF3320) ||
		   rt2x00_rf(rt2x00dev, RF5360) ||
		   rt2x00_rf(rt2x00dev, RF5370) ||
		   rt2x00_rf(rt2x00dev, RF5372) ||
		   rt2x00_rf(rt2x00dev, RF5390) ||
		   rt2x00_rf(rt2x00dev, RF5392)) {
		spec->num_channels = 14;
		spec->channels = rf_vals_3x;
	} else if (rt2x00_rf(rt2x00dev, RF3052)) {
		spec->supported_bands |= SUPPORT_BAND_5GHZ;
		spec->num_channels = ARRAY_SIZE(rf_vals_3x);
		spec->channels = rf_vals_3x;
	}

	/*
	 * Initialize HT information.
	 */
	if (!rt2x00_rf(rt2x00dev, RF2020))
		spec->ht.ht_supported = true;
	else
		spec->ht.ht_supported = false;

	spec->ht.cap =
	    IEEE80211_HT_CAP_SUP_WIDTH_20_40 |
	    IEEE80211_HT_CAP_GRN_FLD |
	    IEEE80211_HT_CAP_SGI_20 |
	    IEEE80211_HT_CAP_SGI_40;

	if (rt2x00_get_field16(eeprom, EEPROM_NIC_CONF0_TXPATH) >= 2)
		spec->ht.cap |= IEEE80211_HT_CAP_TX_STBC;

	spec->ht.cap |=
	    rt2x00_get_field16(eeprom, EEPROM_NIC_CONF0_RXPATH) <<
		IEEE80211_HT_CAP_RX_STBC_SHIFT;

	spec->ht.ampdu_factor = 3;
	spec->ht.ampdu_density = 4;
	spec->ht.mcs.tx_params =
	    IEEE80211_HT_MCS_TX_DEFINED |
	    IEEE80211_HT_MCS_TX_RX_DIFF |
	    ((rt2x00_get_field16(eeprom, EEPROM_NIC_CONF0_TXPATH) - 1) <<
		IEEE80211_HT_MCS_TX_MAX_STREAMS_SHIFT);

	switch (rt2x00_get_field16(eeprom, EEPROM_NIC_CONF0_RXPATH)) {
	case 3:
		spec->ht.mcs.rx_mask[2] = 0xff;
	case 2:
		spec->ht.mcs.rx_mask[1] = 0xff;
	case 1:
		spec->ht.mcs.rx_mask[0] = 0xff;
		spec->ht.mcs.rx_mask[4] = 0x1; /* MCS32 */
		break;
	}

	/*
	 * Create channel information array
	 */
	info = kcalloc(spec->num_channels, sizeof(*info), GFP_KERNEL);
	if (!info)
		return -ENOMEM;

	spec->channels_info = info;

	default_power1 = rt2x00_eeprom_addr(rt2x00dev, EEPROM_TXPOWER_BG1);
	default_power2 = rt2x00_eeprom_addr(rt2x00dev, EEPROM_TXPOWER_BG2);

	for (i = 0; i < 14; i++) {
		info[i].default_power1 = default_power1[i];
		info[i].default_power2 = default_power2[i];
	}

	if (spec->num_channels > 14) {
		default_power1 = rt2x00_eeprom_addr(rt2x00dev, EEPROM_TXPOWER_A1);
		default_power2 = rt2x00_eeprom_addr(rt2x00dev, EEPROM_TXPOWER_A2);

		for (i = 14; i < spec->num_channels; i++) {
			info[i].default_power1 = default_power1[i];
			info[i].default_power2 = default_power2[i];
		}
	}

	switch (rt2x00dev->chip.rf) {
	case RF2020:
	case RF3020:
	case RF3021:
	case RF3022:
	case RF3320:
	case RF3052:
<<<<<<< HEAD
=======
	case RF3290:
>>>>>>> 42fb0b02
	case RF5360:
	case RF5370:
	case RF5372:
	case RF5390:
	case RF5392:
		__set_bit(CAPABILITY_VCO_RECALIBRATION, &rt2x00dev->cap_flags);
		break;
	}

	return 0;
}
EXPORT_SYMBOL_GPL(rt2800_probe_hw_mode);

/*
 * IEEE80211 stack callback functions.
 */
void rt2800_get_tkip_seq(struct ieee80211_hw *hw, u8 hw_key_idx, u32 *iv32,
			 u16 *iv16)
{
	struct rt2x00_dev *rt2x00dev = hw->priv;
	struct mac_iveiv_entry iveiv_entry;
	u32 offset;

	offset = MAC_IVEIV_ENTRY(hw_key_idx);
	rt2800_register_multiread(rt2x00dev, offset,
				      &iveiv_entry, sizeof(iveiv_entry));

	memcpy(iv16, &iveiv_entry.iv[0], sizeof(*iv16));
	memcpy(iv32, &iveiv_entry.iv[4], sizeof(*iv32));
}
EXPORT_SYMBOL_GPL(rt2800_get_tkip_seq);

int rt2800_set_rts_threshold(struct ieee80211_hw *hw, u32 value)
{
	struct rt2x00_dev *rt2x00dev = hw->priv;
	u32 reg;
	bool enabled = (value < IEEE80211_MAX_RTS_THRESHOLD);

	rt2800_register_read(rt2x00dev, TX_RTS_CFG, &reg);
	rt2x00_set_field32(&reg, TX_RTS_CFG_RTS_THRES, value);
	rt2800_register_write(rt2x00dev, TX_RTS_CFG, reg);

	rt2800_register_read(rt2x00dev, CCK_PROT_CFG, &reg);
	rt2x00_set_field32(&reg, CCK_PROT_CFG_RTS_TH_EN, enabled);
	rt2800_register_write(rt2x00dev, CCK_PROT_CFG, reg);

	rt2800_register_read(rt2x00dev, OFDM_PROT_CFG, &reg);
	rt2x00_set_field32(&reg, OFDM_PROT_CFG_RTS_TH_EN, enabled);
	rt2800_register_write(rt2x00dev, OFDM_PROT_CFG, reg);

	rt2800_register_read(rt2x00dev, MM20_PROT_CFG, &reg);
	rt2x00_set_field32(&reg, MM20_PROT_CFG_RTS_TH_EN, enabled);
	rt2800_register_write(rt2x00dev, MM20_PROT_CFG, reg);

	rt2800_register_read(rt2x00dev, MM40_PROT_CFG, &reg);
	rt2x00_set_field32(&reg, MM40_PROT_CFG_RTS_TH_EN, enabled);
	rt2800_register_write(rt2x00dev, MM40_PROT_CFG, reg);

	rt2800_register_read(rt2x00dev, GF20_PROT_CFG, &reg);
	rt2x00_set_field32(&reg, GF20_PROT_CFG_RTS_TH_EN, enabled);
	rt2800_register_write(rt2x00dev, GF20_PROT_CFG, reg);

	rt2800_register_read(rt2x00dev, GF40_PROT_CFG, &reg);
	rt2x00_set_field32(&reg, GF40_PROT_CFG_RTS_TH_EN, enabled);
	rt2800_register_write(rt2x00dev, GF40_PROT_CFG, reg);

	return 0;
}
EXPORT_SYMBOL_GPL(rt2800_set_rts_threshold);

int rt2800_conf_tx(struct ieee80211_hw *hw,
		   struct ieee80211_vif *vif, u16 queue_idx,
		   const struct ieee80211_tx_queue_params *params)
{
	struct rt2x00_dev *rt2x00dev = hw->priv;
	struct data_queue *queue;
	struct rt2x00_field32 field;
	int retval;
	u32 reg;
	u32 offset;

	/*
	 * First pass the configuration through rt2x00lib, that will
	 * update the queue settings and validate the input. After that
	 * we are free to update the registers based on the value
	 * in the queue parameter.
	 */
	retval = rt2x00mac_conf_tx(hw, vif, queue_idx, params);
	if (retval)
		return retval;

	/*
	 * We only need to perform additional register initialization
	 * for WMM queues/
	 */
	if (queue_idx >= 4)
		return 0;

	queue = rt2x00queue_get_tx_queue(rt2x00dev, queue_idx);

	/* Update WMM TXOP register */
	offset = WMM_TXOP0_CFG + (sizeof(u32) * (!!(queue_idx & 2)));
	field.bit_offset = (queue_idx & 1) * 16;
	field.bit_mask = 0xffff << field.bit_offset;

	rt2800_register_read(rt2x00dev, offset, &reg);
	rt2x00_set_field32(&reg, field, queue->txop);
	rt2800_register_write(rt2x00dev, offset, reg);

	/* Update WMM registers */
	field.bit_offset = queue_idx * 4;
	field.bit_mask = 0xf << field.bit_offset;

	rt2800_register_read(rt2x00dev, WMM_AIFSN_CFG, &reg);
	rt2x00_set_field32(&reg, field, queue->aifs);
	rt2800_register_write(rt2x00dev, WMM_AIFSN_CFG, reg);

	rt2800_register_read(rt2x00dev, WMM_CWMIN_CFG, &reg);
	rt2x00_set_field32(&reg, field, queue->cw_min);
	rt2800_register_write(rt2x00dev, WMM_CWMIN_CFG, reg);

	rt2800_register_read(rt2x00dev, WMM_CWMAX_CFG, &reg);
	rt2x00_set_field32(&reg, field, queue->cw_max);
	rt2800_register_write(rt2x00dev, WMM_CWMAX_CFG, reg);

	/* Update EDCA registers */
	offset = EDCA_AC0_CFG + (sizeof(u32) * queue_idx);

	rt2800_register_read(rt2x00dev, offset, &reg);
	rt2x00_set_field32(&reg, EDCA_AC0_CFG_TX_OP, queue->txop);
	rt2x00_set_field32(&reg, EDCA_AC0_CFG_AIFSN, queue->aifs);
	rt2x00_set_field32(&reg, EDCA_AC0_CFG_CWMIN, queue->cw_min);
	rt2x00_set_field32(&reg, EDCA_AC0_CFG_CWMAX, queue->cw_max);
	rt2800_register_write(rt2x00dev, offset, reg);

	return 0;
}
EXPORT_SYMBOL_GPL(rt2800_conf_tx);

u64 rt2800_get_tsf(struct ieee80211_hw *hw, struct ieee80211_vif *vif)
{
	struct rt2x00_dev *rt2x00dev = hw->priv;
	u64 tsf;
	u32 reg;

	rt2800_register_read(rt2x00dev, TSF_TIMER_DW1, &reg);
	tsf = (u64) rt2x00_get_field32(reg, TSF_TIMER_DW1_HIGH_WORD) << 32;
	rt2800_register_read(rt2x00dev, TSF_TIMER_DW0, &reg);
	tsf |= rt2x00_get_field32(reg, TSF_TIMER_DW0_LOW_WORD);

	return tsf;
}
EXPORT_SYMBOL_GPL(rt2800_get_tsf);

int rt2800_ampdu_action(struct ieee80211_hw *hw, struct ieee80211_vif *vif,
			enum ieee80211_ampdu_mlme_action action,
			struct ieee80211_sta *sta, u16 tid, u16 *ssn,
			u8 buf_size)
{
	struct rt2x00_sta *sta_priv = (struct rt2x00_sta *)sta->drv_priv;
	int ret = 0;

	/*
	 * Don't allow aggregation for stations the hardware isn't aware
	 * of because tx status reports for frames to an unknown station
	 * always contain wcid=255 and thus we can't distinguish between
	 * multiple stations which leads to unwanted situations when the
	 * hw reorders frames due to aggregation.
	 */
	if (sta_priv->wcid < 0)
		return 1;

	switch (action) {
	case IEEE80211_AMPDU_RX_START:
	case IEEE80211_AMPDU_RX_STOP:
		/*
		 * The hw itself takes care of setting up BlockAck mechanisms.
		 * So, we only have to allow mac80211 to nagotiate a BlockAck
		 * agreement. Once that is done, the hw will BlockAck incoming
		 * AMPDUs without further setup.
		 */
		break;
	case IEEE80211_AMPDU_TX_START:
		ieee80211_start_tx_ba_cb_irqsafe(vif, sta->addr, tid);
		break;
	case IEEE80211_AMPDU_TX_STOP:
		ieee80211_stop_tx_ba_cb_irqsafe(vif, sta->addr, tid);
		break;
	case IEEE80211_AMPDU_TX_OPERATIONAL:
		break;
	default:
		WARNING((struct rt2x00_dev *)hw->priv, "Unknown AMPDU action\n");
	}

	return ret;
}
EXPORT_SYMBOL_GPL(rt2800_ampdu_action);

int rt2800_get_survey(struct ieee80211_hw *hw, int idx,
		      struct survey_info *survey)
{
	struct rt2x00_dev *rt2x00dev = hw->priv;
	struct ieee80211_conf *conf = &hw->conf;
	u32 idle, busy, busy_ext;

	if (idx != 0)
		return -ENOENT;

	survey->channel = conf->channel;

	rt2800_register_read(rt2x00dev, CH_IDLE_STA, &idle);
	rt2800_register_read(rt2x00dev, CH_BUSY_STA, &busy);
	rt2800_register_read(rt2x00dev, CH_BUSY_STA_SEC, &busy_ext);

	if (idle || busy) {
		survey->filled = SURVEY_INFO_CHANNEL_TIME |
				 SURVEY_INFO_CHANNEL_TIME_BUSY |
				 SURVEY_INFO_CHANNEL_TIME_EXT_BUSY;

		survey->channel_time = (idle + busy) / 1000;
		survey->channel_time_busy = busy / 1000;
		survey->channel_time_ext_busy = busy_ext / 1000;
	}

	if (!(hw->conf.flags & IEEE80211_CONF_OFFCHANNEL))
		survey->filled |= SURVEY_INFO_IN_USE;

	return 0;

}
EXPORT_SYMBOL_GPL(rt2800_get_survey);

MODULE_AUTHOR(DRV_PROJECT ", Bartlomiej Zolnierkiewicz");
MODULE_VERSION(DRV_VERSION);
MODULE_DESCRIPTION("Ralink RT2800 library");
MODULE_LICENSE("GPL");<|MERGE_RESOLUTION|>--- conflicted
+++ resolved
@@ -2116,12 +2116,9 @@
 	case RF3052:
 		rt2800_config_channel_rf3052(rt2x00dev, conf, rf, info);
 		break;
-<<<<<<< HEAD
-=======
 	case RF3290:
 		rt2800_config_channel_rf3290(rt2x00dev, conf, rf, info);
 		break;
->>>>>>> 42fb0b02
 	case RF5360:
 	case RF5370:
 	case RF5372:
@@ -2629,10 +2626,7 @@
 		rt2x00_set_field8(&rfcsr, RFCSR7_RF_TUNING, 1);
 		rt2800_rfcsr_write(rt2x00dev, 7, rfcsr);
 		break;
-<<<<<<< HEAD
-=======
 	case RF3290:
->>>>>>> 42fb0b02
 	case RF5360:
 	case RF5370:
 	case RF5372:
@@ -4930,10 +4924,7 @@
 	case RF3022:
 	case RF3320:
 	case RF3052:
-<<<<<<< HEAD
-=======
 	case RF3290:
->>>>>>> 42fb0b02
 	case RF5360:
 	case RF5370:
 	case RF5372:

/*
 * NVM Express device driver
 * Copyright (c) 2011-2014, Intel Corporation.
 *
 * This program is free software; you can redistribute it and/or modify it
 * under the terms and conditions of the GNU General Public License,
 * version 2, as published by the Free Software Foundation.
 *
 * This program is distributed in the hope it will be useful, but WITHOUT
 * ANY WARRANTY; without even the implied warranty of MERCHANTABILITY or
 * FITNESS FOR A PARTICULAR PURPOSE.  See the GNU General Public License for
 * more details.
 */

#include <linux/aer.h>
#include <linux/bitops.h>
#include <linux/blkdev.h>
#include <linux/blk-mq.h>
#include <linux/cpu.h>
#include <linux/delay.h>
#include <linux/errno.h>
#include <linux/fs.h>
#include <linux/genhd.h>
#include <linux/hdreg.h>
#include <linux/idr.h>
#include <linux/init.h>
#include <linux/interrupt.h>
#include <linux/io.h>
#include <linux/kdev_t.h>
#include <linux/kernel.h>
#include <linux/mm.h>
#include <linux/module.h>
#include <linux/moduleparam.h>
#include <linux/mutex.h>
#include <linux/pci.h>
#include <linux/poison.h>
#include <linux/ptrace.h>
#include <linux/sched.h>
#include <linux/slab.h>
#include <linux/t10-pi.h>
#include <linux/timer.h>
#include <linux/types.h>
#include <linux/io-64-nonatomic-lo-hi.h>
#include <asm/unaligned.h>

#include "nvme.h"

#define NVME_Q_DEPTH		1024
#define NVME_AQ_DEPTH		256
#define SQ_SIZE(depth)		(depth * sizeof(struct nvme_command))
#define CQ_SIZE(depth)		(depth * sizeof(struct nvme_completion))
		
/*
 * We handle AEN commands ourselves and don't even let the
 * block layer know about them.
 */
#define NVME_AQ_BLKMQ_DEPTH	(NVME_AQ_DEPTH - NVME_NR_AERS)

static int use_threaded_interrupts;
module_param(use_threaded_interrupts, int, 0);

static bool use_cmb_sqes = true;
module_param(use_cmb_sqes, bool, 0644);
MODULE_PARM_DESC(use_cmb_sqes, "use controller's memory buffer for I/O SQes");

static struct workqueue_struct *nvme_workq;

struct nvme_dev;
struct nvme_queue;

static int nvme_reset(struct nvme_dev *dev);
static void nvme_process_cq(struct nvme_queue *nvmeq);
static void nvme_dev_disable(struct nvme_dev *dev, bool shutdown);

/*
 * Represents an NVM Express device.  Each nvme_dev is a PCI function.
 */
struct nvme_dev {
	struct nvme_queue **queues;
	struct blk_mq_tag_set tagset;
	struct blk_mq_tag_set admin_tagset;
	u32 __iomem *dbs;
	struct device *dev;
	struct dma_pool *prp_page_pool;
	struct dma_pool *prp_small_pool;
	unsigned queue_count;
	unsigned online_queues;
	unsigned max_qid;
	int q_depth;
	u32 db_stride;
	struct msix_entry *entry;
	void __iomem *bar;
	struct work_struct reset_work;
	struct work_struct remove_work;
	struct timer_list watchdog_timer;
	struct mutex shutdown_lock;
	bool subsystem;
	void __iomem *cmb;
	dma_addr_t cmb_dma_addr;
	u64 cmb_size;
	u32 cmbsz;
	struct nvme_ctrl ctrl;
	struct completion ioq_wait;
};

static inline struct nvme_dev *to_nvme_dev(struct nvme_ctrl *ctrl)
{
	return container_of(ctrl, struct nvme_dev, ctrl);
}

/*
 * An NVM Express queue.  Each device has at least two (one for admin
 * commands and one for I/O commands).
 */
struct nvme_queue {
	struct device *q_dmadev;
	struct nvme_dev *dev;
	char irqname[24];	/* nvme4294967295-65535\0 */
	spinlock_t q_lock;
	struct nvme_command *sq_cmds;
	struct nvme_command __iomem *sq_cmds_io;
	volatile struct nvme_completion *cqes;
	struct blk_mq_tags **tags;
	dma_addr_t sq_dma_addr;
	dma_addr_t cq_dma_addr;
	u32 __iomem *q_db;
	u16 q_depth;
	s16 cq_vector;
	u16 sq_tail;
	u16 cq_head;
	u16 qid;
	u8 cq_phase;
	u8 cqe_seen;
};

/*
 * The nvme_iod describes the data in an I/O, including the list of PRP
 * entries.  You can't see it in this data structure because C doesn't let
 * me express that.  Use nvme_init_iod to ensure there's enough space
 * allocated to store the PRP list.
 */
struct nvme_iod {
	struct nvme_queue *nvmeq;
	int aborted;
	int npages;		/* In the PRP list. 0 means small pool in use */
	int nents;		/* Used in scatterlist */
	int length;		/* Of data, in bytes */
	dma_addr_t first_dma;
	struct scatterlist meta_sg; /* metadata requires single contiguous buffer */
	struct scatterlist *sg;
	struct scatterlist inline_sg[0];
};

/*
 * Check we didin't inadvertently grow the command struct
 */
static inline void _nvme_check_size(void)
{
	BUILD_BUG_ON(sizeof(struct nvme_rw_command) != 64);
	BUILD_BUG_ON(sizeof(struct nvme_create_cq) != 64);
	BUILD_BUG_ON(sizeof(struct nvme_create_sq) != 64);
	BUILD_BUG_ON(sizeof(struct nvme_delete_queue) != 64);
	BUILD_BUG_ON(sizeof(struct nvme_features) != 64);
	BUILD_BUG_ON(sizeof(struct nvme_format_cmd) != 64);
	BUILD_BUG_ON(sizeof(struct nvme_abort_cmd) != 64);
	BUILD_BUG_ON(sizeof(struct nvme_command) != 64);
	BUILD_BUG_ON(sizeof(struct nvme_id_ctrl) != 4096);
	BUILD_BUG_ON(sizeof(struct nvme_id_ns) != 4096);
	BUILD_BUG_ON(sizeof(struct nvme_lba_range_type) != 64);
	BUILD_BUG_ON(sizeof(struct nvme_smart_log) != 512);
}

/*
 * Max size of iod being embedded in the request payload
 */
#define NVME_INT_PAGES		2
#define NVME_INT_BYTES(dev)	(NVME_INT_PAGES * (dev)->ctrl.page_size)

/*
 * Will slightly overestimate the number of pages needed.  This is OK
 * as it only leads to a small amount of wasted memory for the lifetime of
 * the I/O.
 */
static int nvme_npages(unsigned size, struct nvme_dev *dev)
{
	unsigned nprps = DIV_ROUND_UP(size + dev->ctrl.page_size,
				      dev->ctrl.page_size);
	return DIV_ROUND_UP(8 * nprps, PAGE_SIZE - 8);
}

static unsigned int nvme_iod_alloc_size(struct nvme_dev *dev,
		unsigned int size, unsigned int nseg)
{
	return sizeof(__le64 *) * nvme_npages(size, dev) +
			sizeof(struct scatterlist) * nseg;
}

static unsigned int nvme_cmd_size(struct nvme_dev *dev)
{
	return sizeof(struct nvme_iod) +
		nvme_iod_alloc_size(dev, NVME_INT_BYTES(dev), NVME_INT_PAGES);
}

static int nvme_admin_init_hctx(struct blk_mq_hw_ctx *hctx, void *data,
				unsigned int hctx_idx)
{
	struct nvme_dev *dev = data;
	struct nvme_queue *nvmeq = dev->queues[0];

	WARN_ON(hctx_idx != 0);
	WARN_ON(dev->admin_tagset.tags[0] != hctx->tags);
	WARN_ON(nvmeq->tags);

	hctx->driver_data = nvmeq;
	nvmeq->tags = &dev->admin_tagset.tags[0];
	return 0;
}

static void nvme_admin_exit_hctx(struct blk_mq_hw_ctx *hctx, unsigned int hctx_idx)
{
	struct nvme_queue *nvmeq = hctx->driver_data;

	nvmeq->tags = NULL;
}

static int nvme_admin_init_request(void *data, struct request *req,
				unsigned int hctx_idx, unsigned int rq_idx,
				unsigned int numa_node)
{
	struct nvme_dev *dev = data;
	struct nvme_iod *iod = blk_mq_rq_to_pdu(req);
	struct nvme_queue *nvmeq = dev->queues[0];

	BUG_ON(!nvmeq);
	iod->nvmeq = nvmeq;
	return 0;
}

static int nvme_init_hctx(struct blk_mq_hw_ctx *hctx, void *data,
			  unsigned int hctx_idx)
{
	struct nvme_dev *dev = data;
	struct nvme_queue *nvmeq = dev->queues[hctx_idx + 1];

	if (!nvmeq->tags)
		nvmeq->tags = &dev->tagset.tags[hctx_idx];

	WARN_ON(dev->tagset.tags[hctx_idx] != hctx->tags);
	hctx->driver_data = nvmeq;
	return 0;
}

static int nvme_init_request(void *data, struct request *req,
				unsigned int hctx_idx, unsigned int rq_idx,
				unsigned int numa_node)
{
	struct nvme_dev *dev = data;
	struct nvme_iod *iod = blk_mq_rq_to_pdu(req);
	struct nvme_queue *nvmeq = dev->queues[hctx_idx + 1];

	BUG_ON(!nvmeq);
	iod->nvmeq = nvmeq;
	return 0;
}

/**
 * __nvme_submit_cmd() - Copy a command into a queue and ring the doorbell
 * @nvmeq: The queue to use
 * @cmd: The command to send
 *
 * Safe to use from interrupt context
 */
static void __nvme_submit_cmd(struct nvme_queue *nvmeq,
						struct nvme_command *cmd)
{
	u16 tail = nvmeq->sq_tail;

	if (nvmeq->sq_cmds_io)
		memcpy_toio(&nvmeq->sq_cmds_io[tail], cmd, sizeof(*cmd));
	else
		memcpy(&nvmeq->sq_cmds[tail], cmd, sizeof(*cmd));

	if (++tail == nvmeq->q_depth)
		tail = 0;
	writel(tail, nvmeq->q_db);
	nvmeq->sq_tail = tail;
}

static __le64 **iod_list(struct request *req)
{
	struct nvme_iod *iod = blk_mq_rq_to_pdu(req);
	return (__le64 **)(iod->sg + req->nr_phys_segments);
}

static int nvme_init_iod(struct request *rq, unsigned size,
		struct nvme_dev *dev)
{
	struct nvme_iod *iod = blk_mq_rq_to_pdu(rq);
	int nseg = rq->nr_phys_segments;

	if (nseg > NVME_INT_PAGES || size > NVME_INT_BYTES(dev)) {
		iod->sg = kmalloc(nvme_iod_alloc_size(dev, size, nseg), GFP_ATOMIC);
		if (!iod->sg)
			return BLK_MQ_RQ_QUEUE_BUSY;
	} else {
		iod->sg = iod->inline_sg;
	}

	iod->aborted = 0;
	iod->npages = -1;
	iod->nents = 0;
	iod->length = size;

	if (!(rq->cmd_flags & REQ_DONTPREP)) {
		rq->retries = 0;
		rq->cmd_flags |= REQ_DONTPREP;
	}
	return 0;
}

static void nvme_free_iod(struct nvme_dev *dev, struct request *req)
{
	struct nvme_iod *iod = blk_mq_rq_to_pdu(req);
	const int last_prp = dev->ctrl.page_size / 8 - 1;
	int i;
	__le64 **list = iod_list(req);
	dma_addr_t prp_dma = iod->first_dma;

	nvme_cleanup_cmd(req);

	if (iod->npages == 0)
		dma_pool_free(dev->prp_small_pool, list[0], prp_dma);
	for (i = 0; i < iod->npages; i++) {
		__le64 *prp_list = list[i];
		dma_addr_t next_prp_dma = le64_to_cpu(prp_list[last_prp]);
		dma_pool_free(dev->prp_page_pool, prp_list, prp_dma);
		prp_dma = next_prp_dma;
	}

	if (iod->sg != iod->inline_sg)
		kfree(iod->sg);
}

#ifdef CONFIG_BLK_DEV_INTEGRITY
static void nvme_dif_prep(u32 p, u32 v, struct t10_pi_tuple *pi)
{
	if (be32_to_cpu(pi->ref_tag) == v)
		pi->ref_tag = cpu_to_be32(p);
}

static void nvme_dif_complete(u32 p, u32 v, struct t10_pi_tuple *pi)
{
	if (be32_to_cpu(pi->ref_tag) == p)
		pi->ref_tag = cpu_to_be32(v);
}

/**
 * nvme_dif_remap - remaps ref tags to bip seed and physical lba
 *
 * The virtual start sector is the one that was originally submitted by the
 * block layer.	Due to partitioning, MD/DM cloning, etc. the actual physical
 * start sector may be different. Remap protection information to match the
 * physical LBA on writes, and back to the original seed on reads.
 *
 * Type 0 and 3 do not have a ref tag, so no remapping required.
 */
static void nvme_dif_remap(struct request *req,
			void (*dif_swap)(u32 p, u32 v, struct t10_pi_tuple *pi))
{
	struct nvme_ns *ns = req->rq_disk->private_data;
	struct bio_integrity_payload *bip;
	struct t10_pi_tuple *pi;
	void *p, *pmap;
	u32 i, nlb, ts, phys, virt;

	if (!ns->pi_type || ns->pi_type == NVME_NS_DPS_PI_TYPE3)
		return;

	bip = bio_integrity(req->bio);
	if (!bip)
		return;

	pmap = kmap_atomic(bip->bip_vec->bv_page) + bip->bip_vec->bv_offset;

	p = pmap;
	virt = bip_get_seed(bip);
	phys = nvme_block_nr(ns, blk_rq_pos(req));
	nlb = (blk_rq_bytes(req) >> ns->lba_shift);
	ts = ns->disk->queue->integrity.tuple_size;

	for (i = 0; i < nlb; i++, virt++, phys++) {
		pi = (struct t10_pi_tuple *)p;
		dif_swap(phys, virt, pi);
		p += ts;
	}
	kunmap_atomic(pmap);
}
#else /* CONFIG_BLK_DEV_INTEGRITY */
static void nvme_dif_remap(struct request *req,
			void (*dif_swap)(u32 p, u32 v, struct t10_pi_tuple *pi))
{
}
static void nvme_dif_prep(u32 p, u32 v, struct t10_pi_tuple *pi)
{
}
static void nvme_dif_complete(u32 p, u32 v, struct t10_pi_tuple *pi)
{
}
#endif

static bool nvme_setup_prps(struct nvme_dev *dev, struct request *req,
		int total_len)
{
	struct nvme_iod *iod = blk_mq_rq_to_pdu(req);
	struct dma_pool *pool;
	int length = total_len;
	struct scatterlist *sg = iod->sg;
	int dma_len = sg_dma_len(sg);
	u64 dma_addr = sg_dma_address(sg);
	u32 page_size = dev->ctrl.page_size;
	int offset = dma_addr & (page_size - 1);
	__le64 *prp_list;
	__le64 **list = iod_list(req);
	dma_addr_t prp_dma;
	int nprps, i;

	length -= (page_size - offset);
	if (length <= 0)
		return true;

	dma_len -= (page_size - offset);
	if (dma_len) {
		dma_addr += (page_size - offset);
	} else {
		sg = sg_next(sg);
		dma_addr = sg_dma_address(sg);
		dma_len = sg_dma_len(sg);
	}

	if (length <= page_size) {
		iod->first_dma = dma_addr;
		return true;
	}

	nprps = DIV_ROUND_UP(length, page_size);
	if (nprps <= (256 / 8)) {
		pool = dev->prp_small_pool;
		iod->npages = 0;
	} else {
		pool = dev->prp_page_pool;
		iod->npages = 1;
	}

	prp_list = dma_pool_alloc(pool, GFP_ATOMIC, &prp_dma);
	if (!prp_list) {
		iod->first_dma = dma_addr;
		iod->npages = -1;
		return false;
	}
	list[0] = prp_list;
	iod->first_dma = prp_dma;
	i = 0;
	for (;;) {
		if (i == page_size >> 3) {
			__le64 *old_prp_list = prp_list;
			prp_list = dma_pool_alloc(pool, GFP_ATOMIC, &prp_dma);
			if (!prp_list)
				return false;
			list[iod->npages++] = prp_list;
			prp_list[0] = old_prp_list[i - 1];
			old_prp_list[i - 1] = cpu_to_le64(prp_dma);
			i = 1;
		}
		prp_list[i++] = cpu_to_le64(dma_addr);
		dma_len -= page_size;
		dma_addr += page_size;
		length -= page_size;
		if (length <= 0)
			break;
		if (dma_len > 0)
			continue;
		BUG_ON(dma_len < 0);
		sg = sg_next(sg);
		dma_addr = sg_dma_address(sg);
		dma_len = sg_dma_len(sg);
	}

	return true;
}

static int nvme_map_data(struct nvme_dev *dev, struct request *req,
		unsigned size, struct nvme_command *cmnd)
{
	struct nvme_iod *iod = blk_mq_rq_to_pdu(req);
	struct request_queue *q = req->q;
	enum dma_data_direction dma_dir = rq_data_dir(req) ?
			DMA_TO_DEVICE : DMA_FROM_DEVICE;
	int ret = BLK_MQ_RQ_QUEUE_ERROR;

	sg_init_table(iod->sg, req->nr_phys_segments);
	iod->nents = blk_rq_map_sg(q, req, iod->sg);
	if (!iod->nents)
		goto out;

	ret = BLK_MQ_RQ_QUEUE_BUSY;
	if (!dma_map_sg(dev->dev, iod->sg, iod->nents, dma_dir))
		goto out;

	if (!nvme_setup_prps(dev, req, size))
		goto out_unmap;

	ret = BLK_MQ_RQ_QUEUE_ERROR;
	if (blk_integrity_rq(req)) {
		if (blk_rq_count_integrity_sg(q, req->bio) != 1)
			goto out_unmap;

		sg_init_table(&iod->meta_sg, 1);
		if (blk_rq_map_integrity_sg(q, req->bio, &iod->meta_sg) != 1)
			goto out_unmap;

		if (rq_data_dir(req))
			nvme_dif_remap(req, nvme_dif_prep);

		if (!dma_map_sg(dev->dev, &iod->meta_sg, 1, dma_dir))
			goto out_unmap;
	}

	cmnd->rw.dptr.prp1 = cpu_to_le64(sg_dma_address(iod->sg));
	cmnd->rw.dptr.prp2 = cpu_to_le64(iod->first_dma);
	if (blk_integrity_rq(req))
		cmnd->rw.metadata = cpu_to_le64(sg_dma_address(&iod->meta_sg));
	return BLK_MQ_RQ_QUEUE_OK;

out_unmap:
	dma_unmap_sg(dev->dev, iod->sg, iod->nents, dma_dir);
out:
	return ret;
}

static void nvme_unmap_data(struct nvme_dev *dev, struct request *req)
{
	struct nvme_iod *iod = blk_mq_rq_to_pdu(req);
	enum dma_data_direction dma_dir = rq_data_dir(req) ?
			DMA_TO_DEVICE : DMA_FROM_DEVICE;

	if (iod->nents) {
		dma_unmap_sg(dev->dev, iod->sg, iod->nents, dma_dir);
		if (blk_integrity_rq(req)) {
			if (!rq_data_dir(req))
				nvme_dif_remap(req, nvme_dif_complete);
			dma_unmap_sg(dev->dev, &iod->meta_sg, 1, dma_dir);
		}
	}

	nvme_free_iod(dev, req);
}

/*
 * NOTE: ns is NULL when called on the admin queue.
 */
static int nvme_queue_rq(struct blk_mq_hw_ctx *hctx,
			 const struct blk_mq_queue_data *bd)
{
	struct nvme_ns *ns = hctx->queue->queuedata;
	struct nvme_queue *nvmeq = hctx->driver_data;
	struct nvme_dev *dev = nvmeq->dev;
	struct request *req = bd->rq;
	struct nvme_command cmnd;
	unsigned map_len;
	int ret = BLK_MQ_RQ_QUEUE_OK;

	/*
	 * If formated with metadata, require the block layer provide a buffer
	 * unless this namespace is formated such that the metadata can be
	 * stripped/generated by the controller with PRACT=1.
	 */
	if (ns && ns->ms && !blk_integrity_rq(req)) {
		if (!(ns->pi_type && ns->ms == 8) &&
					req->cmd_type != REQ_TYPE_DRV_PRIV) {
			blk_mq_end_request(req, -EFAULT);
			return BLK_MQ_RQ_QUEUE_OK;
		}
	}

	map_len = nvme_map_len(req);
	ret = nvme_init_iod(req, map_len, dev);
	if (ret)
		return ret;

	ret = nvme_setup_cmd(ns, req, &cmnd);
	if (ret)
		goto out;

	if (req->nr_phys_segments)
		ret = nvme_map_data(dev, req, map_len, &cmnd);

	if (ret)
		goto out;

	cmnd.common.command_id = req->tag;
	blk_mq_start_request(req);

	spin_lock_irq(&nvmeq->q_lock);
	if (unlikely(nvmeq->cq_vector < 0)) {
		if (ns && !test_bit(NVME_NS_DEAD, &ns->flags))
			ret = BLK_MQ_RQ_QUEUE_BUSY;
		else
			ret = BLK_MQ_RQ_QUEUE_ERROR;
		spin_unlock_irq(&nvmeq->q_lock);
		goto out;
	}
	__nvme_submit_cmd(nvmeq, &cmnd);
	nvme_process_cq(nvmeq);
	spin_unlock_irq(&nvmeq->q_lock);
	return BLK_MQ_RQ_QUEUE_OK;
out:
	nvme_free_iod(dev, req);
	return ret;
}

static void nvme_complete_rq(struct request *req)
{
	struct nvme_iod *iod = blk_mq_rq_to_pdu(req);
	struct nvme_dev *dev = iod->nvmeq->dev;
	int error = 0;

	nvme_unmap_data(dev, req);

	if (unlikely(req->errors)) {
		if (nvme_req_needs_retry(req, req->errors)) {
			req->retries++;
			nvme_requeue_req(req);
			return;
		}

		if (req->cmd_type == REQ_TYPE_DRV_PRIV)
			error = req->errors;
		else
			error = nvme_error_status(req->errors);
	}

	if (unlikely(iod->aborted)) {
		dev_warn(dev->ctrl.device,
			"completing aborted command with status: %04x\n",
			req->errors);
	}

	blk_mq_end_request(req, error);
}

/* We read the CQE phase first to check if the rest of the entry is valid */
static inline bool nvme_cqe_valid(struct nvme_queue *nvmeq, u16 head,
		u16 phase)
{
	return (le16_to_cpu(nvmeq->cqes[head].status) & 1) == phase;
}

static void __nvme_process_cq(struct nvme_queue *nvmeq, unsigned int *tag)
{
	u16 head, phase;

	head = nvmeq->cq_head;
	phase = nvmeq->cq_phase;

	while (nvme_cqe_valid(nvmeq, head, phase)) {
		struct nvme_completion cqe = nvmeq->cqes[head];
		struct request *req;

		if (++head == nvmeq->q_depth) {
			head = 0;
			phase = !phase;
		}

		if (tag && *tag == cqe.command_id)
			*tag = -1;

		if (unlikely(cqe.command_id >= nvmeq->q_depth)) {
			dev_warn(nvmeq->dev->ctrl.device,
				"invalid id %d completed on queue %d\n",
				cqe.command_id, le16_to_cpu(cqe.sq_id));
			continue;
		}

		/*
		 * AEN requests are special as they don't time out and can
		 * survive any kind of queue freeze and often don't respond to
		 * aborts.  We don't even bother to allocate a struct request
		 * for them but rather special case them here.
		 */
		if (unlikely(nvmeq->qid == 0 &&
				cqe.command_id >= NVME_AQ_BLKMQ_DEPTH)) {
			nvme_complete_async_event(&nvmeq->dev->ctrl, &cqe);
			continue;
		}

		req = blk_mq_tag_to_rq(*nvmeq->tags, cqe.command_id);
		if (req->cmd_type == REQ_TYPE_DRV_PRIV && req->special)
			memcpy(req->special, &cqe, sizeof(cqe));
		blk_mq_complete_request(req, le16_to_cpu(cqe.status) >> 1);

	}

	/* If the controller ignores the cq head doorbell and continuously
	 * writes to the queue, it is theoretically possible to wrap around
	 * the queue twice and mistakenly return IRQ_NONE.  Linux only
	 * requires that 0.1% of your interrupts are handled, so this isn't
	 * a big problem.
	 */
	if (head == nvmeq->cq_head && phase == nvmeq->cq_phase)
		return;

	if (likely(nvmeq->cq_vector >= 0))
		writel(head, nvmeq->q_db + nvmeq->dev->db_stride);
	nvmeq->cq_head = head;
	nvmeq->cq_phase = phase;

	nvmeq->cqe_seen = 1;
}

static void nvme_process_cq(struct nvme_queue *nvmeq)
{
	__nvme_process_cq(nvmeq, NULL);
}

static irqreturn_t nvme_irq(int irq, void *data)
{
	irqreturn_t result;
	struct nvme_queue *nvmeq = data;
	spin_lock(&nvmeq->q_lock);
	nvme_process_cq(nvmeq);
	result = nvmeq->cqe_seen ? IRQ_HANDLED : IRQ_NONE;
	nvmeq->cqe_seen = 0;
	spin_unlock(&nvmeq->q_lock);
	return result;
}

static irqreturn_t nvme_irq_check(int irq, void *data)
{
	struct nvme_queue *nvmeq = data;
	if (nvme_cqe_valid(nvmeq, nvmeq->cq_head, nvmeq->cq_phase))
		return IRQ_WAKE_THREAD;
	return IRQ_NONE;
}

static int nvme_poll(struct blk_mq_hw_ctx *hctx, unsigned int tag)
{
	struct nvme_queue *nvmeq = hctx->driver_data;

	if (nvme_cqe_valid(nvmeq, nvmeq->cq_head, nvmeq->cq_phase)) {
		spin_lock_irq(&nvmeq->q_lock);
		__nvme_process_cq(nvmeq, &tag);
		spin_unlock_irq(&nvmeq->q_lock);

		if (tag == -1)
			return 1;
	}

	return 0;
}

static void nvme_pci_submit_async_event(struct nvme_ctrl *ctrl, int aer_idx)
{
	struct nvme_dev *dev = to_nvme_dev(ctrl);
	struct nvme_queue *nvmeq = dev->queues[0];
	struct nvme_command c;

	memset(&c, 0, sizeof(c));
	c.common.opcode = nvme_admin_async_event;
	c.common.command_id = NVME_AQ_BLKMQ_DEPTH + aer_idx;

	spin_lock_irq(&nvmeq->q_lock);
	__nvme_submit_cmd(nvmeq, &c);
	spin_unlock_irq(&nvmeq->q_lock);
}

static int adapter_delete_queue(struct nvme_dev *dev, u8 opcode, u16 id)
{
	struct nvme_command c;

	memset(&c, 0, sizeof(c));
	c.delete_queue.opcode = opcode;
	c.delete_queue.qid = cpu_to_le16(id);

	return nvme_submit_sync_cmd(dev->ctrl.admin_q, &c, NULL, 0);
}

static int adapter_alloc_cq(struct nvme_dev *dev, u16 qid,
						struct nvme_queue *nvmeq)
{
	struct nvme_command c;
	int flags = NVME_QUEUE_PHYS_CONTIG | NVME_CQ_IRQ_ENABLED;

	/*
	 * Note: we (ab)use the fact the the prp fields survive if no data
	 * is attached to the request.
	 */
	memset(&c, 0, sizeof(c));
	c.create_cq.opcode = nvme_admin_create_cq;
	c.create_cq.prp1 = cpu_to_le64(nvmeq->cq_dma_addr);
	c.create_cq.cqid = cpu_to_le16(qid);
	c.create_cq.qsize = cpu_to_le16(nvmeq->q_depth - 1);
	c.create_cq.cq_flags = cpu_to_le16(flags);
	c.create_cq.irq_vector = cpu_to_le16(nvmeq->cq_vector);

	return nvme_submit_sync_cmd(dev->ctrl.admin_q, &c, NULL, 0);
}

static int adapter_alloc_sq(struct nvme_dev *dev, u16 qid,
						struct nvme_queue *nvmeq)
{
	struct nvme_command c;
	int flags = NVME_QUEUE_PHYS_CONTIG | NVME_SQ_PRIO_MEDIUM;

	/*
	 * Note: we (ab)use the fact the the prp fields survive if no data
	 * is attached to the request.
	 */
	memset(&c, 0, sizeof(c));
	c.create_sq.opcode = nvme_admin_create_sq;
	c.create_sq.prp1 = cpu_to_le64(nvmeq->sq_dma_addr);
	c.create_sq.sqid = cpu_to_le16(qid);
	c.create_sq.qsize = cpu_to_le16(nvmeq->q_depth - 1);
	c.create_sq.sq_flags = cpu_to_le16(flags);
	c.create_sq.cqid = cpu_to_le16(qid);

	return nvme_submit_sync_cmd(dev->ctrl.admin_q, &c, NULL, 0);
}

static int adapter_delete_cq(struct nvme_dev *dev, u16 cqid)
{
	return adapter_delete_queue(dev, nvme_admin_delete_cq, cqid);
}

static int adapter_delete_sq(struct nvme_dev *dev, u16 sqid)
{
	return adapter_delete_queue(dev, nvme_admin_delete_sq, sqid);
}

static void abort_endio(struct request *req, int error)
{
	struct nvme_iod *iod = blk_mq_rq_to_pdu(req);
	struct nvme_queue *nvmeq = iod->nvmeq;
	u16 status = req->errors;

	dev_warn(nvmeq->dev->ctrl.device, "Abort status: 0x%x", status);
	atomic_inc(&nvmeq->dev->ctrl.abort_limit);
	blk_mq_free_request(req);
}

static enum blk_eh_timer_return nvme_timeout(struct request *req, bool reserved)
{
	struct nvme_iod *iod = blk_mq_rq_to_pdu(req);
	struct nvme_queue *nvmeq = iod->nvmeq;
	struct nvme_dev *dev = nvmeq->dev;
	struct request *abort_req;
	struct nvme_command cmd;

	/*
	 * Shutdown immediately if controller times out while starting. The
	 * reset work will see the pci device disabled when it gets the forced
	 * cancellation error. All outstanding requests are completed on
	 * shutdown, so we return BLK_EH_HANDLED.
	 */
	if (dev->ctrl.state == NVME_CTRL_RESETTING) {
		dev_warn(dev->ctrl.device,
			 "I/O %d QID %d timeout, disable controller\n",
			 req->tag, nvmeq->qid);
		nvme_dev_disable(dev, false);
		req->errors = NVME_SC_CANCELLED;
		return BLK_EH_HANDLED;
	}

	/*
 	 * Shutdown the controller immediately and schedule a reset if the
 	 * command was already aborted once before and still hasn't been
 	 * returned to the driver, or if this is the admin queue.
	 */
	if (!nvmeq->qid || iod->aborted) {
		dev_warn(dev->ctrl.device,
			 "I/O %d QID %d timeout, reset controller\n",
			 req->tag, nvmeq->qid);
		nvme_dev_disable(dev, false);
		queue_work(nvme_workq, &dev->reset_work);

		/*
		 * Mark the request as handled, since the inline shutdown
		 * forces all outstanding requests to complete.
		 */
		req->errors = NVME_SC_CANCELLED;
		return BLK_EH_HANDLED;
	}

	iod->aborted = 1;

	if (atomic_dec_return(&dev->ctrl.abort_limit) < 0) {
		atomic_inc(&dev->ctrl.abort_limit);
		return BLK_EH_RESET_TIMER;
	}

	memset(&cmd, 0, sizeof(cmd));
	cmd.abort.opcode = nvme_admin_abort_cmd;
	cmd.abort.cid = req->tag;
	cmd.abort.sqid = cpu_to_le16(nvmeq->qid);

	dev_warn(nvmeq->dev->ctrl.device,
		"I/O %d QID %d timeout, aborting\n",
		 req->tag, nvmeq->qid);

	abort_req = nvme_alloc_request(dev->ctrl.admin_q, &cmd,
			BLK_MQ_REQ_NOWAIT, NVME_QID_ANY);
	if (IS_ERR(abort_req)) {
		atomic_inc(&dev->ctrl.abort_limit);
		return BLK_EH_RESET_TIMER;
	}

	abort_req->timeout = ADMIN_TIMEOUT;
	abort_req->end_io_data = NULL;
	blk_execute_rq_nowait(abort_req->q, NULL, abort_req, 0, abort_endio);

	/*
	 * The aborted req will be completed on receiving the abort req.
	 * We enable the timer again. If hit twice, it'll cause a device reset,
	 * as the device then is in a faulty state.
	 */
	return BLK_EH_RESET_TIMER;
}

static void nvme_free_queue(struct nvme_queue *nvmeq)
{
	dma_free_coherent(nvmeq->q_dmadev, CQ_SIZE(nvmeq->q_depth),
				(void *)nvmeq->cqes, nvmeq->cq_dma_addr);
	if (nvmeq->sq_cmds)
		dma_free_coherent(nvmeq->q_dmadev, SQ_SIZE(nvmeq->q_depth),
					nvmeq->sq_cmds, nvmeq->sq_dma_addr);
	kfree(nvmeq);
}

static void nvme_free_queues(struct nvme_dev *dev, int lowest)
{
	int i;

	for (i = dev->queue_count - 1; i >= lowest; i--) {
		struct nvme_queue *nvmeq = dev->queues[i];
		dev->queue_count--;
		dev->queues[i] = NULL;
		nvme_free_queue(nvmeq);
	}
}

/**
 * nvme_suspend_queue - put queue into suspended state
 * @nvmeq - queue to suspend
 */
static int nvme_suspend_queue(struct nvme_queue *nvmeq)
{
	int vector;

	spin_lock_irq(&nvmeq->q_lock);
	if (nvmeq->cq_vector == -1) {
		spin_unlock_irq(&nvmeq->q_lock);
		return 1;
	}
	vector = nvmeq->dev->entry[nvmeq->cq_vector].vector;
	nvmeq->dev->online_queues--;
	nvmeq->cq_vector = -1;
	spin_unlock_irq(&nvmeq->q_lock);

	if (!nvmeq->qid && nvmeq->dev->ctrl.admin_q)
		blk_mq_stop_hw_queues(nvmeq->dev->ctrl.admin_q);

	irq_set_affinity_hint(vector, NULL);
	free_irq(vector, nvmeq);

	return 0;
}

static void nvme_disable_admin_queue(struct nvme_dev *dev, bool shutdown)
{
	struct nvme_queue *nvmeq = dev->queues[0];

	if (!nvmeq)
		return;
	if (nvme_suspend_queue(nvmeq))
		return;

	if (shutdown)
		nvme_shutdown_ctrl(&dev->ctrl);
	else
		nvme_disable_ctrl(&dev->ctrl, lo_hi_readq(
						dev->bar + NVME_REG_CAP));

	spin_lock_irq(&nvmeq->q_lock);
	nvme_process_cq(nvmeq);
	spin_unlock_irq(&nvmeq->q_lock);
}

static int nvme_cmb_qdepth(struct nvme_dev *dev, int nr_io_queues,
				int entry_size)
{
	int q_depth = dev->q_depth;
	unsigned q_size_aligned = roundup(q_depth * entry_size,
					  dev->ctrl.page_size);

	if (q_size_aligned * nr_io_queues > dev->cmb_size) {
		u64 mem_per_q = div_u64(dev->cmb_size, nr_io_queues);
		mem_per_q = round_down(mem_per_q, dev->ctrl.page_size);
		q_depth = div_u64(mem_per_q, entry_size);

		/*
		 * Ensure the reduced q_depth is above some threshold where it
		 * would be better to map queues in system memory with the
		 * original depth
		 */
		if (q_depth < 64)
			return -ENOMEM;
	}

	return q_depth;
}

static int nvme_alloc_sq_cmds(struct nvme_dev *dev, struct nvme_queue *nvmeq,
				int qid, int depth)
{
	if (qid && dev->cmb && use_cmb_sqes && NVME_CMB_SQS(dev->cmbsz)) {
		unsigned offset = (qid - 1) * roundup(SQ_SIZE(depth),
						      dev->ctrl.page_size);
		nvmeq->sq_dma_addr = dev->cmb_dma_addr + offset;
		nvmeq->sq_cmds_io = dev->cmb + offset;
	} else {
		nvmeq->sq_cmds = dma_alloc_coherent(dev->dev, SQ_SIZE(depth),
					&nvmeq->sq_dma_addr, GFP_KERNEL);
		if (!nvmeq->sq_cmds)
			return -ENOMEM;
	}

	return 0;
}

static struct nvme_queue *nvme_alloc_queue(struct nvme_dev *dev, int qid,
							int depth)
{
	struct nvme_queue *nvmeq = kzalloc(sizeof(*nvmeq), GFP_KERNEL);
	if (!nvmeq)
		return NULL;

	nvmeq->cqes = dma_zalloc_coherent(dev->dev, CQ_SIZE(depth),
					  &nvmeq->cq_dma_addr, GFP_KERNEL);
	if (!nvmeq->cqes)
		goto free_nvmeq;

	if (nvme_alloc_sq_cmds(dev, nvmeq, qid, depth))
		goto free_cqdma;

	nvmeq->q_dmadev = dev->dev;
	nvmeq->dev = dev;
	snprintf(nvmeq->irqname, sizeof(nvmeq->irqname), "nvme%dq%d",
			dev->ctrl.instance, qid);
	spin_lock_init(&nvmeq->q_lock);
	nvmeq->cq_head = 0;
	nvmeq->cq_phase = 1;
	nvmeq->q_db = &dev->dbs[qid * 2 * dev->db_stride];
	nvmeq->q_depth = depth;
	nvmeq->qid = qid;
	nvmeq->cq_vector = -1;
	dev->queues[qid] = nvmeq;
	dev->queue_count++;

	return nvmeq;

 free_cqdma:
	dma_free_coherent(dev->dev, CQ_SIZE(depth), (void *)nvmeq->cqes,
							nvmeq->cq_dma_addr);
 free_nvmeq:
	kfree(nvmeq);
	return NULL;
}

static int queue_request_irq(struct nvme_dev *dev, struct nvme_queue *nvmeq,
							const char *name)
{
	if (use_threaded_interrupts)
		return request_threaded_irq(dev->entry[nvmeq->cq_vector].vector,
					nvme_irq_check, nvme_irq, IRQF_SHARED,
					name, nvmeq);
	return request_irq(dev->entry[nvmeq->cq_vector].vector, nvme_irq,
				IRQF_SHARED, name, nvmeq);
}

static void nvme_init_queue(struct nvme_queue *nvmeq, u16 qid)
{
	struct nvme_dev *dev = nvmeq->dev;

	spin_lock_irq(&nvmeq->q_lock);
	nvmeq->sq_tail = 0;
	nvmeq->cq_head = 0;
	nvmeq->cq_phase = 1;
	nvmeq->q_db = &dev->dbs[qid * 2 * dev->db_stride];
	memset((void *)nvmeq->cqes, 0, CQ_SIZE(nvmeq->q_depth));
	dev->online_queues++;
	spin_unlock_irq(&nvmeq->q_lock);
}

static int nvme_create_queue(struct nvme_queue *nvmeq, int qid)
{
	struct nvme_dev *dev = nvmeq->dev;
	int result;

	nvmeq->cq_vector = qid - 1;
	result = adapter_alloc_cq(dev, qid, nvmeq);
	if (result < 0)
		return result;

	result = adapter_alloc_sq(dev, qid, nvmeq);
	if (result < 0)
		goto release_cq;

	result = queue_request_irq(dev, nvmeq, nvmeq->irqname);
	if (result < 0)
		goto release_sq;

	nvme_init_queue(nvmeq, qid);
	return result;

 release_sq:
	adapter_delete_sq(dev, qid);
 release_cq:
	adapter_delete_cq(dev, qid);
	return result;
}

static struct blk_mq_ops nvme_mq_admin_ops = {
	.queue_rq	= nvme_queue_rq,
	.complete	= nvme_complete_rq,
	.map_queue	= blk_mq_map_queue,
	.init_hctx	= nvme_admin_init_hctx,
	.exit_hctx      = nvme_admin_exit_hctx,
	.init_request	= nvme_admin_init_request,
	.timeout	= nvme_timeout,
};

static struct blk_mq_ops nvme_mq_ops = {
	.queue_rq	= nvme_queue_rq,
	.complete	= nvme_complete_rq,
	.map_queue	= blk_mq_map_queue,
	.init_hctx	= nvme_init_hctx,
	.init_request	= nvme_init_request,
	.timeout	= nvme_timeout,
	.poll		= nvme_poll,
};

static void nvme_dev_remove_admin(struct nvme_dev *dev)
{
	if (dev->ctrl.admin_q && !blk_queue_dying(dev->ctrl.admin_q)) {
		/*
		 * If the controller was reset during removal, it's possible
		 * user requests may be waiting on a stopped queue. Start the
		 * queue to flush these to completion.
		 */
		blk_mq_start_stopped_hw_queues(dev->ctrl.admin_q, true);
		blk_cleanup_queue(dev->ctrl.admin_q);
		blk_mq_free_tag_set(&dev->admin_tagset);
	}
}

static int nvme_alloc_admin_tags(struct nvme_dev *dev)
{
	if (!dev->ctrl.admin_q) {
		dev->admin_tagset.ops = &nvme_mq_admin_ops;
		dev->admin_tagset.nr_hw_queues = 1;

		/*
		 * Subtract one to leave an empty queue entry for 'Full Queue'
		 * condition. See NVM-Express 1.2 specification, section 4.1.2.
		 */
		dev->admin_tagset.queue_depth = NVME_AQ_BLKMQ_DEPTH - 1;
		dev->admin_tagset.timeout = ADMIN_TIMEOUT;
		dev->admin_tagset.numa_node = dev_to_node(dev->dev);
		dev->admin_tagset.cmd_size = nvme_cmd_size(dev);
		dev->admin_tagset.driver_data = dev;

		if (blk_mq_alloc_tag_set(&dev->admin_tagset))
			return -ENOMEM;

		dev->ctrl.admin_q = blk_mq_init_queue(&dev->admin_tagset);
		if (IS_ERR(dev->ctrl.admin_q)) {
			blk_mq_free_tag_set(&dev->admin_tagset);
			return -ENOMEM;
		}
		if (!blk_get_queue(dev->ctrl.admin_q)) {
			nvme_dev_remove_admin(dev);
			dev->ctrl.admin_q = NULL;
			return -ENODEV;
		}
	} else
		blk_mq_start_stopped_hw_queues(dev->ctrl.admin_q, true);

	return 0;
}

static int nvme_configure_admin_queue(struct nvme_dev *dev)
{
	int result;
	u32 aqa;
	u64 cap = lo_hi_readq(dev->bar + NVME_REG_CAP);
	struct nvme_queue *nvmeq;

	dev->subsystem = readl(dev->bar + NVME_REG_VS) >= NVME_VS(1, 1) ?
						NVME_CAP_NSSRC(cap) : 0;

	if (dev->subsystem &&
	    (readl(dev->bar + NVME_REG_CSTS) & NVME_CSTS_NSSRO))
		writel(NVME_CSTS_NSSRO, dev->bar + NVME_REG_CSTS);

	result = nvme_disable_ctrl(&dev->ctrl, cap);
	if (result < 0)
		return result;

	nvmeq = dev->queues[0];
	if (!nvmeq) {
		nvmeq = nvme_alloc_queue(dev, 0, NVME_AQ_DEPTH);
		if (!nvmeq)
			return -ENOMEM;
	}

	aqa = nvmeq->q_depth - 1;
	aqa |= aqa << 16;

	writel(aqa, dev->bar + NVME_REG_AQA);
	lo_hi_writeq(nvmeq->sq_dma_addr, dev->bar + NVME_REG_ASQ);
	lo_hi_writeq(nvmeq->cq_dma_addr, dev->bar + NVME_REG_ACQ);

	result = nvme_enable_ctrl(&dev->ctrl, cap);
	if (result)
		goto free_nvmeq;

	nvmeq->cq_vector = 0;
	result = queue_request_irq(dev, nvmeq, nvmeq->irqname);
	if (result) {
		nvmeq->cq_vector = -1;
		goto free_nvmeq;
	}

	return result;

 free_nvmeq:
	nvme_free_queues(dev, 0);
	return result;
}

static bool nvme_should_reset(struct nvme_dev *dev, u32 csts)
{

	/* If true, indicates loss of adapter communication, possibly by a
	 * NVMe Subsystem reset.
	 */
	bool nssro = dev->subsystem && (csts & NVME_CSTS_NSSRO);

	/* If there is a reset ongoing, we shouldn't reset again. */
	if (work_busy(&dev->reset_work))
		return false;

	/* We shouldn't reset unless the controller is on fatal error state
	 * _or_ if we lost the communication with it.
	 */
	if (!(csts & NVME_CSTS_CFS) && !nssro)
		return false;

	/* If PCI error recovery process is happening, we cannot reset or
	 * the recovery mechanism will surely fail.
	 */
	if (pci_channel_offline(to_pci_dev(dev->dev)))
		return false;

	return true;
}

static void nvme_watchdog_timer(unsigned long data)
{
	struct nvme_dev *dev = (struct nvme_dev *)data;
	u32 csts = readl(dev->bar + NVME_REG_CSTS);

	/* Skip controllers under certain specific conditions. */
	if (nvme_should_reset(dev, csts)) {
		if (queue_work(nvme_workq, &dev->reset_work))
			dev_warn(dev->dev,
				"Failed status: 0x%x, reset controller.\n",
				csts);
		return;
	}

	mod_timer(&dev->watchdog_timer, round_jiffies(jiffies + HZ));
}

static int nvme_create_io_queues(struct nvme_dev *dev)
{
	unsigned i, max;
	int ret = 0;

	for (i = dev->queue_count; i <= dev->max_qid; i++) {
		if (!nvme_alloc_queue(dev, i, dev->q_depth)) {
			ret = -ENOMEM;
			break;
		}
	}

	max = min(dev->max_qid, dev->queue_count - 1);
	for (i = dev->online_queues; i <= max; i++) {
		ret = nvme_create_queue(dev->queues[i], i);
		if (ret) {
			nvme_free_queues(dev, i);
			break;
		}
	}

	/*
	 * Ignore failing Create SQ/CQ commands, we can continue with less
	 * than the desired aount of queues, and even a controller without
	 * I/O queues an still be used to issue admin commands.  This might
	 * be useful to upgrade a buggy firmware for example.
	 */
	return ret >= 0 ? 0 : ret;
}

static void __iomem *nvme_map_cmb(struct nvme_dev *dev)
{
	u64 szu, size, offset;
	u32 cmbloc;
	resource_size_t bar_size;
	struct pci_dev *pdev = to_pci_dev(dev->dev);
	void __iomem *cmb;
	dma_addr_t dma_addr;

	if (!use_cmb_sqes)
		return NULL;

	dev->cmbsz = readl(dev->bar + NVME_REG_CMBSZ);
	if (!(NVME_CMB_SZ(dev->cmbsz)))
		return NULL;

	cmbloc = readl(dev->bar + NVME_REG_CMBLOC);

	szu = (u64)1 << (12 + 4 * NVME_CMB_SZU(dev->cmbsz));
	size = szu * NVME_CMB_SZ(dev->cmbsz);
	offset = szu * NVME_CMB_OFST(cmbloc);
	bar_size = pci_resource_len(pdev, NVME_CMB_BIR(cmbloc));

	if (offset > bar_size)
		return NULL;

	/*
	 * Controllers may support a CMB size larger than their BAR,
	 * for example, due to being behind a bridge. Reduce the CMB to
	 * the reported size of the BAR
	 */
	if (size > bar_size - offset)
		size = bar_size - offset;

	dma_addr = pci_resource_start(pdev, NVME_CMB_BIR(cmbloc)) + offset;
	cmb = ioremap_wc(dma_addr, size);
	if (!cmb)
		return NULL;

	dev->cmb_dma_addr = dma_addr;
	dev->cmb_size = size;
	return cmb;
}

static inline void nvme_release_cmb(struct nvme_dev *dev)
{
	if (dev->cmb) {
		iounmap(dev->cmb);
		dev->cmb = NULL;
	}
}

static size_t db_bar_size(struct nvme_dev *dev, unsigned nr_io_queues)
{
	return 4096 + ((nr_io_queues + 1) * 8 * dev->db_stride);
}

static int nvme_setup_io_queues(struct nvme_dev *dev)
{
	struct nvme_queue *adminq = dev->queues[0];
	struct pci_dev *pdev = to_pci_dev(dev->dev);
	int result, i, vecs, nr_io_queues, size;

	nr_io_queues = num_online_cpus();
	result = nvme_set_queue_count(&dev->ctrl, &nr_io_queues);
	if (result < 0)
		return result;

	if (nr_io_queues == 0)
		return 0;

	if (dev->cmb && NVME_CMB_SQS(dev->cmbsz)) {
		result = nvme_cmb_qdepth(dev, nr_io_queues,
				sizeof(struct nvme_command));
		if (result > 0)
			dev->q_depth = result;
		else
			nvme_release_cmb(dev);
	}

	size = db_bar_size(dev, nr_io_queues);
	if (size > 8192) {
		iounmap(dev->bar);
		do {
			dev->bar = ioremap(pci_resource_start(pdev, 0), size);
			if (dev->bar)
				break;
			if (!--nr_io_queues)
				return -ENOMEM;
			size = db_bar_size(dev, nr_io_queues);
		} while (1);
		dev->dbs = dev->bar + 4096;
		adminq->q_db = dev->dbs;
	}

	/* Deregister the admin queue's interrupt */
	free_irq(dev->entry[0].vector, adminq);

	/*
	 * If we enable msix early due to not intx, disable it again before
	 * setting up the full range we need.
	 */
	if (pdev->msi_enabled)
		pci_disable_msi(pdev);
	else if (pdev->msix_enabled)
		pci_disable_msix(pdev);

	for (i = 0; i < nr_io_queues; i++)
		dev->entry[i].entry = i;
	vecs = pci_enable_msix_range(pdev, dev->entry, 1, nr_io_queues);
	if (vecs < 0) {
		vecs = pci_enable_msi_range(pdev, 1, min(nr_io_queues, 32));
		if (vecs < 0) {
			vecs = 1;
		} else {
			for (i = 0; i < vecs; i++)
				dev->entry[i].vector = i + pdev->irq;
		}
	}

	/*
	 * Should investigate if there's a performance win from allocating
	 * more queues than interrupt vectors; it might allow the submission
	 * path to scale better, even if the receive path is limited by the
	 * number of interrupts.
	 */
	nr_io_queues = vecs;
	dev->max_qid = nr_io_queues;

	result = queue_request_irq(dev, adminq, adminq->irqname);
	if (result) {
		adminq->cq_vector = -1;
		goto free_queues;
	}
	return nvme_create_io_queues(dev);

 free_queues:
	nvme_free_queues(dev, 1);
	return result;
}

static void nvme_pci_post_scan(struct nvme_ctrl *ctrl)
{
	struct nvme_dev *dev = to_nvme_dev(ctrl);
	struct nvme_queue *nvmeq;
	int i;

	for (i = 0; i < dev->online_queues; i++) {
		nvmeq = dev->queues[i];

		if (!nvmeq->tags || !(*nvmeq->tags))
			continue;

		irq_set_affinity_hint(dev->entry[nvmeq->cq_vector].vector,
					blk_mq_tags_cpumask(*nvmeq->tags));
	}
}

static void nvme_del_queue_end(struct request *req, int error)
{
	struct nvme_queue *nvmeq = req->end_io_data;

	blk_mq_free_request(req);
	complete(&nvmeq->dev->ioq_wait);
}

static void nvme_del_cq_end(struct request *req, int error)
{
	struct nvme_queue *nvmeq = req->end_io_data;

	if (!error) {
		unsigned long flags;

		/*
		 * We might be called with the AQ q_lock held
		 * and the I/O queue q_lock should always
		 * nest inside the AQ one.
		 */
		spin_lock_irqsave_nested(&nvmeq->q_lock, flags,
					SINGLE_DEPTH_NESTING);
		nvme_process_cq(nvmeq);
		spin_unlock_irqrestore(&nvmeq->q_lock, flags);
	}

	nvme_del_queue_end(req, error);
}

static int nvme_delete_queue(struct nvme_queue *nvmeq, u8 opcode)
{
	struct request_queue *q = nvmeq->dev->ctrl.admin_q;
	struct request *req;
	struct nvme_command cmd;

	memset(&cmd, 0, sizeof(cmd));
	cmd.delete_queue.opcode = opcode;
	cmd.delete_queue.qid = cpu_to_le16(nvmeq->qid);

	req = nvme_alloc_request(q, &cmd, BLK_MQ_REQ_NOWAIT, NVME_QID_ANY);
	if (IS_ERR(req))
		return PTR_ERR(req);

	req->timeout = ADMIN_TIMEOUT;
	req->end_io_data = nvmeq;

	blk_execute_rq_nowait(q, NULL, req, false,
			opcode == nvme_admin_delete_cq ?
				nvme_del_cq_end : nvme_del_queue_end);
	return 0;
}

static void nvme_disable_io_queues(struct nvme_dev *dev)
{
	int pass, queues = dev->online_queues - 1;
	unsigned long timeout;
	u8 opcode = nvme_admin_delete_sq;

	for (pass = 0; pass < 2; pass++) {
		int sent = 0, i = queues;

		reinit_completion(&dev->ioq_wait);
 retry:
		timeout = ADMIN_TIMEOUT;
		for (; i > 0; i--, sent++)
			if (nvme_delete_queue(dev->queues[i], opcode))
				break;

		while (sent--) {
			timeout = wait_for_completion_io_timeout(&dev->ioq_wait, timeout);
			if (timeout == 0)
				return;
			if (i)
				goto retry;
		}
		opcode = nvme_admin_delete_cq;
	}
}

/*
 * Return: error value if an error occurred setting up the queues or calling
 * Identify Device.  0 if these succeeded, even if adding some of the
 * namespaces failed.  At the moment, these failures are silent.  TBD which
 * failures should be reported.
 */
static int nvme_dev_add(struct nvme_dev *dev)
{
	if (!dev->ctrl.tagset) {
		dev->tagset.ops = &nvme_mq_ops;
		dev->tagset.nr_hw_queues = dev->online_queues - 1;
		dev->tagset.timeout = NVME_IO_TIMEOUT;
		dev->tagset.numa_node = dev_to_node(dev->dev);
		dev->tagset.queue_depth =
				min_t(int, dev->q_depth, BLK_MQ_MAX_DEPTH) - 1;
		dev->tagset.cmd_size = nvme_cmd_size(dev);
		dev->tagset.flags = BLK_MQ_F_SHOULD_MERGE;
		dev->tagset.driver_data = dev;

		if (blk_mq_alloc_tag_set(&dev->tagset))
			return 0;
		dev->ctrl.tagset = &dev->tagset;
	} else {
		blk_mq_update_nr_hw_queues(&dev->tagset, dev->online_queues - 1);

		/* Free previously allocated queues that are no longer usable */
		nvme_free_queues(dev, dev->online_queues);
	}

	return 0;
}

static int nvme_pci_enable(struct nvme_dev *dev)
{
	u64 cap;
	int result = -ENOMEM;
	struct pci_dev *pdev = to_pci_dev(dev->dev);

	if (pci_enable_device_mem(pdev))
		return result;

	pci_set_master(pdev);

	if (dma_set_mask_and_coherent(dev->dev, DMA_BIT_MASK(64)) &&
	    dma_set_mask_and_coherent(dev->dev, DMA_BIT_MASK(32)))
		goto disable;

	if (readl(dev->bar + NVME_REG_CSTS) == -1) {
		result = -ENODEV;
		goto disable;
	}

	/*
	 * Some devices and/or platforms don't advertise or work with INTx
	 * interrupts. Pre-enable a single MSIX or MSI vec for setup. We'll
	 * adjust this later.
	 */
	if (pci_enable_msix(pdev, dev->entry, 1)) {
		pci_enable_msi(pdev);
		dev->entry[0].vector = pdev->irq;
	}

	if (!dev->entry[0].vector) {
		result = -ENODEV;
		goto disable;
	}

	cap = lo_hi_readq(dev->bar + NVME_REG_CAP);

	dev->q_depth = min_t(int, NVME_CAP_MQES(cap) + 1, NVME_Q_DEPTH);
	dev->db_stride = 1 << NVME_CAP_STRIDE(cap);
	dev->dbs = dev->bar + 4096;

	/*
	 * Temporary fix for the Apple controller found in the MacBook8,1 and
	 * some MacBook7,1 to avoid controller resets and data loss.
	 */
	if (pdev->vendor == PCI_VENDOR_ID_APPLE && pdev->device == 0x2001) {
		dev->q_depth = 2;
		dev_warn(dev->dev, "detected Apple NVMe controller, set "
			"queue depth=%u to work around controller resets\n",
			dev->q_depth);
	}

	if (readl(dev->bar + NVME_REG_VS) >= NVME_VS(1, 2))
		dev->cmb = nvme_map_cmb(dev);

	pci_enable_pcie_error_reporting(pdev);
	pci_save_state(pdev);
	return 0;

 disable:
	pci_disable_device(pdev);
	return result;
}

static void nvme_dev_unmap(struct nvme_dev *dev)
{
	if (dev->bar)
		iounmap(dev->bar);
	pci_release_mem_regions(to_pci_dev(dev->dev));
}

static void nvme_pci_disable(struct nvme_dev *dev)
{
	struct pci_dev *pdev = to_pci_dev(dev->dev);

	if (pdev->msi_enabled)
		pci_disable_msi(pdev);
	else if (pdev->msix_enabled)
		pci_disable_msix(pdev);

	if (pci_is_enabled(pdev)) {
		pci_disable_pcie_error_reporting(pdev);
		pci_disable_device(pdev);
	}
}

static void nvme_dev_disable(struct nvme_dev *dev, bool shutdown)
{
	int i;
	u32 csts = -1;

	del_timer_sync(&dev->watchdog_timer);

	mutex_lock(&dev->shutdown_lock);
	if (pci_is_enabled(to_pci_dev(dev->dev))) {
		nvme_stop_queues(&dev->ctrl);
		csts = readl(dev->bar + NVME_REG_CSTS);
	}

	for (i = dev->queue_count - 1; i > 0; i--)
		nvme_suspend_queue(dev->queues[i]);

	if (csts & NVME_CSTS_CFS || !(csts & NVME_CSTS_RDY)) {
<<<<<<< HEAD
		nvme_suspend_queue(dev->queues[0]);
=======
		/* A device might become IO incapable very soon during
		 * probe, before the admin queue is configured. Thus,
		 * queue_count can be 0 here.
		 */
		if (dev->queue_count)
			nvme_suspend_queue(dev->queues[0]);
>>>>>>> 08895a8b
	} else {
		nvme_disable_io_queues(dev);
		nvme_disable_admin_queue(dev, shutdown);
	}
	nvme_pci_disable(dev);

	blk_mq_tagset_busy_iter(&dev->tagset, nvme_cancel_request, &dev->ctrl);
	blk_mq_tagset_busy_iter(&dev->admin_tagset, nvme_cancel_request, &dev->ctrl);
	mutex_unlock(&dev->shutdown_lock);
}

static int nvme_setup_prp_pools(struct nvme_dev *dev)
{
	dev->prp_page_pool = dma_pool_create("prp list page", dev->dev,
						PAGE_SIZE, PAGE_SIZE, 0);
	if (!dev->prp_page_pool)
		return -ENOMEM;

	/* Optimisation for I/Os between 4k and 128k */
	dev->prp_small_pool = dma_pool_create("prp list 256", dev->dev,
						256, 256, 0);
	if (!dev->prp_small_pool) {
		dma_pool_destroy(dev->prp_page_pool);
		return -ENOMEM;
	}
	return 0;
}

static void nvme_release_prp_pools(struct nvme_dev *dev)
{
	dma_pool_destroy(dev->prp_page_pool);
	dma_pool_destroy(dev->prp_small_pool);
}

static void nvme_pci_free_ctrl(struct nvme_ctrl *ctrl)
{
	struct nvme_dev *dev = to_nvme_dev(ctrl);

	put_device(dev->dev);
	if (dev->tagset.tags)
		blk_mq_free_tag_set(&dev->tagset);
	if (dev->ctrl.admin_q)
		blk_put_queue(dev->ctrl.admin_q);
	kfree(dev->queues);
	kfree(dev->entry);
	kfree(dev);
}

static void nvme_remove_dead_ctrl(struct nvme_dev *dev, int status)
{
	dev_warn(dev->ctrl.device, "Removing after probe failure status: %d\n", status);

	kref_get(&dev->ctrl.kref);
	nvme_dev_disable(dev, false);
	if (!schedule_work(&dev->remove_work))
		nvme_put_ctrl(&dev->ctrl);
}

static void nvme_reset_work(struct work_struct *work)
{
	struct nvme_dev *dev = container_of(work, struct nvme_dev, reset_work);
	int result = -ENODEV;

	if (WARN_ON(dev->ctrl.state == NVME_CTRL_RESETTING))
		goto out;

	/*
	 * If we're called to reset a live controller first shut it down before
	 * moving on.
	 */
	if (dev->ctrl.ctrl_config & NVME_CC_ENABLE)
		nvme_dev_disable(dev, false);

	if (!nvme_change_ctrl_state(&dev->ctrl, NVME_CTRL_RESETTING))
		goto out;

	result = nvme_pci_enable(dev);
	if (result)
		goto out;

	result = nvme_configure_admin_queue(dev);
	if (result)
		goto out;

	nvme_init_queue(dev->queues[0], 0);
	result = nvme_alloc_admin_tags(dev);
	if (result)
		goto out;

	result = nvme_init_identify(&dev->ctrl);
	if (result)
		goto out;

	result = nvme_setup_io_queues(dev);
	if (result)
		goto out;

	/*
	 * A controller that can not execute IO typically requires user
	 * intervention to correct. For such degraded controllers, the driver
	 * should not submit commands the user did not request, so skip
	 * registering for asynchronous event notification on this condition.
	 */
	if (dev->online_queues > 1)
		nvme_queue_async_events(&dev->ctrl);

	mod_timer(&dev->watchdog_timer, round_jiffies(jiffies + HZ));

	/*
	 * Keep the controller around but remove all namespaces if we don't have
	 * any working I/O queue.
	 */
	if (dev->online_queues < 2) {
		dev_warn(dev->ctrl.device, "IO queues not created\n");
		nvme_kill_queues(&dev->ctrl);
		nvme_remove_namespaces(&dev->ctrl);
	} else {
		nvme_start_queues(&dev->ctrl);
		nvme_dev_add(dev);
	}

	if (!nvme_change_ctrl_state(&dev->ctrl, NVME_CTRL_LIVE)) {
		dev_warn(dev->ctrl.device, "failed to mark controller live\n");
		goto out;
	}

	if (dev->online_queues > 1)
		nvme_queue_scan(&dev->ctrl);
	return;

 out:
	nvme_remove_dead_ctrl(dev, result);
}

static void nvme_remove_dead_ctrl_work(struct work_struct *work)
{
	struct nvme_dev *dev = container_of(work, struct nvme_dev, remove_work);
	struct pci_dev *pdev = to_pci_dev(dev->dev);

	nvme_kill_queues(&dev->ctrl);
	if (pci_get_drvdata(pdev))
		device_release_driver(&pdev->dev);
	nvme_put_ctrl(&dev->ctrl);
}

static int nvme_reset(struct nvme_dev *dev)
{
	if (!dev->ctrl.admin_q || blk_queue_dying(dev->ctrl.admin_q))
		return -ENODEV;

	if (!queue_work(nvme_workq, &dev->reset_work))
		return -EBUSY;

	flush_work(&dev->reset_work);
	return 0;
}

static int nvme_pci_reg_read32(struct nvme_ctrl *ctrl, u32 off, u32 *val)
{
	*val = readl(to_nvme_dev(ctrl)->bar + off);
	return 0;
}

static int nvme_pci_reg_write32(struct nvme_ctrl *ctrl, u32 off, u32 val)
{
	writel(val, to_nvme_dev(ctrl)->bar + off);
	return 0;
}

static int nvme_pci_reg_read64(struct nvme_ctrl *ctrl, u32 off, u64 *val)
{
	*val = readq(to_nvme_dev(ctrl)->bar + off);
	return 0;
}

static int nvme_pci_reset_ctrl(struct nvme_ctrl *ctrl)
{
	return nvme_reset(to_nvme_dev(ctrl));
}

static const struct nvme_ctrl_ops nvme_pci_ctrl_ops = {
	.name			= "pcie",
	.module			= THIS_MODULE,
	.reg_read32		= nvme_pci_reg_read32,
	.reg_write32		= nvme_pci_reg_write32,
	.reg_read64		= nvme_pci_reg_read64,
	.reset_ctrl		= nvme_pci_reset_ctrl,
	.free_ctrl		= nvme_pci_free_ctrl,
	.post_scan		= nvme_pci_post_scan,
	.submit_async_event	= nvme_pci_submit_async_event,
};

static int nvme_dev_map(struct nvme_dev *dev)
{
	struct pci_dev *pdev = to_pci_dev(dev->dev);

	if (pci_request_mem_regions(pdev, "nvme"))
		return -ENODEV;

	dev->bar = ioremap(pci_resource_start(pdev, 0), 8192);
	if (!dev->bar)
		goto release;

       return 0;
  release:
       pci_release_mem_regions(pdev);
       return -ENODEV;
}

static int nvme_probe(struct pci_dev *pdev, const struct pci_device_id *id)
{
	int node, result = -ENOMEM;
	struct nvme_dev *dev;

	node = dev_to_node(&pdev->dev);
	if (node == NUMA_NO_NODE)
		set_dev_node(&pdev->dev, first_memory_node);

	dev = kzalloc_node(sizeof(*dev), GFP_KERNEL, node);
	if (!dev)
		return -ENOMEM;
	dev->entry = kzalloc_node(num_possible_cpus() * sizeof(*dev->entry),
							GFP_KERNEL, node);
	if (!dev->entry)
		goto free;
	dev->queues = kzalloc_node((num_possible_cpus() + 1) * sizeof(void *),
							GFP_KERNEL, node);
	if (!dev->queues)
		goto free;

	dev->dev = get_device(&pdev->dev);
	pci_set_drvdata(pdev, dev);

	result = nvme_dev_map(dev);
	if (result)
		goto free;

	INIT_WORK(&dev->reset_work, nvme_reset_work);
	INIT_WORK(&dev->remove_work, nvme_remove_dead_ctrl_work);
	setup_timer(&dev->watchdog_timer, nvme_watchdog_timer,
		(unsigned long)dev);
	mutex_init(&dev->shutdown_lock);
	init_completion(&dev->ioq_wait);

	result = nvme_setup_prp_pools(dev);
	if (result)
		goto put_pci;

	result = nvme_init_ctrl(&dev->ctrl, &pdev->dev, &nvme_pci_ctrl_ops,
			id->driver_data);
	if (result)
		goto release_pools;

	dev_info(dev->ctrl.device, "pci function %s\n", dev_name(&pdev->dev));

	queue_work(nvme_workq, &dev->reset_work);
	return 0;

 release_pools:
	nvme_release_prp_pools(dev);
 put_pci:
	put_device(dev->dev);
	nvme_dev_unmap(dev);
 free:
	kfree(dev->queues);
	kfree(dev->entry);
	kfree(dev);
	return result;
}

static void nvme_reset_notify(struct pci_dev *pdev, bool prepare)
{
	struct nvme_dev *dev = pci_get_drvdata(pdev);

	if (prepare)
		nvme_dev_disable(dev, false);
	else
		queue_work(nvme_workq, &dev->reset_work);
}

static void nvme_shutdown(struct pci_dev *pdev)
{
	struct nvme_dev *dev = pci_get_drvdata(pdev);
	nvme_dev_disable(dev, true);
}

/*
 * The driver's remove may be called on a device in a partially initialized
 * state. This function must not have any dependencies on the device state in
 * order to proceed.
 */
static void nvme_remove(struct pci_dev *pdev)
{
	struct nvme_dev *dev = pci_get_drvdata(pdev);

	nvme_change_ctrl_state(&dev->ctrl, NVME_CTRL_DELETING);

	pci_set_drvdata(pdev, NULL);

	if (!pci_device_is_present(pdev))
		nvme_change_ctrl_state(&dev->ctrl, NVME_CTRL_DEAD);

	flush_work(&dev->reset_work);
	nvme_uninit_ctrl(&dev->ctrl);
	nvme_dev_disable(dev, true);
	nvme_dev_remove_admin(dev);
	nvme_free_queues(dev, 0);
	nvme_release_cmb(dev);
	nvme_release_prp_pools(dev);
	nvme_dev_unmap(dev);
	nvme_put_ctrl(&dev->ctrl);
}

static int nvme_pci_sriov_configure(struct pci_dev *pdev, int numvfs)
{
	int ret = 0;

	if (numvfs == 0) {
		if (pci_vfs_assigned(pdev)) {
			dev_warn(&pdev->dev,
				"Cannot disable SR-IOV VFs while assigned\n");
			return -EPERM;
		}
		pci_disable_sriov(pdev);
		return 0;
	}

	ret = pci_enable_sriov(pdev, numvfs);
	return ret ? ret : numvfs;
}

#ifdef CONFIG_PM_SLEEP
static int nvme_suspend(struct device *dev)
{
	struct pci_dev *pdev = to_pci_dev(dev);
	struct nvme_dev *ndev = pci_get_drvdata(pdev);

	nvme_dev_disable(ndev, true);
	return 0;
}

static int nvme_resume(struct device *dev)
{
	struct pci_dev *pdev = to_pci_dev(dev);
	struct nvme_dev *ndev = pci_get_drvdata(pdev);

	queue_work(nvme_workq, &ndev->reset_work);
	return 0;
}
#endif

static SIMPLE_DEV_PM_OPS(nvme_dev_pm_ops, nvme_suspend, nvme_resume);

static pci_ers_result_t nvme_error_detected(struct pci_dev *pdev,
						pci_channel_state_t state)
{
	struct nvme_dev *dev = pci_get_drvdata(pdev);

	/*
	 * A frozen channel requires a reset. When detected, this method will
	 * shutdown the controller to quiesce. The controller will be restarted
	 * after the slot reset through driver's slot_reset callback.
	 */
	switch (state) {
	case pci_channel_io_normal:
		return PCI_ERS_RESULT_CAN_RECOVER;
	case pci_channel_io_frozen:
		dev_warn(dev->ctrl.device,
			"frozen state error detected, reset controller\n");
		nvme_dev_disable(dev, false);
		return PCI_ERS_RESULT_NEED_RESET;
	case pci_channel_io_perm_failure:
		dev_warn(dev->ctrl.device,
			"failure state error detected, request disconnect\n");
		return PCI_ERS_RESULT_DISCONNECT;
	}
	return PCI_ERS_RESULT_NEED_RESET;
}

static pci_ers_result_t nvme_slot_reset(struct pci_dev *pdev)
{
	struct nvme_dev *dev = pci_get_drvdata(pdev);

	dev_info(dev->ctrl.device, "restart after slot reset\n");
	pci_restore_state(pdev);
	queue_work(nvme_workq, &dev->reset_work);
	return PCI_ERS_RESULT_RECOVERED;
}

static void nvme_error_resume(struct pci_dev *pdev)
{
	pci_cleanup_aer_uncorrect_error_status(pdev);
}

static const struct pci_error_handlers nvme_err_handler = {
	.error_detected	= nvme_error_detected,
	.slot_reset	= nvme_slot_reset,
	.resume		= nvme_error_resume,
	.reset_notify	= nvme_reset_notify,
};

/* Move to pci_ids.h later */
#define PCI_CLASS_STORAGE_EXPRESS	0x010802

static const struct pci_device_id nvme_id_table[] = {
	{ PCI_VDEVICE(INTEL, 0x0953),
		.driver_data = NVME_QUIRK_STRIPE_SIZE |
				NVME_QUIRK_DISCARD_ZEROES, },
	{ PCI_VDEVICE(INTEL, 0x0a53),
		.driver_data = NVME_QUIRK_STRIPE_SIZE |
				NVME_QUIRK_DISCARD_ZEROES, },
	{ PCI_VDEVICE(INTEL, 0x0a54),
		.driver_data = NVME_QUIRK_STRIPE_SIZE |
				NVME_QUIRK_DISCARD_ZEROES, },
	{ PCI_VDEVICE(INTEL, 0x5845),	/* Qemu emulated controller */
		.driver_data = NVME_QUIRK_IDENTIFY_CNS, },
	{ PCI_DEVICE(0x1c58, 0x0003),	/* HGST adapter */
		.driver_data = NVME_QUIRK_DELAY_BEFORE_CHK_RDY, },
	{ PCI_DEVICE(0x1c5f, 0x0540),	/* Memblaze Pblaze4 adapter */
		.driver_data = NVME_QUIRK_DELAY_BEFORE_CHK_RDY, },
	{ PCI_DEVICE_CLASS(PCI_CLASS_STORAGE_EXPRESS, 0xffffff) },
	{ PCI_DEVICE(PCI_VENDOR_ID_APPLE, 0x2001) },
	{ 0, }
};
MODULE_DEVICE_TABLE(pci, nvme_id_table);

static struct pci_driver nvme_driver = {
	.name		= "nvme",
	.id_table	= nvme_id_table,
	.probe		= nvme_probe,
	.remove		= nvme_remove,
	.shutdown	= nvme_shutdown,
	.driver		= {
		.pm	= &nvme_dev_pm_ops,
	},
	.sriov_configure = nvme_pci_sriov_configure,
	.err_handler	= &nvme_err_handler,
};

static int __init nvme_init(void)
{
	int result;

	nvme_workq = alloc_workqueue("nvme", WQ_UNBOUND | WQ_MEM_RECLAIM, 0);
	if (!nvme_workq)
		return -ENOMEM;

	result = pci_register_driver(&nvme_driver);
	if (result)
		destroy_workqueue(nvme_workq);
	return result;
}

static void __exit nvme_exit(void)
{
	pci_unregister_driver(&nvme_driver);
	destroy_workqueue(nvme_workq);
	_nvme_check_size();
}

MODULE_AUTHOR("Matthew Wilcox <willy@linux.intel.com>");
MODULE_LICENSE("GPL");
MODULE_VERSION("1.0");
module_init(nvme_init);
module_exit(nvme_exit);<|MERGE_RESOLUTION|>--- conflicted
+++ resolved
@@ -1693,16 +1693,12 @@
 		nvme_suspend_queue(dev->queues[i]);
 
 	if (csts & NVME_CSTS_CFS || !(csts & NVME_CSTS_RDY)) {
-<<<<<<< HEAD
-		nvme_suspend_queue(dev->queues[0]);
-=======
 		/* A device might become IO incapable very soon during
 		 * probe, before the admin queue is configured. Thus,
 		 * queue_count can be 0 here.
 		 */
 		if (dev->queue_count)
 			nvme_suspend_queue(dev->queues[0]);
->>>>>>> 08895a8b
 	} else {
 		nvme_disable_io_queues(dev);
 		nvme_disable_admin_queue(dev, shutdown);

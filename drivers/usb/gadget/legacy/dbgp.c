// SPDX-License-Identifier: GPL-2.0
/*
 * dbgp.c -- EHCI Debug Port device gadget
 *
 * Copyright (C) 2010 Stephane Duverger
 *
 * Released under the GPLv2.
 */

/* verbose messages */
#include <linux/kernel.h>
#include <linux/device.h>
#include <linux/module.h>
#include <linux/usb/ch9.h>
#include <linux/usb/gadget.h>

#include "u_serial.h"

#define DRIVER_VENDOR_ID	0x0525 /* NetChip */
#define DRIVER_PRODUCT_ID	0xc0de /* undefined */

#define USB_DEBUG_MAX_PACKET_SIZE     8
#define DBGP_REQ_EP0_LEN              128
#define DBGP_REQ_LEN                  512

static struct dbgp {
	struct usb_gadget  *gadget;
	struct usb_request *req;
	struct usb_ep      *i_ep;
	struct usb_ep      *o_ep;
#ifdef CONFIG_USB_G_DBGP_SERIAL
	struct gserial     *serial;
#endif
} dbgp;

static struct usb_device_descriptor device_desc = {
	.bLength = sizeof device_desc,
	.bDescriptorType = USB_DT_DEVICE,
	.bcdUSB = cpu_to_le16(0x0200),
	.bDeviceClass =	USB_CLASS_VENDOR_SPEC,
	.idVendor = cpu_to_le16(DRIVER_VENDOR_ID),
	.idProduct = cpu_to_le16(DRIVER_PRODUCT_ID),
	.bNumConfigurations = 1,
};

static struct usb_debug_descriptor dbg_desc = {
	.bLength = sizeof dbg_desc,
	.bDescriptorType = USB_DT_DEBUG,
};

static struct usb_endpoint_descriptor i_desc = {
	.bLength = USB_DT_ENDPOINT_SIZE,
	.bDescriptorType = USB_DT_ENDPOINT,
	.bmAttributes = USB_ENDPOINT_XFER_BULK,
	.bEndpointAddress = USB_DIR_IN,
};

static struct usb_endpoint_descriptor o_desc = {
	.bLength = USB_DT_ENDPOINT_SIZE,
	.bDescriptorType = USB_DT_ENDPOINT,
	.bmAttributes = USB_ENDPOINT_XFER_BULK,
	.bEndpointAddress = USB_DIR_OUT,
};

#ifdef CONFIG_USB_G_DBGP_PRINTK
static int dbgp_consume(char *buf, unsigned len)
{
	char c;

	if (!len)
		return 0;

	c = buf[len-1];
	if (c != 0)
		buf[len-1] = 0;

	printk(KERN_NOTICE "%s%c", buf, c);
	return 0;
}

static void __disable_ep(struct usb_ep *ep)
{
	usb_ep_disable(ep);
}

static void dbgp_disable_ep(void)
{
	__disable_ep(dbgp.i_ep);
	__disable_ep(dbgp.o_ep);
}

static void dbgp_complete(struct usb_ep *ep, struct usb_request *req)
{
	int stp;
	int err = 0;
	int status = req->status;

	if (ep == dbgp.i_ep) {
		stp = 1;
		goto fail;
	}

	if (status != 0) {
		stp = 2;
		goto release_req;
	}

	dbgp_consume(req->buf, req->actual);

	req->length = DBGP_REQ_LEN;
	err = usb_ep_queue(ep, req, GFP_ATOMIC);
	if (err < 0) {
		stp = 3;
		goto release_req;
	}

	return;

release_req:
	kfree(req->buf);
	usb_ep_free_request(dbgp.o_ep, req);
	dbgp_disable_ep();
fail:
	dev_dbg(&dbgp.gadget->dev,
		"complete: failure (%d:%d) ==> %d\n", stp, err, status);
}

static int dbgp_enable_ep_req(struct usb_ep *ep)
{
	int err, stp;
	struct usb_request *req;

	req = usb_ep_alloc_request(ep, GFP_KERNEL);
	if (!req) {
		err = -ENOMEM;
		stp = 1;
		goto fail_1;
	}

	req->buf = kzalloc(DBGP_REQ_LEN, GFP_KERNEL);
	if (!req->buf) {
		err = -ENOMEM;
		stp = 2;
		goto fail_2;
	}

	req->complete = dbgp_complete;
	req->length = DBGP_REQ_LEN;
	err = usb_ep_queue(ep, req, GFP_ATOMIC);
	if (err < 0) {
		stp = 3;
		goto fail_3;
	}

	return 0;

fail_3:
	kfree(req->buf);
fail_2:
	usb_ep_free_request(dbgp.o_ep, req);
fail_1:
	dev_dbg(&dbgp.gadget->dev,
		"enable ep req: failure (%d:%d)\n", stp, err);
	return err;
}

static int __enable_ep(struct usb_ep *ep, struct usb_endpoint_descriptor *desc)
{
	int err;
	ep->desc = desc;
	err = usb_ep_enable(ep);
	return err;
}

static int dbgp_enable_ep(void)
{
	int err, stp;

	err = __enable_ep(dbgp.i_ep, &i_desc);
	if (err < 0) {
		stp = 1;
		goto fail_1;
	}

	err = __enable_ep(dbgp.o_ep, &o_desc);
	if (err < 0) {
		stp = 2;
		goto fail_2;
	}

	err = dbgp_enable_ep_req(dbgp.o_ep);
	if (err < 0) {
		stp = 3;
		goto fail_3;
	}

	return 0;

fail_3:
	__disable_ep(dbgp.o_ep);
fail_2:
	__disable_ep(dbgp.i_ep);
fail_1:
	dev_dbg(&dbgp.gadget->dev, "enable ep: failure (%d:%d)\n", stp, err);
	return err;
}
#endif

static void dbgp_disconnect(struct usb_gadget *gadget)
{
#ifdef CONFIG_USB_G_DBGP_PRINTK
	dbgp_disable_ep();
#else
	gserial_disconnect(dbgp.serial);
#endif
}

static void dbgp_unbind(struct usb_gadget *gadget)
{
#ifdef CONFIG_USB_G_DBGP_SERIAL
	kfree(dbgp.serial);
	dbgp.serial = NULL;
#endif
	if (dbgp.req) {
		kfree(dbgp.req->buf);
		usb_ep_free_request(gadget->ep0, dbgp.req);
		dbgp.req = NULL;
	}
}

#ifdef CONFIG_USB_G_DBGP_SERIAL
static unsigned char tty_line;
#endif

static int dbgp_configure_endpoints(struct usb_gadget *gadget)
{
	int stp;

	usb_ep_autoconfig_reset(gadget);

	dbgp.i_ep = usb_ep_autoconfig(gadget, &i_desc);
	if (!dbgp.i_ep) {
		stp = 1;
		goto fail_1;
	}

	i_desc.wMaxPacketSize =
		cpu_to_le16(USB_DEBUG_MAX_PACKET_SIZE);

	dbgp.o_ep = usb_ep_autoconfig(gadget, &o_desc);
	if (!dbgp.o_ep) {
		stp = 2;
		goto fail_1;
	}

	o_desc.wMaxPacketSize =
		cpu_to_le16(USB_DEBUG_MAX_PACKET_SIZE);

	dbg_desc.bDebugInEndpoint = i_desc.bEndpointAddress;
	dbg_desc.bDebugOutEndpoint = o_desc.bEndpointAddress;

#ifdef CONFIG_USB_G_DBGP_SERIAL
	dbgp.serial->in = dbgp.i_ep;
	dbgp.serial->out = dbgp.o_ep;

	dbgp.serial->in->desc = &i_desc;
	dbgp.serial->out->desc = &o_desc;
#endif

	return 0;

fail_1:
	dev_dbg(&dbgp.gadget->dev, "ep config: failure (%d)\n", stp);
	return -ENODEV;
}

static int dbgp_bind(struct usb_gadget *gadget,
		struct usb_gadget_driver *driver)
{
	int err, stp;

	dbgp.gadget = gadget;

	dbgp.req = usb_ep_alloc_request(gadget->ep0, GFP_KERNEL);
	if (!dbgp.req) {
		err = -ENOMEM;
		stp = 1;
		goto fail;
	}

	dbgp.req->buf = kmalloc(DBGP_REQ_EP0_LEN, GFP_KERNEL);
	if (!dbgp.req->buf) {
		err = -ENOMEM;
		stp = 2;
		goto fail;
	}

	dbgp.req->length = DBGP_REQ_EP0_LEN;

#ifdef CONFIG_USB_G_DBGP_SERIAL
	dbgp.serial = kzalloc(sizeof(struct gserial), GFP_KERNEL);
	if (!dbgp.serial) {
		stp = 3;
		err = -ENOMEM;
		goto fail;
	}

	if (gserial_alloc_line(&tty_line)) {
		stp = 4;
		err = -ENODEV;
		goto fail;
	}
#endif

	err = dbgp_configure_endpoints(gadget);
	if (err < 0) {
		stp = 5;
		goto fail;
	}

	dev_dbg(&dbgp.gadget->dev, "bind: success\n");
	return 0;

fail:
	dev_dbg(&gadget->dev, "bind: failure (%d:%d)\n", stp, err);
	dbgp_unbind(gadget);
	return err;
}

static void dbgp_setup_complete(struct usb_ep *ep,
				struct usb_request *req)
{
	dev_dbg(&dbgp.gadget->dev, "setup complete: %d, %d/%d\n",
		req->status, req->actual, req->length);
}

static int dbgp_setup(struct usb_gadget *gadget,
		      const struct usb_ctrlrequest *ctrl)
{
	struct usb_request *req = dbgp.req;
	u8 request = ctrl->bRequest;
	u16 value = le16_to_cpu(ctrl->wValue);
	u16 length = le16_to_cpu(ctrl->wLength);
	int err = -EOPNOTSUPP;
	void *data = NULL;
	u16 len = 0;

	if (length > DBGP_REQ_LEN) {
<<<<<<< HEAD
		if (ctrl->bRequestType == USB_DIR_OUT) {
			return err;
		} else {
=======
		if (ctrl->bRequestType & USB_DIR_IN) {
>>>>>>> df0cc57e
			/* Cast away the const, we are going to overwrite on purpose. */
			__le16 *temp = (__le16 *)&ctrl->wLength;

			*temp = cpu_to_le16(DBGP_REQ_LEN);
			length = DBGP_REQ_LEN;
<<<<<<< HEAD
=======
		} else {
			return err;
>>>>>>> df0cc57e
		}
	}


	if (request == USB_REQ_GET_DESCRIPTOR) {
		switch (value>>8) {
		case USB_DT_DEVICE:
			dev_dbg(&dbgp.gadget->dev, "setup: desc device\n");
			len = sizeof device_desc;
			data = &device_desc;
			device_desc.bMaxPacketSize0 = gadget->ep0->maxpacket;
			break;
		case USB_DT_DEBUG:
			dev_dbg(&dbgp.gadget->dev, "setup: desc debug\n");
			len = sizeof dbg_desc;
			data = &dbg_desc;
			break;
		default:
			goto fail;
		}
		err = 0;
	} else if (request == USB_REQ_SET_FEATURE &&
		   value == USB_DEVICE_DEBUG_MODE) {
		dev_dbg(&dbgp.gadget->dev, "setup: feat debug\n");
#ifdef CONFIG_USB_G_DBGP_PRINTK
		err = dbgp_enable_ep();
#else
		err = dbgp_configure_endpoints(gadget);
		if (err < 0) {
			goto fail;
		}
		err = gserial_connect(dbgp.serial, tty_line);
#endif
		if (err < 0)
			goto fail;
	} else
		goto fail;

	req->length = min(length, len);
	req->zero = len < req->length;
	if (data && req->length)
		memcpy(req->buf, data, req->length);

	req->complete = dbgp_setup_complete;
	return usb_ep_queue(gadget->ep0, req, GFP_ATOMIC);

fail:
	dev_dbg(&dbgp.gadget->dev,
		"setup: failure req %x v %x\n", request, value);
	return err;
}

static struct usb_gadget_driver dbgp_driver = {
	.function = "dbgp",
	.max_speed = USB_SPEED_HIGH,
	.bind = dbgp_bind,
	.unbind = dbgp_unbind,
	.setup = dbgp_setup,
	.reset = dbgp_disconnect,
	.disconnect = dbgp_disconnect,
	.driver	= {
		.owner = THIS_MODULE,
		.name = "dbgp"
	},
};

static int __init dbgp_init(void)
{
	return usb_gadget_probe_driver(&dbgp_driver);
}

static void __exit dbgp_exit(void)
{
	usb_gadget_unregister_driver(&dbgp_driver);
#ifdef CONFIG_USB_G_DBGP_SERIAL
	gserial_free_line(tty_line);
#endif
}

MODULE_AUTHOR("Stephane Duverger");
MODULE_LICENSE("GPL");
module_init(dbgp_init);
module_exit(dbgp_exit);<|MERGE_RESOLUTION|>--- conflicted
+++ resolved
@@ -346,23 +346,14 @@
 	u16 len = 0;
 
 	if (length > DBGP_REQ_LEN) {
-<<<<<<< HEAD
-		if (ctrl->bRequestType == USB_DIR_OUT) {
-			return err;
-		} else {
-=======
 		if (ctrl->bRequestType & USB_DIR_IN) {
->>>>>>> df0cc57e
 			/* Cast away the const, we are going to overwrite on purpose. */
 			__le16 *temp = (__le16 *)&ctrl->wLength;
 
 			*temp = cpu_to_le16(DBGP_REQ_LEN);
 			length = DBGP_REQ_LEN;
-<<<<<<< HEAD
-=======
 		} else {
 			return err;
->>>>>>> df0cc57e
 		}
 	}
 

// SPDX-License-Identifier: GPL-2.0-or-later
/* kiocb-using read/write
 *
 * Copyright (C) 2021 Red Hat, Inc. All Rights Reserved.
 * Written by David Howells (dhowells@redhat.com)
 */

#include <linux/mount.h>
#include <linux/slab.h>
#include <linux/file.h>
#include <linux/uio.h>
#include <linux/falloc.h>
#include <linux/sched/mm.h>
#include <trace/events/fscache.h>
#include "internal.h"

struct cachefiles_kiocb {
	struct kiocb		iocb;
	refcount_t		ki_refcnt;
	loff_t			start;
	union {
		size_t		skipped;
		size_t		len;
	};
	struct cachefiles_object *object;
	netfs_io_terminated_t	term_func;
	void			*term_func_priv;
	bool			was_async;
	unsigned int		inval_counter;	/* Copy of cookie->inval_counter */
	u64			b_writing;
};

static inline void cachefiles_put_kiocb(struct cachefiles_kiocb *ki)
{
	if (refcount_dec_and_test(&ki->ki_refcnt)) {
		cachefiles_put_object(ki->object, cachefiles_obj_put_ioreq);
		fput(ki->iocb.ki_filp);
		kfree(ki);
	}
}

/*
 * Handle completion of a read from the cache.
 */
static void cachefiles_read_complete(struct kiocb *iocb, long ret)
{
	struct cachefiles_kiocb *ki = container_of(iocb, struct cachefiles_kiocb, iocb);
	struct inode *inode = file_inode(ki->iocb.ki_filp);

	_enter("%ld", ret);

	if (ret < 0)
		trace_cachefiles_io_error(ki->object, inode, ret,
					  cachefiles_trace_read_error);

	if (ki->term_func) {
		if (ret >= 0) {
			if (ki->object->cookie->inval_counter == ki->inval_counter)
				ki->skipped += ret;
			else
				ret = -ESTALE;
		}

		ki->term_func(ki->term_func_priv, ret, ki->was_async);
	}

	cachefiles_put_kiocb(ki);
}

/*
 * Initiate a read from the cache.
 */
static int cachefiles_read(struct netfs_cache_resources *cres,
			   loff_t start_pos,
			   struct iov_iter *iter,
			   enum netfs_read_from_hole read_hole,
			   netfs_io_terminated_t term_func,
			   void *term_func_priv)
{
	struct cachefiles_object *object;
	struct cachefiles_kiocb *ki;
	struct file *file;
	unsigned int old_nofs;
	ssize_t ret = -ENOBUFS;
	size_t len = iov_iter_count(iter), skipped = 0;

	if (!fscache_wait_for_operation(cres, FSCACHE_WANT_READ))
		goto presubmission_error;

	fscache_count_read();
	object = cachefiles_cres_object(cres);
	file = cachefiles_cres_file(cres);

	_enter("%pD,%li,%llx,%zx/%llx",
	       file, file_inode(file)->i_ino, start_pos, len,
	       i_size_read(file_inode(file)));

	/* If the caller asked us to seek for data before doing the read, then
	 * we should do that now.  If we find a gap, we fill it with zeros.
	 */
	if (read_hole != NETFS_READ_HOLE_IGNORE) {
		loff_t off = start_pos, off2;

		off2 = cachefiles_inject_read_error();
		if (off2 == 0)
			off2 = vfs_llseek(file, off, SEEK_DATA);
		if (off2 < 0 && off2 >= (loff_t)-MAX_ERRNO && off2 != -ENXIO) {
			skipped = 0;
			ret = off2;
			goto presubmission_error;
		}

		if (off2 == -ENXIO || off2 >= start_pos + len) {
			/* The region is beyond the EOF or there's no more data
			 * in the region, so clear the rest of the buffer and
			 * return success.
			 */
			ret = -ENODATA;
			if (read_hole == NETFS_READ_HOLE_FAIL)
				goto presubmission_error;

			iov_iter_zero(len, iter);
			skipped = len;
			ret = 0;
			goto presubmission_error;
		}

		skipped = off2 - off;
		iov_iter_zero(skipped, iter);
	}

	ret = -ENOMEM;
	ki = kzalloc(sizeof(struct cachefiles_kiocb), GFP_KERNEL);
	if (!ki)
		goto presubmission_error;

	refcount_set(&ki->ki_refcnt, 2);
	ki->iocb.ki_filp	= file;
	ki->iocb.ki_pos		= start_pos + skipped;
	ki->iocb.ki_flags	= IOCB_DIRECT;
	ki->iocb.ki_ioprio	= get_current_ioprio();
	ki->skipped		= skipped;
	ki->object		= object;
	ki->inval_counter	= cres->inval_counter;
	ki->term_func		= term_func;
	ki->term_func_priv	= term_func_priv;
	ki->was_async		= true;

	if (ki->term_func)
		ki->iocb.ki_complete = cachefiles_read_complete;

	get_file(ki->iocb.ki_filp);
	cachefiles_grab_object(object, cachefiles_obj_get_ioreq);

	trace_cachefiles_read(object, file_inode(file), ki->iocb.ki_pos, len - skipped);
	old_nofs = memalloc_nofs_save();
	ret = cachefiles_inject_read_error();
	if (ret == 0)
		ret = vfs_iocb_iter_read(file, &ki->iocb, iter);
	memalloc_nofs_restore(old_nofs);
	switch (ret) {
	case -EIOCBQUEUED:
		goto in_progress;

	case -ERESTARTSYS:
	case -ERESTARTNOINTR:
	case -ERESTARTNOHAND:
	case -ERESTART_RESTARTBLOCK:
		/* There's no easy way to restart the syscall since other AIO's
		 * may be already running. Just fail this IO with EINTR.
		 */
		ret = -EINTR;
		fallthrough;
	default:
		ki->was_async = false;
		cachefiles_read_complete(&ki->iocb, ret);
		if (ret > 0)
			ret = 0;
		break;
	}

in_progress:
	cachefiles_put_kiocb(ki);
	_leave(" = %zd", ret);
	return ret;

presubmission_error:
	if (term_func)
		term_func(term_func_priv, ret < 0 ? ret : skipped, false);
	return ret;
}

/*
 * Query the occupancy of the cache in a region, returning where the next chunk
 * of data starts and how long it is.
 */
static int cachefiles_query_occupancy(struct netfs_cache_resources *cres,
				      loff_t start, size_t len, size_t granularity,
				      loff_t *_data_start, size_t *_data_len)
{
	struct cachefiles_object *object;
	struct file *file;
	loff_t off, off2;

	*_data_start = -1;
	*_data_len = 0;

	if (!fscache_wait_for_operation(cres, FSCACHE_WANT_READ))
		return -ENOBUFS;

	object = cachefiles_cres_object(cres);
	file = cachefiles_cres_file(cres);
	granularity = max_t(size_t, object->volume->cache->bsize, granularity);

	_enter("%pD,%li,%llx,%zx/%llx",
	       file, file_inode(file)->i_ino, start, len,
	       i_size_read(file_inode(file)));

	off = cachefiles_inject_read_error();
	if (off == 0)
		off = vfs_llseek(file, start, SEEK_DATA);
	if (off == -ENXIO)
		return -ENODATA; /* Beyond EOF */
	if (off < 0 && off >= (loff_t)-MAX_ERRNO)
		return -ENOBUFS; /* Error. */
	if (round_up(off, granularity) >= start + len)
		return -ENODATA; /* No data in range */

	off2 = cachefiles_inject_read_error();
	if (off2 == 0)
		off2 = vfs_llseek(file, off, SEEK_HOLE);
	if (off2 == -ENXIO)
		return -ENODATA; /* Beyond EOF */
	if (off2 < 0 && off2 >= (loff_t)-MAX_ERRNO)
		return -ENOBUFS; /* Error. */

	/* Round away partial blocks */
	off = round_up(off, granularity);
	off2 = round_down(off2, granularity);
	if (off2 <= off)
		return -ENODATA;

	*_data_start = off;
	if (off2 > start + len)
		*_data_len = len;
	else
		*_data_len = off2 - off;
	return 0;
}

/*
 * Handle completion of a write to the cache.
 */
static void cachefiles_write_complete(struct kiocb *iocb, long ret)
{
	struct cachefiles_kiocb *ki = container_of(iocb, struct cachefiles_kiocb, iocb);
	struct cachefiles_object *object = ki->object;
	struct inode *inode = file_inode(ki->iocb.ki_filp);

	_enter("%ld", ret);

	/* Tell lockdep we inherited freeze protection from submission thread */
	__sb_writers_acquired(inode->i_sb, SB_FREEZE_WRITE);
	__sb_end_write(inode->i_sb, SB_FREEZE_WRITE);

	if (ret < 0)
		trace_cachefiles_io_error(object, inode, ret,
					  cachefiles_trace_write_error);

	atomic_long_sub(ki->b_writing, &object->volume->cache->b_writing);
	set_bit(FSCACHE_COOKIE_HAVE_DATA, &object->cookie->flags);
	if (ki->term_func)
		ki->term_func(ki->term_func_priv, ret, ki->was_async);
	cachefiles_put_kiocb(ki);
}

/*
 * Initiate a write to the cache.
 */
int __cachefiles_write(struct cachefiles_object *object,
		       struct file *file,
		       loff_t start_pos,
		       struct iov_iter *iter,
		       netfs_io_terminated_t term_func,
		       void *term_func_priv)
{
	struct cachefiles_cache *cache;
	struct cachefiles_kiocb *ki;
	struct inode *inode;
	unsigned int old_nofs;
	ssize_t ret;
	size_t len = iov_iter_count(iter);

	fscache_count_write();
	cache = object->volume->cache;

	_enter("%pD,%li,%llx,%zx/%llx",
	       file, file_inode(file)->i_ino, start_pos, len,
	       i_size_read(file_inode(file)));

	ki = kzalloc(sizeof(struct cachefiles_kiocb), GFP_KERNEL);
	if (!ki) {
		if (term_func)
			term_func(term_func_priv, -ENOMEM, false);
		return -ENOMEM;
	}

	refcount_set(&ki->ki_refcnt, 2);
	ki->iocb.ki_filp	= file;
	ki->iocb.ki_pos		= start_pos;
	ki->iocb.ki_flags	= IOCB_DIRECT | IOCB_WRITE;
	ki->iocb.ki_ioprio	= get_current_ioprio();
	ki->object		= object;
	ki->start		= start_pos;
	ki->len			= len;
	ki->term_func		= term_func;
	ki->term_func_priv	= term_func_priv;
	ki->was_async		= true;
	ki->b_writing		= (len + (1 << cache->bshift) - 1) >> cache->bshift;

	if (ki->term_func)
		ki->iocb.ki_complete = cachefiles_write_complete;
	atomic_long_add(ki->b_writing, &cache->b_writing);

	/* Open-code file_start_write here to grab freeze protection, which
	 * will be released by another thread in aio_complete_rw().  Fool
	 * lockdep by telling it the lock got released so that it doesn't
	 * complain about the held lock when we return to userspace.
	 */
	inode = file_inode(file);
	__sb_start_write(inode->i_sb, SB_FREEZE_WRITE);
	__sb_writers_release(inode->i_sb, SB_FREEZE_WRITE);

	get_file(ki->iocb.ki_filp);
	cachefiles_grab_object(object, cachefiles_obj_get_ioreq);

	trace_cachefiles_write(object, inode, ki->iocb.ki_pos, len);
	old_nofs = memalloc_nofs_save();
	ret = cachefiles_inject_write_error();
	if (ret == 0)
		ret = vfs_iocb_iter_write(file, &ki->iocb, iter);
	memalloc_nofs_restore(old_nofs);
	switch (ret) {
	case -EIOCBQUEUED:
		goto in_progress;

	case -ERESTARTSYS:
	case -ERESTARTNOINTR:
	case -ERESTARTNOHAND:
	case -ERESTART_RESTARTBLOCK:
		/* There's no easy way to restart the syscall since other AIO's
		 * may be already running. Just fail this IO with EINTR.
		 */
		ret = -EINTR;
		fallthrough;
	default:
		ki->was_async = false;
		cachefiles_write_complete(&ki->iocb, ret);
		if (ret > 0)
			ret = 0;
		break;
	}

in_progress:
	cachefiles_put_kiocb(ki);
	_leave(" = %zd", ret);
	return ret;
}

static int cachefiles_write(struct netfs_cache_resources *cres,
			    loff_t start_pos,
			    struct iov_iter *iter,
			    netfs_io_terminated_t term_func,
			    void *term_func_priv)
{
	if (!fscache_wait_for_operation(cres, FSCACHE_WANT_WRITE)) {
		if (term_func)
			term_func(term_func_priv, -ENOBUFS, false);
		return -ENOBUFS;
	}

	return __cachefiles_write(cachefiles_cres_object(cres),
				  cachefiles_cres_file(cres),
				  start_pos, iter,
				  term_func, term_func_priv);
}

/*
 * Prepare a read operation, shortening it to a cached/uncached
 * boundary as appropriate.
 */
static enum netfs_io_source cachefiles_prepare_read(struct netfs_io_subrequest *subreq,
						      loff_t i_size)
{
	enum cachefiles_prepare_read_trace why;
	struct netfs_io_request *rreq = subreq->rreq;
	struct netfs_cache_resources *cres = &rreq->cache_resources;
	struct cachefiles_object *object;
	struct cachefiles_cache *cache;
	struct fscache_cookie *cookie = fscache_cres_cookie(cres);
	const struct cred *saved_cred;
	struct file *file = cachefiles_cres_file(cres);
	enum netfs_io_source ret = NETFS_DOWNLOAD_FROM_SERVER;
	loff_t off, to;
	ino_t ino = file ? file_inode(file)->i_ino : 0;
	int rc;

	_enter("%zx @%llx/%llx", subreq->len, subreq->start, i_size);

	if (subreq->start >= i_size) {
		ret = NETFS_FILL_WITH_ZEROES;
		why = cachefiles_trace_read_after_eof;
		goto out_no_object;
	}

	if (test_bit(FSCACHE_COOKIE_NO_DATA_TO_READ, &cookie->flags)) {
		__set_bit(NETFS_SREQ_COPY_TO_CACHE, &subreq->flags);
		why = cachefiles_trace_read_no_data;
		if (!test_bit(NETFS_SREQ_ONDEMAND, &subreq->flags))
			goto out_no_object;
	}

	/* The object and the file may be being created in the background. */
	if (!file) {
		why = cachefiles_trace_read_no_file;
		if (!fscache_wait_for_operation(cres, FSCACHE_WANT_READ))
			goto out_no_object;
		file = cachefiles_cres_file(cres);
		if (!file)
			goto out_no_object;
		ino = file_inode(file)->i_ino;
	}

	object = cachefiles_cres_object(cres);
	cache = object->volume->cache;
	cachefiles_begin_secure(cache, &saved_cred);
retry:
	off = cachefiles_inject_read_error();
	if (off == 0)
		off = vfs_llseek(file, subreq->start, SEEK_DATA);
	if (off < 0 && off >= (loff_t)-MAX_ERRNO) {
		if (off == (loff_t)-ENXIO) {
			why = cachefiles_trace_read_seek_nxio;
			goto download_and_store;
		}
		trace_cachefiles_io_error(object, file_inode(file), off,
					  cachefiles_trace_seek_error);
		why = cachefiles_trace_read_seek_error;
		goto out;
	}

	if (off >= subreq->start + subreq->len) {
		why = cachefiles_trace_read_found_hole;
		goto download_and_store;
	}

	if (off > subreq->start) {
		off = round_up(off, cache->bsize);
		subreq->len = off - subreq->start;
		why = cachefiles_trace_read_found_part;
		goto download_and_store;
	}

	to = cachefiles_inject_read_error();
	if (to == 0)
		to = vfs_llseek(file, subreq->start, SEEK_HOLE);
	if (to < 0 && to >= (loff_t)-MAX_ERRNO) {
		trace_cachefiles_io_error(object, file_inode(file), to,
					  cachefiles_trace_seek_error);
		why = cachefiles_trace_read_seek_error;
		goto out;
	}

	if (to < subreq->start + subreq->len) {
		if (subreq->start + subreq->len >= i_size)
			to = round_up(to, cache->bsize);
		else
			to = round_down(to, cache->bsize);
		subreq->len = to - subreq->start;
	}

	why = cachefiles_trace_read_have_data;
	ret = NETFS_READ_FROM_CACHE;
	goto out;

download_and_store:
	__set_bit(NETFS_SREQ_COPY_TO_CACHE, &subreq->flags);
<<<<<<< HEAD
=======
	if (test_bit(NETFS_SREQ_ONDEMAND, &subreq->flags)) {
		rc = cachefiles_ondemand_read(object, subreq->start,
					      subreq->len);
		if (!rc) {
			__clear_bit(NETFS_SREQ_ONDEMAND, &subreq->flags);
			goto retry;
		}
		ret = NETFS_INVALID_READ;
	}
>>>>>>> 88084a3d
out:
	cachefiles_end_secure(cache, saved_cred);
out_no_object:
	trace_cachefiles_prep_read(subreq, ret, why, ino);
	return ret;
}

/*
 * Prepare for a write to occur.
 */
int __cachefiles_prepare_write(struct cachefiles_object *object,
			       struct file *file,
			       loff_t *_start, size_t *_len,
			       bool no_space_allocated_yet)
{
	struct cachefiles_cache *cache = object->volume->cache;
	loff_t start = *_start, pos;
	size_t len = *_len, down;
	int ret;

	/* Round to DIO size */
	down = start - round_down(start, PAGE_SIZE);
	*_start = start - down;
	*_len = round_up(down + len, PAGE_SIZE);

	/* We need to work out whether there's sufficient disk space to perform
	 * the write - but we can skip that check if we have space already
	 * allocated.
	 */
	if (no_space_allocated_yet)
		goto check_space;

	pos = cachefiles_inject_read_error();
	if (pos == 0)
		pos = vfs_llseek(file, *_start, SEEK_DATA);
	if (pos < 0 && pos >= (loff_t)-MAX_ERRNO) {
		if (pos == -ENXIO)
			goto check_space; /* Unallocated tail */
		trace_cachefiles_io_error(object, file_inode(file), pos,
					  cachefiles_trace_seek_error);
		return pos;
	}
	if ((u64)pos >= (u64)*_start + *_len)
		goto check_space; /* Unallocated region */

	/* We have a block that's at least partially filled - if we're low on
	 * space, we need to see if it's fully allocated.  If it's not, we may
	 * want to cull it.
	 */
	if (cachefiles_has_space(cache, 0, *_len / PAGE_SIZE,
				 cachefiles_has_space_check) == 0)
		return 0; /* Enough space to simply overwrite the whole block */

	pos = cachefiles_inject_read_error();
	if (pos == 0)
		pos = vfs_llseek(file, *_start, SEEK_HOLE);
	if (pos < 0 && pos >= (loff_t)-MAX_ERRNO) {
		trace_cachefiles_io_error(object, file_inode(file), pos,
					  cachefiles_trace_seek_error);
		return pos;
	}
	if ((u64)pos >= (u64)*_start + *_len)
		return 0; /* Fully allocated */

	/* Partially allocated, but insufficient space: cull. */
	fscache_count_no_write_space();
	ret = cachefiles_inject_remove_error();
	if (ret == 0)
		ret = vfs_fallocate(file, FALLOC_FL_PUNCH_HOLE | FALLOC_FL_KEEP_SIZE,
				    *_start, *_len);
	if (ret < 0) {
		trace_cachefiles_io_error(object, file_inode(file), ret,
					  cachefiles_trace_fallocate_error);
		cachefiles_io_error_obj(object,
					"CacheFiles: fallocate failed (%d)\n", ret);
		ret = -EIO;
	}

	return ret;

check_space:
	return cachefiles_has_space(cache, 0, *_len / PAGE_SIZE,
				    cachefiles_has_space_for_write);
}

static int cachefiles_prepare_write(struct netfs_cache_resources *cres,
				    loff_t *_start, size_t *_len, loff_t i_size,
				    bool no_space_allocated_yet)
{
	struct cachefiles_object *object = cachefiles_cres_object(cres);
	struct cachefiles_cache *cache = object->volume->cache;
	const struct cred *saved_cred;
	int ret;

	if (!cachefiles_cres_file(cres)) {
		if (!fscache_wait_for_operation(cres, FSCACHE_WANT_WRITE))
			return -ENOBUFS;
		if (!cachefiles_cres_file(cres))
			return -ENOBUFS;
	}

	cachefiles_begin_secure(cache, &saved_cred);
	ret = __cachefiles_prepare_write(object, cachefiles_cres_file(cres),
					 _start, _len,
					 no_space_allocated_yet);
	cachefiles_end_secure(cache, saved_cred);
	return ret;
}

/*
 * Clean up an operation.
 */
static void cachefiles_end_operation(struct netfs_cache_resources *cres)
{
	struct file *file = cachefiles_cres_file(cres);

	if (file)
		fput(file);
	fscache_end_cookie_access(fscache_cres_cookie(cres), fscache_access_io_end);
}

static const struct netfs_cache_ops cachefiles_netfs_cache_ops = {
	.end_operation		= cachefiles_end_operation,
	.read			= cachefiles_read,
	.write			= cachefiles_write,
	.prepare_read		= cachefiles_prepare_read,
	.prepare_write		= cachefiles_prepare_write,
	.query_occupancy	= cachefiles_query_occupancy,
};

/*
 * Open the cache file when beginning a cache operation.
 */
bool cachefiles_begin_operation(struct netfs_cache_resources *cres,
				enum fscache_want_state want_state)
{
	struct cachefiles_object *object = cachefiles_cres_object(cres);

	if (!cachefiles_cres_file(cres)) {
		cres->ops = &cachefiles_netfs_cache_ops;
		if (object->file) {
			spin_lock(&object->lock);
			if (!cres->cache_priv2 && object->file)
				cres->cache_priv2 = get_file(object->file);
			spin_unlock(&object->lock);
		}
	}

	if (!cachefiles_cres_file(cres) && want_state != FSCACHE_WANT_PARAMS) {
		pr_err("failed to get cres->file\n");
		return false;
	}

	return true;
}<|MERGE_RESOLUTION|>--- conflicted
+++ resolved
@@ -485,8 +485,6 @@
 
 download_and_store:
 	__set_bit(NETFS_SREQ_COPY_TO_CACHE, &subreq->flags);
-<<<<<<< HEAD
-=======
 	if (test_bit(NETFS_SREQ_ONDEMAND, &subreq->flags)) {
 		rc = cachefiles_ondemand_read(object, subreq->start,
 					      subreq->len);
@@ -496,7 +494,6 @@
 		}
 		ret = NETFS_INVALID_READ;
 	}
->>>>>>> 88084a3d
 out:
 	cachefiles_end_secure(cache, saved_cred);
 out_no_object:

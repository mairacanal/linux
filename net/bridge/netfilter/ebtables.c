--- conflicted
+++ resolved
@@ -1766,11 +1766,7 @@
 
 	newinfo->entries_size = size;
 
-<<<<<<< HEAD
-	xt_compat_init_offsets(AF_INET, info->nentries);
-=======
 	xt_compat_init_offsets(NFPROTO_BRIDGE, info->nentries);
->>>>>>> d762f438
 	return EBT_ENTRY_ITERATE(entries, size, compat_calc_entry, info,
 							entries, newinfo);
 }

--- conflicted
+++ resolved
@@ -1071,8 +1071,6 @@
 
 out:
 	return ipgre_tunnel_validate(tb, data, extack);
-<<<<<<< HEAD
-=======
 }
 
 static int erspan_validate(struct nlattr *tb[], struct nlattr *data[],
@@ -1109,7 +1107,6 @@
 		return -EINVAL;
 
 	return 0;
->>>>>>> bb176f67
 }
 
 static int ipgre_netlink_parms(struct net_device *dev,

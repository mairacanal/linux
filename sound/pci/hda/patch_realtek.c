// SPDX-License-Identifier: GPL-2.0-or-later
/*
 * Universal Interface for Intel High Definition Audio Codec
 *
 * HD audio interface patch for Realtek ALC codecs
 *
 * Copyright (c) 2004 Kailang Yang <kailang@realtek.com.tw>
 *                    PeiSen Hou <pshou@realtek.com.tw>
 *                    Takashi Iwai <tiwai@suse.de>
 *                    Jonathan Woithe <jwoithe@just42.net>
 */

#include <linux/init.h>
#include <linux/delay.h>
#include <linux/slab.h>
#include <linux/pci.h>
#include <linux/dmi.h>
#include <linux/module.h>
#include <linux/input.h>
#include <linux/leds.h>
#include <sound/core.h>
#include <sound/jack.h>
#include <sound/hda_codec.h>
#include "hda_local.h"
#include "hda_auto_parser.h"
#include "hda_jack.h"
#include "hda_generic.h"

/* keep halting ALC5505 DSP, for power saving */
#define HALT_REALTEK_ALC5505

/* extra amp-initialization sequence types */
enum {
	ALC_INIT_UNDEFINED,
	ALC_INIT_NONE,
	ALC_INIT_DEFAULT,
};

enum {
	ALC_HEADSET_MODE_UNKNOWN,
	ALC_HEADSET_MODE_UNPLUGGED,
	ALC_HEADSET_MODE_HEADSET,
	ALC_HEADSET_MODE_MIC,
	ALC_HEADSET_MODE_HEADPHONE,
};

enum {
	ALC_HEADSET_TYPE_UNKNOWN,
	ALC_HEADSET_TYPE_CTIA,
	ALC_HEADSET_TYPE_OMTP,
};

enum {
	ALC_KEY_MICMUTE_INDEX,
};

struct alc_customize_define {
	unsigned int  sku_cfg;
	unsigned char port_connectivity;
	unsigned char check_sum;
	unsigned char customization;
	unsigned char external_amp;
	unsigned int  enable_pcbeep:1;
	unsigned int  platform_type:1;
	unsigned int  swap:1;
	unsigned int  override:1;
	unsigned int  fixup:1; /* Means that this sku is set by driver, not read from hw */
};

struct alc_coef_led {
	unsigned int idx;
	unsigned int mask;
	unsigned int on;
	unsigned int off;
};

struct alc_spec {
	struct hda_gen_spec gen; /* must be at head */

	/* codec parameterization */
	struct alc_customize_define cdefine;
	unsigned int parse_flags; /* flag for snd_hda_parse_pin_defcfg() */

	/* GPIO bits */
	unsigned int gpio_mask;
	unsigned int gpio_dir;
	unsigned int gpio_data;
	bool gpio_write_delay;	/* add a delay before writing gpio_data */

	/* mute LED for HP laptops, see vref_mute_led_set() */
	int mute_led_polarity;
	int micmute_led_polarity;
	hda_nid_t mute_led_nid;
	hda_nid_t cap_mute_led_nid;

	unsigned int gpio_mute_led_mask;
	unsigned int gpio_mic_led_mask;
	struct alc_coef_led mute_led_coef;
	struct alc_coef_led mic_led_coef;

	hda_nid_t headset_mic_pin;
	hda_nid_t headphone_mic_pin;
	int current_headset_mode;
	int current_headset_type;

	/* hooks */
	void (*init_hook)(struct hda_codec *codec);
#ifdef CONFIG_PM
	void (*power_hook)(struct hda_codec *codec);
#endif
	void (*shutup)(struct hda_codec *codec);

	int init_amp;
	int codec_variant;	/* flag for other variants */
	unsigned int has_alc5505_dsp:1;
	unsigned int no_depop_delay:1;
	unsigned int done_hp_init:1;
	unsigned int no_shutup_pins:1;
	unsigned int ultra_low_power:1;
	unsigned int has_hs_key:1;
	unsigned int no_internal_mic_pin:1;

	/* for PLL fix */
	hda_nid_t pll_nid;
	unsigned int pll_coef_idx, pll_coef_bit;
	unsigned int coef0;
	struct input_dev *kb_dev;
	u8 alc_mute_keycode_map[1];
};

/*
 * COEF access helper functions
 */

static int alc_read_coefex_idx(struct hda_codec *codec, hda_nid_t nid,
			       unsigned int coef_idx)
{
	unsigned int val;

	snd_hda_codec_write(codec, nid, 0, AC_VERB_SET_COEF_INDEX, coef_idx);
	val = snd_hda_codec_read(codec, nid, 0, AC_VERB_GET_PROC_COEF, 0);
	return val;
}

#define alc_read_coef_idx(codec, coef_idx) \
	alc_read_coefex_idx(codec, 0x20, coef_idx)

static void alc_write_coefex_idx(struct hda_codec *codec, hda_nid_t nid,
				 unsigned int coef_idx, unsigned int coef_val)
{
	snd_hda_codec_write(codec, nid, 0, AC_VERB_SET_COEF_INDEX, coef_idx);
	snd_hda_codec_write(codec, nid, 0, AC_VERB_SET_PROC_COEF, coef_val);
}

#define alc_write_coef_idx(codec, coef_idx, coef_val) \
	alc_write_coefex_idx(codec, 0x20, coef_idx, coef_val)

static void alc_update_coefex_idx(struct hda_codec *codec, hda_nid_t nid,
				  unsigned int coef_idx, unsigned int mask,
				  unsigned int bits_set)
{
	unsigned int val = alc_read_coefex_idx(codec, nid, coef_idx);

	if (val != -1)
		alc_write_coefex_idx(codec, nid, coef_idx,
				     (val & ~mask) | bits_set);
}

#define alc_update_coef_idx(codec, coef_idx, mask, bits_set)	\
	alc_update_coefex_idx(codec, 0x20, coef_idx, mask, bits_set)

/* a special bypass for COEF 0; read the cached value at the second time */
static unsigned int alc_get_coef0(struct hda_codec *codec)
{
	struct alc_spec *spec = codec->spec;

	if (!spec->coef0)
		spec->coef0 = alc_read_coef_idx(codec, 0);
	return spec->coef0;
}

/* coef writes/updates batch */
struct coef_fw {
	unsigned char nid;
	unsigned char idx;
	unsigned short mask;
	unsigned short val;
};

#define UPDATE_COEFEX(_nid, _idx, _mask, _val) \
	{ .nid = (_nid), .idx = (_idx), .mask = (_mask), .val = (_val) }
#define WRITE_COEFEX(_nid, _idx, _val) UPDATE_COEFEX(_nid, _idx, -1, _val)
#define WRITE_COEF(_idx, _val) WRITE_COEFEX(0x20, _idx, _val)
#define UPDATE_COEF(_idx, _mask, _val) UPDATE_COEFEX(0x20, _idx, _mask, _val)

static void alc_process_coef_fw(struct hda_codec *codec,
				const struct coef_fw *fw)
{
	for (; fw->nid; fw++) {
		if (fw->mask == (unsigned short)-1)
			alc_write_coefex_idx(codec, fw->nid, fw->idx, fw->val);
		else
			alc_update_coefex_idx(codec, fw->nid, fw->idx,
					      fw->mask, fw->val);
	}
}

/*
 * GPIO setup tables, used in initialization
 */

/* Enable GPIO mask and set output */
static void alc_setup_gpio(struct hda_codec *codec, unsigned int mask)
{
	struct alc_spec *spec = codec->spec;

	spec->gpio_mask |= mask;
	spec->gpio_dir |= mask;
	spec->gpio_data |= mask;
}

static void alc_write_gpio_data(struct hda_codec *codec)
{
	struct alc_spec *spec = codec->spec;

	snd_hda_codec_write(codec, 0x01, 0, AC_VERB_SET_GPIO_DATA,
			    spec->gpio_data);
}

static void alc_update_gpio_data(struct hda_codec *codec, unsigned int mask,
				 bool on)
{
	struct alc_spec *spec = codec->spec;
	unsigned int oldval = spec->gpio_data;

	if (on)
		spec->gpio_data |= mask;
	else
		spec->gpio_data &= ~mask;
	if (oldval != spec->gpio_data)
		alc_write_gpio_data(codec);
}

static void alc_write_gpio(struct hda_codec *codec)
{
	struct alc_spec *spec = codec->spec;

	if (!spec->gpio_mask)
		return;

	snd_hda_codec_write(codec, codec->core.afg, 0,
			    AC_VERB_SET_GPIO_MASK, spec->gpio_mask);
	snd_hda_codec_write(codec, codec->core.afg, 0,
			    AC_VERB_SET_GPIO_DIRECTION, spec->gpio_dir);
	if (spec->gpio_write_delay)
		msleep(1);
	alc_write_gpio_data(codec);
}

static void alc_fixup_gpio(struct hda_codec *codec, int action,
			   unsigned int mask)
{
	if (action == HDA_FIXUP_ACT_PRE_PROBE)
		alc_setup_gpio(codec, mask);
}

static void alc_fixup_gpio1(struct hda_codec *codec,
			    const struct hda_fixup *fix, int action)
{
	alc_fixup_gpio(codec, action, 0x01);
}

static void alc_fixup_gpio2(struct hda_codec *codec,
			    const struct hda_fixup *fix, int action)
{
	alc_fixup_gpio(codec, action, 0x02);
}

static void alc_fixup_gpio3(struct hda_codec *codec,
			    const struct hda_fixup *fix, int action)
{
	alc_fixup_gpio(codec, action, 0x03);
}

static void alc_fixup_gpio4(struct hda_codec *codec,
			    const struct hda_fixup *fix, int action)
{
	alc_fixup_gpio(codec, action, 0x04);
}

static void alc_fixup_micmute_led(struct hda_codec *codec,
				  const struct hda_fixup *fix, int action)
{
	if (action == HDA_FIXUP_ACT_PRE_PROBE)
		snd_hda_gen_add_micmute_led_cdev(codec, NULL);
}

/*
 * Fix hardware PLL issue
 * On some codecs, the analog PLL gating control must be off while
 * the default value is 1.
 */
static void alc_fix_pll(struct hda_codec *codec)
{
	struct alc_spec *spec = codec->spec;

	if (spec->pll_nid)
		alc_update_coefex_idx(codec, spec->pll_nid, spec->pll_coef_idx,
				      1 << spec->pll_coef_bit, 0);
}

static void alc_fix_pll_init(struct hda_codec *codec, hda_nid_t nid,
			     unsigned int coef_idx, unsigned int coef_bit)
{
	struct alc_spec *spec = codec->spec;
	spec->pll_nid = nid;
	spec->pll_coef_idx = coef_idx;
	spec->pll_coef_bit = coef_bit;
	alc_fix_pll(codec);
}

/* update the master volume per volume-knob's unsol event */
static void alc_update_knob_master(struct hda_codec *codec,
				   struct hda_jack_callback *jack)
{
	unsigned int val;
	struct snd_kcontrol *kctl;
	struct snd_ctl_elem_value *uctl;

	kctl = snd_hda_find_mixer_ctl(codec, "Master Playback Volume");
	if (!kctl)
		return;
	uctl = kzalloc(sizeof(*uctl), GFP_KERNEL);
	if (!uctl)
		return;
	val = snd_hda_codec_read(codec, jack->nid, 0,
				 AC_VERB_GET_VOLUME_KNOB_CONTROL, 0);
	val &= HDA_AMP_VOLMASK;
	uctl->value.integer.value[0] = val;
	uctl->value.integer.value[1] = val;
	kctl->put(kctl, uctl);
	kfree(uctl);
}

static void alc880_unsol_event(struct hda_codec *codec, unsigned int res)
{
	/* For some reason, the res given from ALC880 is broken.
	   Here we adjust it properly. */
	snd_hda_jack_unsol_event(codec, res >> 2);
}

/* Change EAPD to verb control */
static void alc_fill_eapd_coef(struct hda_codec *codec)
{
	int coef;

	coef = alc_get_coef0(codec);

	switch (codec->core.vendor_id) {
	case 0x10ec0262:
		alc_update_coef_idx(codec, 0x7, 0, 1<<5);
		break;
	case 0x10ec0267:
	case 0x10ec0268:
		alc_update_coef_idx(codec, 0x7, 0, 1<<13);
		break;
	case 0x10ec0269:
		if ((coef & 0x00f0) == 0x0010)
			alc_update_coef_idx(codec, 0xd, 0, 1<<14);
		if ((coef & 0x00f0) == 0x0020)
			alc_update_coef_idx(codec, 0x4, 1<<15, 0);
		if ((coef & 0x00f0) == 0x0030)
			alc_update_coef_idx(codec, 0x10, 1<<9, 0);
		break;
	case 0x10ec0280:
	case 0x10ec0284:
	case 0x10ec0290:
	case 0x10ec0292:
		alc_update_coef_idx(codec, 0x4, 1<<15, 0);
		break;
	case 0x10ec0225:
	case 0x10ec0295:
	case 0x10ec0299:
		alc_update_coef_idx(codec, 0x67, 0xf000, 0x3000);
		fallthrough;
	case 0x10ec0215:
	case 0x10ec0230:
	case 0x10ec0233:
	case 0x10ec0235:
	case 0x10ec0236:
	case 0x10ec0245:
	case 0x10ec0255:
	case 0x10ec0256:
	case 0x10ec0257:
	case 0x10ec0282:
	case 0x10ec0283:
	case 0x10ec0286:
	case 0x10ec0288:
	case 0x10ec0285:
	case 0x10ec0298:
	case 0x10ec0289:
	case 0x10ec0300:
		alc_update_coef_idx(codec, 0x10, 1<<9, 0);
		break;
	case 0x10ec0275:
		alc_update_coef_idx(codec, 0xe, 0, 1<<0);
		break;
	case 0x10ec0287:
		alc_update_coef_idx(codec, 0x10, 1<<9, 0);
		alc_write_coef_idx(codec, 0x8, 0x4ab7);
		break;
	case 0x10ec0293:
		alc_update_coef_idx(codec, 0xa, 1<<13, 0);
		break;
	case 0x10ec0234:
	case 0x10ec0274:
	case 0x10ec0294:
	case 0x10ec0700:
	case 0x10ec0701:
	case 0x10ec0703:
	case 0x10ec0711:
		alc_update_coef_idx(codec, 0x10, 1<<15, 0);
		break;
	case 0x10ec0662:
		if ((coef & 0x00f0) == 0x0030)
			alc_update_coef_idx(codec, 0x4, 1<<10, 0); /* EAPD Ctrl */
		break;
	case 0x10ec0272:
	case 0x10ec0273:
	case 0x10ec0663:
	case 0x10ec0665:
	case 0x10ec0670:
	case 0x10ec0671:
	case 0x10ec0672:
		alc_update_coef_idx(codec, 0xd, 0, 1<<14); /* EAPD Ctrl */
		break;
	case 0x10ec0222:
	case 0x10ec0623:
		alc_update_coef_idx(codec, 0x19, 1<<13, 0);
		break;
	case 0x10ec0668:
		alc_update_coef_idx(codec, 0x7, 3<<13, 0);
		break;
	case 0x10ec0867:
		alc_update_coef_idx(codec, 0x4, 1<<10, 0);
		break;
	case 0x10ec0888:
		if ((coef & 0x00f0) == 0x0020 || (coef & 0x00f0) == 0x0030)
			alc_update_coef_idx(codec, 0x7, 1<<5, 0);
		break;
	case 0x10ec0892:
	case 0x10ec0897:
		alc_update_coef_idx(codec, 0x7, 1<<5, 0);
		break;
	case 0x10ec0899:
	case 0x10ec0900:
	case 0x10ec0b00:
	case 0x10ec1168:
	case 0x10ec1220:
		alc_update_coef_idx(codec, 0x7, 1<<1, 0);
		break;
	}
}

/* additional initialization for ALC888 variants */
static void alc888_coef_init(struct hda_codec *codec)
{
	switch (alc_get_coef0(codec) & 0x00f0) {
	/* alc888-VA */
	case 0x00:
	/* alc888-VB */
	case 0x10:
		alc_update_coef_idx(codec, 7, 0, 0x2030); /* Turn EAPD to High */
		break;
	}
}

/* turn on/off EAPD control (only if available) */
static void set_eapd(struct hda_codec *codec, hda_nid_t nid, int on)
{
	if (get_wcaps_type(get_wcaps(codec, nid)) != AC_WID_PIN)
		return;
	if (snd_hda_query_pin_caps(codec, nid) & AC_PINCAP_EAPD)
		snd_hda_codec_write(codec, nid, 0, AC_VERB_SET_EAPD_BTLENABLE,
				    on ? 2 : 0);
}

/* turn on/off EAPD controls of the codec */
static void alc_auto_setup_eapd(struct hda_codec *codec, bool on)
{
	/* We currently only handle front, HP */
	static const hda_nid_t pins[] = {
		0x0f, 0x10, 0x14, 0x15, 0x17, 0
	};
	const hda_nid_t *p;
	for (p = pins; *p; p++)
		set_eapd(codec, *p, on);
}

static int find_ext_mic_pin(struct hda_codec *codec);

static void alc_headset_mic_no_shutup(struct hda_codec *codec)
{
	const struct hda_pincfg *pin;
	int mic_pin = find_ext_mic_pin(codec);
	int i;

	/* don't shut up pins when unloading the driver; otherwise it breaks
	 * the default pin setup at the next load of the driver
	 */
	if (codec->bus->shutdown)
		return;

	snd_array_for_each(&codec->init_pins, i, pin) {
		/* use read here for syncing after issuing each verb */
		if (pin->nid != mic_pin)
			snd_hda_codec_read(codec, pin->nid, 0,
					AC_VERB_SET_PIN_WIDGET_CONTROL, 0);
	}

	codec->pins_shutup = 1;
}

static void alc_shutup_pins(struct hda_codec *codec)
{
	struct alc_spec *spec = codec->spec;

	switch (codec->core.vendor_id) {
	case 0x10ec0236:
	case 0x10ec0256:
	case 0x10ec0283:
	case 0x10ec0286:
	case 0x10ec0288:
	case 0x10ec0298:
		alc_headset_mic_no_shutup(codec);
		break;
	default:
		if (!spec->no_shutup_pins)
			snd_hda_shutup_pins(codec);
		break;
	}
}

/* generic shutup callback;
 * just turning off EAPD and a little pause for avoiding pop-noise
 */
static void alc_eapd_shutup(struct hda_codec *codec)
{
	struct alc_spec *spec = codec->spec;

	alc_auto_setup_eapd(codec, false);
	if (!spec->no_depop_delay)
		msleep(200);
	alc_shutup_pins(codec);
}

/* generic EAPD initialization */
static void alc_auto_init_amp(struct hda_codec *codec, int type)
{
	alc_auto_setup_eapd(codec, true);
	alc_write_gpio(codec);
	switch (type) {
	case ALC_INIT_DEFAULT:
		switch (codec->core.vendor_id) {
		case 0x10ec0260:
			alc_update_coefex_idx(codec, 0x1a, 7, 0, 0x2010);
			break;
		case 0x10ec0880:
		case 0x10ec0882:
		case 0x10ec0883:
		case 0x10ec0885:
			alc_update_coef_idx(codec, 7, 0, 0x2030);
			break;
		case 0x10ec0888:
			alc888_coef_init(codec);
			break;
		}
		break;
	}
}

/* get a primary headphone pin if available */
static hda_nid_t alc_get_hp_pin(struct alc_spec *spec)
{
	if (spec->gen.autocfg.hp_pins[0])
		return spec->gen.autocfg.hp_pins[0];
	if (spec->gen.autocfg.line_out_type == AC_JACK_HP_OUT)
		return spec->gen.autocfg.line_out_pins[0];
	return 0;
}

/*
 * Realtek SSID verification
 */

/* Could be any non-zero and even value. When used as fixup, tells
 * the driver to ignore any present sku defines.
 */
#define ALC_FIXUP_SKU_IGNORE (2)

static void alc_fixup_sku_ignore(struct hda_codec *codec,
				 const struct hda_fixup *fix, int action)
{
	struct alc_spec *spec = codec->spec;
	if (action == HDA_FIXUP_ACT_PRE_PROBE) {
		spec->cdefine.fixup = 1;
		spec->cdefine.sku_cfg = ALC_FIXUP_SKU_IGNORE;
	}
}

static void alc_fixup_no_depop_delay(struct hda_codec *codec,
				    const struct hda_fixup *fix, int action)
{
	struct alc_spec *spec = codec->spec;

	if (action == HDA_FIXUP_ACT_PROBE) {
		spec->no_depop_delay = 1;
		codec->depop_delay = 0;
	}
}

static int alc_auto_parse_customize_define(struct hda_codec *codec)
{
	unsigned int ass, tmp, i;
	unsigned nid = 0;
	struct alc_spec *spec = codec->spec;

	spec->cdefine.enable_pcbeep = 1; /* assume always enabled */

	if (spec->cdefine.fixup) {
		ass = spec->cdefine.sku_cfg;
		if (ass == ALC_FIXUP_SKU_IGNORE)
			return -1;
		goto do_sku;
	}

	if (!codec->bus->pci)
		return -1;
	ass = codec->core.subsystem_id & 0xffff;
	if (ass != codec->bus->pci->subsystem_device && (ass & 1))
		goto do_sku;

	nid = 0x1d;
	if (codec->core.vendor_id == 0x10ec0260)
		nid = 0x17;
	ass = snd_hda_codec_get_pincfg(codec, nid);

	if (!(ass & 1)) {
		codec_info(codec, "%s: SKU not ready 0x%08x\n",
			   codec->core.chip_name, ass);
		return -1;
	}

	/* check sum */
	tmp = 0;
	for (i = 1; i < 16; i++) {
		if ((ass >> i) & 1)
			tmp++;
	}
	if (((ass >> 16) & 0xf) != tmp)
		return -1;

	spec->cdefine.port_connectivity = ass >> 30;
	spec->cdefine.enable_pcbeep = (ass & 0x100000) >> 20;
	spec->cdefine.check_sum = (ass >> 16) & 0xf;
	spec->cdefine.customization = ass >> 8;
do_sku:
	spec->cdefine.sku_cfg = ass;
	spec->cdefine.external_amp = (ass & 0x38) >> 3;
	spec->cdefine.platform_type = (ass & 0x4) >> 2;
	spec->cdefine.swap = (ass & 0x2) >> 1;
	spec->cdefine.override = ass & 0x1;

	codec_dbg(codec, "SKU: Nid=0x%x sku_cfg=0x%08x\n",
		   nid, spec->cdefine.sku_cfg);
	codec_dbg(codec, "SKU: port_connectivity=0x%x\n",
		   spec->cdefine.port_connectivity);
	codec_dbg(codec, "SKU: enable_pcbeep=0x%x\n", spec->cdefine.enable_pcbeep);
	codec_dbg(codec, "SKU: check_sum=0x%08x\n", spec->cdefine.check_sum);
	codec_dbg(codec, "SKU: customization=0x%08x\n", spec->cdefine.customization);
	codec_dbg(codec, "SKU: external_amp=0x%x\n", spec->cdefine.external_amp);
	codec_dbg(codec, "SKU: platform_type=0x%x\n", spec->cdefine.platform_type);
	codec_dbg(codec, "SKU: swap=0x%x\n", spec->cdefine.swap);
	codec_dbg(codec, "SKU: override=0x%x\n", spec->cdefine.override);

	return 0;
}

/* return the position of NID in the list, or -1 if not found */
static int find_idx_in_nid_list(hda_nid_t nid, const hda_nid_t *list, int nums)
{
	int i;
	for (i = 0; i < nums; i++)
		if (list[i] == nid)
			return i;
	return -1;
}
/* return true if the given NID is found in the list */
static bool found_in_nid_list(hda_nid_t nid, const hda_nid_t *list, int nums)
{
	return find_idx_in_nid_list(nid, list, nums) >= 0;
}

/* check subsystem ID and set up device-specific initialization;
 * return 1 if initialized, 0 if invalid SSID
 */
/* 32-bit subsystem ID for BIOS loading in HD Audio codec.
 *	31 ~ 16 :	Manufacture ID
 *	15 ~ 8	:	SKU ID
 *	7  ~ 0	:	Assembly ID
 *	port-A --> pin 39/41, port-E --> pin 14/15, port-D --> pin 35/36
 */
static int alc_subsystem_id(struct hda_codec *codec, const hda_nid_t *ports)
{
	unsigned int ass, tmp, i;
	unsigned nid;
	struct alc_spec *spec = codec->spec;

	if (spec->cdefine.fixup) {
		ass = spec->cdefine.sku_cfg;
		if (ass == ALC_FIXUP_SKU_IGNORE)
			return 0;
		goto do_sku;
	}

	ass = codec->core.subsystem_id & 0xffff;
	if (codec->bus->pci &&
	    ass != codec->bus->pci->subsystem_device && (ass & 1))
		goto do_sku;

	/* invalid SSID, check the special NID pin defcfg instead */
	/*
	 * 31~30	: port connectivity
	 * 29~21	: reserve
	 * 20		: PCBEEP input
	 * 19~16	: Check sum (15:1)
	 * 15~1		: Custom
	 * 0		: override
	*/
	nid = 0x1d;
	if (codec->core.vendor_id == 0x10ec0260)
		nid = 0x17;
	ass = snd_hda_codec_get_pincfg(codec, nid);
	codec_dbg(codec,
		  "realtek: No valid SSID, checking pincfg 0x%08x for NID 0x%x\n",
		   ass, nid);
	if (!(ass & 1))
		return 0;
	if ((ass >> 30) != 1)	/* no physical connection */
		return 0;

	/* check sum */
	tmp = 0;
	for (i = 1; i < 16; i++) {
		if ((ass >> i) & 1)
			tmp++;
	}
	if (((ass >> 16) & 0xf) != tmp)
		return 0;
do_sku:
	codec_dbg(codec, "realtek: Enabling init ASM_ID=0x%04x CODEC_ID=%08x\n",
		   ass & 0xffff, codec->core.vendor_id);
	/*
	 * 0 : override
	 * 1 :	Swap Jack
	 * 2 : 0 --> Desktop, 1 --> Laptop
	 * 3~5 : External Amplifier control
	 * 7~6 : Reserved
	*/
	tmp = (ass & 0x38) >> 3;	/* external Amp control */
	if (spec->init_amp == ALC_INIT_UNDEFINED) {
		switch (tmp) {
		case 1:
			alc_setup_gpio(codec, 0x01);
			break;
		case 3:
			alc_setup_gpio(codec, 0x02);
			break;
		case 7:
			alc_setup_gpio(codec, 0x03);
			break;
		case 5:
		default:
			spec->init_amp = ALC_INIT_DEFAULT;
			break;
		}
	}

	/* is laptop or Desktop and enable the function "Mute internal speaker
	 * when the external headphone out jack is plugged"
	 */
	if (!(ass & 0x8000))
		return 1;
	/*
	 * 10~8 : Jack location
	 * 12~11: Headphone out -> 00: PortA, 01: PortE, 02: PortD, 03: Resvered
	 * 14~13: Resvered
	 * 15   : 1 --> enable the function "Mute internal speaker
	 *	        when the external headphone out jack is plugged"
	 */
	if (!alc_get_hp_pin(spec)) {
		hda_nid_t nid;
		tmp = (ass >> 11) & 0x3;	/* HP to chassis */
		nid = ports[tmp];
		if (found_in_nid_list(nid, spec->gen.autocfg.line_out_pins,
				      spec->gen.autocfg.line_outs))
			return 1;
		spec->gen.autocfg.hp_pins[0] = nid;
	}
	return 1;
}

/* Check the validity of ALC subsystem-id
 * ports contains an array of 4 pin NIDs for port-A, E, D and I */
static void alc_ssid_check(struct hda_codec *codec, const hda_nid_t *ports)
{
	if (!alc_subsystem_id(codec, ports)) {
		struct alc_spec *spec = codec->spec;
		if (spec->init_amp == ALC_INIT_UNDEFINED) {
			codec_dbg(codec,
				  "realtek: Enable default setup for auto mode as fallback\n");
			spec->init_amp = ALC_INIT_DEFAULT;
		}
	}
}

/*
 */

static void alc_fixup_inv_dmic(struct hda_codec *codec,
			       const struct hda_fixup *fix, int action)
{
	struct alc_spec *spec = codec->spec;

	spec->gen.inv_dmic_split = 1;
}


static int alc_build_controls(struct hda_codec *codec)
{
	int err;

	err = snd_hda_gen_build_controls(codec);
	if (err < 0)
		return err;

	snd_hda_apply_fixup(codec, HDA_FIXUP_ACT_BUILD);
	return 0;
}


/*
 * Common callbacks
 */

static void alc_pre_init(struct hda_codec *codec)
{
	alc_fill_eapd_coef(codec);
}

#define is_s3_resume(codec) \
	((codec)->core.dev.power.power_state.event == PM_EVENT_RESUME)
#define is_s4_resume(codec) \
	((codec)->core.dev.power.power_state.event == PM_EVENT_RESTORE)

static int alc_init(struct hda_codec *codec)
{
	struct alc_spec *spec = codec->spec;

	/* hibernation resume needs the full chip initialization */
	if (is_s4_resume(codec))
		alc_pre_init(codec);

	if (spec->init_hook)
		spec->init_hook(codec);

	spec->gen.skip_verbs = 1; /* applied in below */
	snd_hda_gen_init(codec);
	alc_fix_pll(codec);
	alc_auto_init_amp(codec, spec->init_amp);
	snd_hda_apply_verbs(codec); /* apply verbs here after own init */

	snd_hda_apply_fixup(codec, HDA_FIXUP_ACT_INIT);

	return 0;
}

static inline void alc_shutup(struct hda_codec *codec)
{
	struct alc_spec *spec = codec->spec;

	if (!snd_hda_get_bool_hint(codec, "shutup"))
		return; /* disabled explicitly by hints */

	if (spec && spec->shutup)
		spec->shutup(codec);
	else
		alc_shutup_pins(codec);
}

#define alc_free	snd_hda_gen_free

#ifdef CONFIG_PM
static void alc_power_eapd(struct hda_codec *codec)
{
	alc_auto_setup_eapd(codec, false);
}

static int alc_suspend(struct hda_codec *codec)
{
	struct alc_spec *spec = codec->spec;
	alc_shutup(codec);
	if (spec && spec->power_hook)
		spec->power_hook(codec);
	return 0;
}
#endif

#ifdef CONFIG_PM
static int alc_resume(struct hda_codec *codec)
{
	struct alc_spec *spec = codec->spec;

	if (!spec->no_depop_delay)
		msleep(150); /* to avoid pop noise */
	codec->patch_ops.init(codec);
	snd_hda_regmap_sync(codec);
	hda_call_check_power_status(codec, 0x01);
	return 0;
}
#endif

/*
 */
static const struct hda_codec_ops alc_patch_ops = {
	.build_controls = alc_build_controls,
	.build_pcms = snd_hda_gen_build_pcms,
	.init = alc_init,
	.free = alc_free,
	.unsol_event = snd_hda_jack_unsol_event,
#ifdef CONFIG_PM
	.resume = alc_resume,
	.suspend = alc_suspend,
	.check_power_status = snd_hda_gen_check_power_status,
#endif
};


#define alc_codec_rename(codec, name) snd_hda_codec_set_name(codec, name)

/*
 * Rename codecs appropriately from COEF value or subvendor id
 */
struct alc_codec_rename_table {
	unsigned int vendor_id;
	unsigned short coef_mask;
	unsigned short coef_bits;
	const char *name;
};

struct alc_codec_rename_pci_table {
	unsigned int codec_vendor_id;
	unsigned short pci_subvendor;
	unsigned short pci_subdevice;
	const char *name;
};

static const struct alc_codec_rename_table rename_tbl[] = {
	{ 0x10ec0221, 0xf00f, 0x1003, "ALC231" },
	{ 0x10ec0269, 0xfff0, 0x3010, "ALC277" },
	{ 0x10ec0269, 0xf0f0, 0x2010, "ALC259" },
	{ 0x10ec0269, 0xf0f0, 0x3010, "ALC258" },
	{ 0x10ec0269, 0x00f0, 0x0010, "ALC269VB" },
	{ 0x10ec0269, 0xffff, 0xa023, "ALC259" },
	{ 0x10ec0269, 0xffff, 0x6023, "ALC281X" },
	{ 0x10ec0269, 0x00f0, 0x0020, "ALC269VC" },
	{ 0x10ec0269, 0x00f0, 0x0030, "ALC269VD" },
	{ 0x10ec0662, 0xffff, 0x4020, "ALC656" },
	{ 0x10ec0887, 0x00f0, 0x0030, "ALC887-VD" },
	{ 0x10ec0888, 0x00f0, 0x0030, "ALC888-VD" },
	{ 0x10ec0888, 0xf0f0, 0x3020, "ALC886" },
	{ 0x10ec0899, 0x2000, 0x2000, "ALC899" },
	{ 0x10ec0892, 0xffff, 0x8020, "ALC661" },
	{ 0x10ec0892, 0xffff, 0x8011, "ALC661" },
	{ 0x10ec0892, 0xffff, 0x4011, "ALC656" },
	{ } /* terminator */
};

static const struct alc_codec_rename_pci_table rename_pci_tbl[] = {
	{ 0x10ec0280, 0x1028, 0, "ALC3220" },
	{ 0x10ec0282, 0x1028, 0, "ALC3221" },
	{ 0x10ec0283, 0x1028, 0, "ALC3223" },
	{ 0x10ec0288, 0x1028, 0, "ALC3263" },
	{ 0x10ec0292, 0x1028, 0, "ALC3226" },
	{ 0x10ec0293, 0x1028, 0, "ALC3235" },
	{ 0x10ec0255, 0x1028, 0, "ALC3234" },
	{ 0x10ec0668, 0x1028, 0, "ALC3661" },
	{ 0x10ec0275, 0x1028, 0, "ALC3260" },
	{ 0x10ec0899, 0x1028, 0, "ALC3861" },
	{ 0x10ec0298, 0x1028, 0, "ALC3266" },
	{ 0x10ec0236, 0x1028, 0, "ALC3204" },
	{ 0x10ec0256, 0x1028, 0, "ALC3246" },
	{ 0x10ec0225, 0x1028, 0, "ALC3253" },
	{ 0x10ec0295, 0x1028, 0, "ALC3254" },
	{ 0x10ec0299, 0x1028, 0, "ALC3271" },
	{ 0x10ec0670, 0x1025, 0, "ALC669X" },
	{ 0x10ec0676, 0x1025, 0, "ALC679X" },
	{ 0x10ec0282, 0x1043, 0, "ALC3229" },
	{ 0x10ec0233, 0x1043, 0, "ALC3236" },
	{ 0x10ec0280, 0x103c, 0, "ALC3228" },
	{ 0x10ec0282, 0x103c, 0, "ALC3227" },
	{ 0x10ec0286, 0x103c, 0, "ALC3242" },
	{ 0x10ec0290, 0x103c, 0, "ALC3241" },
	{ 0x10ec0668, 0x103c, 0, "ALC3662" },
	{ 0x10ec0283, 0x17aa, 0, "ALC3239" },
	{ 0x10ec0292, 0x17aa, 0, "ALC3232" },
	{ } /* terminator */
};

static int alc_codec_rename_from_preset(struct hda_codec *codec)
{
	const struct alc_codec_rename_table *p;
	const struct alc_codec_rename_pci_table *q;

	for (p = rename_tbl; p->vendor_id; p++) {
		if (p->vendor_id != codec->core.vendor_id)
			continue;
		if ((alc_get_coef0(codec) & p->coef_mask) == p->coef_bits)
			return alc_codec_rename(codec, p->name);
	}

	if (!codec->bus->pci)
		return 0;
	for (q = rename_pci_tbl; q->codec_vendor_id; q++) {
		if (q->codec_vendor_id != codec->core.vendor_id)
			continue;
		if (q->pci_subvendor != codec->bus->pci->subsystem_vendor)
			continue;
		if (!q->pci_subdevice ||
		    q->pci_subdevice == codec->bus->pci->subsystem_device)
			return alc_codec_rename(codec, q->name);
	}

	return 0;
}


/*
 * Digital-beep handlers
 */
#ifdef CONFIG_SND_HDA_INPUT_BEEP

/* additional beep mixers; private_value will be overwritten */
static const struct snd_kcontrol_new alc_beep_mixer[] = {
	HDA_CODEC_VOLUME("Beep Playback Volume", 0, 0, HDA_INPUT),
	HDA_CODEC_MUTE_BEEP("Beep Playback Switch", 0, 0, HDA_INPUT),
};

/* set up and create beep controls */
static int set_beep_amp(struct alc_spec *spec, hda_nid_t nid,
			int idx, int dir)
{
	struct snd_kcontrol_new *knew;
	unsigned int beep_amp = HDA_COMPOSE_AMP_VAL(nid, 3, idx, dir);
	int i;

	for (i = 0; i < ARRAY_SIZE(alc_beep_mixer); i++) {
		knew = snd_hda_gen_add_kctl(&spec->gen, NULL,
					    &alc_beep_mixer[i]);
		if (!knew)
			return -ENOMEM;
		knew->private_value = beep_amp;
	}
	return 0;
}

static const struct snd_pci_quirk beep_allow_list[] = {
	SND_PCI_QUIRK(0x1043, 0x103c, "ASUS", 1),
	SND_PCI_QUIRK(0x1043, 0x115d, "ASUS", 1),
	SND_PCI_QUIRK(0x1043, 0x829f, "ASUS", 1),
	SND_PCI_QUIRK(0x1043, 0x8376, "EeePC", 1),
	SND_PCI_QUIRK(0x1043, 0x83ce, "EeePC", 1),
	SND_PCI_QUIRK(0x1043, 0x831a, "EeePC", 1),
	SND_PCI_QUIRK(0x1043, 0x834a, "EeePC", 1),
	SND_PCI_QUIRK(0x1458, 0xa002, "GA-MA790X", 1),
	SND_PCI_QUIRK(0x8086, 0xd613, "Intel", 1),
	/* denylist -- no beep available */
	SND_PCI_QUIRK(0x17aa, 0x309e, "Lenovo ThinkCentre M73", 0),
	SND_PCI_QUIRK(0x17aa, 0x30a3, "Lenovo ThinkCentre M93", 0),
	{}
};

static inline int has_cdefine_beep(struct hda_codec *codec)
{
	struct alc_spec *spec = codec->spec;
	const struct snd_pci_quirk *q;
	q = snd_pci_quirk_lookup(codec->bus->pci, beep_allow_list);
	if (q)
		return q->value;
	return spec->cdefine.enable_pcbeep;
}
#else
#define set_beep_amp(spec, nid, idx, dir)	0
#define has_cdefine_beep(codec)		0
#endif

/* parse the BIOS configuration and set up the alc_spec */
/* return 1 if successful, 0 if the proper config is not found,
 * or a negative error code
 */
static int alc_parse_auto_config(struct hda_codec *codec,
				 const hda_nid_t *ignore_nids,
				 const hda_nid_t *ssid_nids)
{
	struct alc_spec *spec = codec->spec;
	struct auto_pin_cfg *cfg = &spec->gen.autocfg;
	int err;

	err = snd_hda_parse_pin_defcfg(codec, cfg, ignore_nids,
				       spec->parse_flags);
	if (err < 0)
		return err;

	if (ssid_nids)
		alc_ssid_check(codec, ssid_nids);

	err = snd_hda_gen_parse_auto_config(codec, cfg);
	if (err < 0)
		return err;

	return 1;
}

/* common preparation job for alc_spec */
static int alc_alloc_spec(struct hda_codec *codec, hda_nid_t mixer_nid)
{
	struct alc_spec *spec = kzalloc(sizeof(*spec), GFP_KERNEL);
	int err;

	if (!spec)
		return -ENOMEM;
	codec->spec = spec;
	snd_hda_gen_spec_init(&spec->gen);
	spec->gen.mixer_nid = mixer_nid;
	spec->gen.own_eapd_ctl = 1;
	codec->single_adc_amp = 1;
	/* FIXME: do we need this for all Realtek codec models? */
	codec->spdif_status_reset = 1;
	codec->forced_resume = 1;
	codec->patch_ops = alc_patch_ops;

	err = alc_codec_rename_from_preset(codec);
	if (err < 0) {
		kfree(spec);
		return err;
	}
	return 0;
}

static int alc880_parse_auto_config(struct hda_codec *codec)
{
	static const hda_nid_t alc880_ignore[] = { 0x1d, 0 };
	static const hda_nid_t alc880_ssids[] = { 0x15, 0x1b, 0x14, 0 };
	return alc_parse_auto_config(codec, alc880_ignore, alc880_ssids);
}

/*
 * ALC880 fix-ups
 */
enum {
	ALC880_FIXUP_GPIO1,
	ALC880_FIXUP_GPIO2,
	ALC880_FIXUP_MEDION_RIM,
	ALC880_FIXUP_LG,
	ALC880_FIXUP_LG_LW25,
	ALC880_FIXUP_W810,
	ALC880_FIXUP_EAPD_COEF,
	ALC880_FIXUP_TCL_S700,
	ALC880_FIXUP_VOL_KNOB,
	ALC880_FIXUP_FUJITSU,
	ALC880_FIXUP_F1734,
	ALC880_FIXUP_UNIWILL,
	ALC880_FIXUP_UNIWILL_DIG,
	ALC880_FIXUP_Z71V,
	ALC880_FIXUP_ASUS_W5A,
	ALC880_FIXUP_3ST_BASE,
	ALC880_FIXUP_3ST,
	ALC880_FIXUP_3ST_DIG,
	ALC880_FIXUP_5ST_BASE,
	ALC880_FIXUP_5ST,
	ALC880_FIXUP_5ST_DIG,
	ALC880_FIXUP_6ST_BASE,
	ALC880_FIXUP_6ST,
	ALC880_FIXUP_6ST_DIG,
	ALC880_FIXUP_6ST_AUTOMUTE,
};

/* enable the volume-knob widget support on NID 0x21 */
static void alc880_fixup_vol_knob(struct hda_codec *codec,
				  const struct hda_fixup *fix, int action)
{
	if (action == HDA_FIXUP_ACT_PROBE)
		snd_hda_jack_detect_enable_callback(codec, 0x21,
						    alc_update_knob_master);
}

static const struct hda_fixup alc880_fixups[] = {
	[ALC880_FIXUP_GPIO1] = {
		.type = HDA_FIXUP_FUNC,
		.v.func = alc_fixup_gpio1,
	},
	[ALC880_FIXUP_GPIO2] = {
		.type = HDA_FIXUP_FUNC,
		.v.func = alc_fixup_gpio2,
	},
	[ALC880_FIXUP_MEDION_RIM] = {
		.type = HDA_FIXUP_VERBS,
		.v.verbs = (const struct hda_verb[]) {
			{ 0x20, AC_VERB_SET_COEF_INDEX, 0x07 },
			{ 0x20, AC_VERB_SET_PROC_COEF,  0x3060 },
			{ }
		},
		.chained = true,
		.chain_id = ALC880_FIXUP_GPIO2,
	},
	[ALC880_FIXUP_LG] = {
		.type = HDA_FIXUP_PINS,
		.v.pins = (const struct hda_pintbl[]) {
			/* disable bogus unused pins */
			{ 0x16, 0x411111f0 },
			{ 0x18, 0x411111f0 },
			{ 0x1a, 0x411111f0 },
			{ }
		}
	},
	[ALC880_FIXUP_LG_LW25] = {
		.type = HDA_FIXUP_PINS,
		.v.pins = (const struct hda_pintbl[]) {
			{ 0x1a, 0x0181344f }, /* line-in */
			{ 0x1b, 0x0321403f }, /* headphone */
			{ }
		}
	},
	[ALC880_FIXUP_W810] = {
		.type = HDA_FIXUP_PINS,
		.v.pins = (const struct hda_pintbl[]) {
			/* disable bogus unused pins */
			{ 0x17, 0x411111f0 },
			{ }
		},
		.chained = true,
		.chain_id = ALC880_FIXUP_GPIO2,
	},
	[ALC880_FIXUP_EAPD_COEF] = {
		.type = HDA_FIXUP_VERBS,
		.v.verbs = (const struct hda_verb[]) {
			/* change to EAPD mode */
			{ 0x20, AC_VERB_SET_COEF_INDEX, 0x07 },
			{ 0x20, AC_VERB_SET_PROC_COEF,  0x3060 },
			{}
		},
	},
	[ALC880_FIXUP_TCL_S700] = {
		.type = HDA_FIXUP_VERBS,
		.v.verbs = (const struct hda_verb[]) {
			/* change to EAPD mode */
			{ 0x20, AC_VERB_SET_COEF_INDEX, 0x07 },
			{ 0x20, AC_VERB_SET_PROC_COEF,  0x3070 },
			{}
		},
		.chained = true,
		.chain_id = ALC880_FIXUP_GPIO2,
	},
	[ALC880_FIXUP_VOL_KNOB] = {
		.type = HDA_FIXUP_FUNC,
		.v.func = alc880_fixup_vol_knob,
	},
	[ALC880_FIXUP_FUJITSU] = {
		/* override all pins as BIOS on old Amilo is broken */
		.type = HDA_FIXUP_PINS,
		.v.pins = (const struct hda_pintbl[]) {
			{ 0x14, 0x0121401f }, /* HP */
			{ 0x15, 0x99030120 }, /* speaker */
			{ 0x16, 0x99030130 }, /* bass speaker */
			{ 0x17, 0x411111f0 }, /* N/A */
			{ 0x18, 0x411111f0 }, /* N/A */
			{ 0x19, 0x01a19950 }, /* mic-in */
			{ 0x1a, 0x411111f0 }, /* N/A */
			{ 0x1b, 0x411111f0 }, /* N/A */
			{ 0x1c, 0x411111f0 }, /* N/A */
			{ 0x1d, 0x411111f0 }, /* N/A */
			{ 0x1e, 0x01454140 }, /* SPDIF out */
			{ }
		},
		.chained = true,
		.chain_id = ALC880_FIXUP_VOL_KNOB,
	},
	[ALC880_FIXUP_F1734] = {
		/* almost compatible with FUJITSU, but no bass and SPDIF */
		.type = HDA_FIXUP_PINS,
		.v.pins = (const struct hda_pintbl[]) {
			{ 0x14, 0x0121401f }, /* HP */
			{ 0x15, 0x99030120 }, /* speaker */
			{ 0x16, 0x411111f0 }, /* N/A */
			{ 0x17, 0x411111f0 }, /* N/A */
			{ 0x18, 0x411111f0 }, /* N/A */
			{ 0x19, 0x01a19950 }, /* mic-in */
			{ 0x1a, 0x411111f0 }, /* N/A */
			{ 0x1b, 0x411111f0 }, /* N/A */
			{ 0x1c, 0x411111f0 }, /* N/A */
			{ 0x1d, 0x411111f0 }, /* N/A */
			{ 0x1e, 0x411111f0 }, /* N/A */
			{ }
		},
		.chained = true,
		.chain_id = ALC880_FIXUP_VOL_KNOB,
	},
	[ALC880_FIXUP_UNIWILL] = {
		/* need to fix HP and speaker pins to be parsed correctly */
		.type = HDA_FIXUP_PINS,
		.v.pins = (const struct hda_pintbl[]) {
			{ 0x14, 0x0121411f }, /* HP */
			{ 0x15, 0x99030120 }, /* speaker */
			{ 0x16, 0x99030130 }, /* bass speaker */
			{ }
		},
	},
	[ALC880_FIXUP_UNIWILL_DIG] = {
		.type = HDA_FIXUP_PINS,
		.v.pins = (const struct hda_pintbl[]) {
			/* disable bogus unused pins */
			{ 0x17, 0x411111f0 },
			{ 0x19, 0x411111f0 },
			{ 0x1b, 0x411111f0 },
			{ 0x1f, 0x411111f0 },
			{ }
		}
	},
	[ALC880_FIXUP_Z71V] = {
		.type = HDA_FIXUP_PINS,
		.v.pins = (const struct hda_pintbl[]) {
			/* set up the whole pins as BIOS is utterly broken */
			{ 0x14, 0x99030120 }, /* speaker */
			{ 0x15, 0x0121411f }, /* HP */
			{ 0x16, 0x411111f0 }, /* N/A */
			{ 0x17, 0x411111f0 }, /* N/A */
			{ 0x18, 0x01a19950 }, /* mic-in */
			{ 0x19, 0x411111f0 }, /* N/A */
			{ 0x1a, 0x01813031 }, /* line-in */
			{ 0x1b, 0x411111f0 }, /* N/A */
			{ 0x1c, 0x411111f0 }, /* N/A */
			{ 0x1d, 0x411111f0 }, /* N/A */
			{ 0x1e, 0x0144111e }, /* SPDIF */
			{ }
		}
	},
	[ALC880_FIXUP_ASUS_W5A] = {
		.type = HDA_FIXUP_PINS,
		.v.pins = (const struct hda_pintbl[]) {
			/* set up the whole pins as BIOS is utterly broken */
			{ 0x14, 0x0121411f }, /* HP */
			{ 0x15, 0x411111f0 }, /* N/A */
			{ 0x16, 0x411111f0 }, /* N/A */
			{ 0x17, 0x411111f0 }, /* N/A */
			{ 0x18, 0x90a60160 }, /* mic */
			{ 0x19, 0x411111f0 }, /* N/A */
			{ 0x1a, 0x411111f0 }, /* N/A */
			{ 0x1b, 0x411111f0 }, /* N/A */
			{ 0x1c, 0x411111f0 }, /* N/A */
			{ 0x1d, 0x411111f0 }, /* N/A */
			{ 0x1e, 0xb743111e }, /* SPDIF out */
			{ }
		},
		.chained = true,
		.chain_id = ALC880_FIXUP_GPIO1,
	},
	[ALC880_FIXUP_3ST_BASE] = {
		.type = HDA_FIXUP_PINS,
		.v.pins = (const struct hda_pintbl[]) {
			{ 0x14, 0x01014010 }, /* line-out */
			{ 0x15, 0x411111f0 }, /* N/A */
			{ 0x16, 0x411111f0 }, /* N/A */
			{ 0x17, 0x411111f0 }, /* N/A */
			{ 0x18, 0x01a19c30 }, /* mic-in */
			{ 0x19, 0x0121411f }, /* HP */
			{ 0x1a, 0x01813031 }, /* line-in */
			{ 0x1b, 0x02a19c40 }, /* front-mic */
			{ 0x1c, 0x411111f0 }, /* N/A */
			{ 0x1d, 0x411111f0 }, /* N/A */
			/* 0x1e is filled in below */
			{ 0x1f, 0x411111f0 }, /* N/A */
			{ }
		}
	},
	[ALC880_FIXUP_3ST] = {
		.type = HDA_FIXUP_PINS,
		.v.pins = (const struct hda_pintbl[]) {
			{ 0x1e, 0x411111f0 }, /* N/A */
			{ }
		},
		.chained = true,
		.chain_id = ALC880_FIXUP_3ST_BASE,
	},
	[ALC880_FIXUP_3ST_DIG] = {
		.type = HDA_FIXUP_PINS,
		.v.pins = (const struct hda_pintbl[]) {
			{ 0x1e, 0x0144111e }, /* SPDIF */
			{ }
		},
		.chained = true,
		.chain_id = ALC880_FIXUP_3ST_BASE,
	},
	[ALC880_FIXUP_5ST_BASE] = {
		.type = HDA_FIXUP_PINS,
		.v.pins = (const struct hda_pintbl[]) {
			{ 0x14, 0x01014010 }, /* front */
			{ 0x15, 0x411111f0 }, /* N/A */
			{ 0x16, 0x01011411 }, /* CLFE */
			{ 0x17, 0x01016412 }, /* surr */
			{ 0x18, 0x01a19c30 }, /* mic-in */
			{ 0x19, 0x0121411f }, /* HP */
			{ 0x1a, 0x01813031 }, /* line-in */
			{ 0x1b, 0x02a19c40 }, /* front-mic */
			{ 0x1c, 0x411111f0 }, /* N/A */
			{ 0x1d, 0x411111f0 }, /* N/A */
			/* 0x1e is filled in below */
			{ 0x1f, 0x411111f0 }, /* N/A */
			{ }
		}
	},
	[ALC880_FIXUP_5ST] = {
		.type = HDA_FIXUP_PINS,
		.v.pins = (const struct hda_pintbl[]) {
			{ 0x1e, 0x411111f0 }, /* N/A */
			{ }
		},
		.chained = true,
		.chain_id = ALC880_FIXUP_5ST_BASE,
	},
	[ALC880_FIXUP_5ST_DIG] = {
		.type = HDA_FIXUP_PINS,
		.v.pins = (const struct hda_pintbl[]) {
			{ 0x1e, 0x0144111e }, /* SPDIF */
			{ }
		},
		.chained = true,
		.chain_id = ALC880_FIXUP_5ST_BASE,
	},
	[ALC880_FIXUP_6ST_BASE] = {
		.type = HDA_FIXUP_PINS,
		.v.pins = (const struct hda_pintbl[]) {
			{ 0x14, 0x01014010 }, /* front */
			{ 0x15, 0x01016412 }, /* surr */
			{ 0x16, 0x01011411 }, /* CLFE */
			{ 0x17, 0x01012414 }, /* side */
			{ 0x18, 0x01a19c30 }, /* mic-in */
			{ 0x19, 0x02a19c40 }, /* front-mic */
			{ 0x1a, 0x01813031 }, /* line-in */
			{ 0x1b, 0x0121411f }, /* HP */
			{ 0x1c, 0x411111f0 }, /* N/A */
			{ 0x1d, 0x411111f0 }, /* N/A */
			/* 0x1e is filled in below */
			{ 0x1f, 0x411111f0 }, /* N/A */
			{ }
		}
	},
	[ALC880_FIXUP_6ST] = {
		.type = HDA_FIXUP_PINS,
		.v.pins = (const struct hda_pintbl[]) {
			{ 0x1e, 0x411111f0 }, /* N/A */
			{ }
		},
		.chained = true,
		.chain_id = ALC880_FIXUP_6ST_BASE,
	},
	[ALC880_FIXUP_6ST_DIG] = {
		.type = HDA_FIXUP_PINS,
		.v.pins = (const struct hda_pintbl[]) {
			{ 0x1e, 0x0144111e }, /* SPDIF */
			{ }
		},
		.chained = true,
		.chain_id = ALC880_FIXUP_6ST_BASE,
	},
	[ALC880_FIXUP_6ST_AUTOMUTE] = {
		.type = HDA_FIXUP_PINS,
		.v.pins = (const struct hda_pintbl[]) {
			{ 0x1b, 0x0121401f }, /* HP with jack detect */
			{ }
		},
		.chained_before = true,
		.chain_id = ALC880_FIXUP_6ST_BASE,
	},
};

static const struct snd_pci_quirk alc880_fixup_tbl[] = {
	SND_PCI_QUIRK(0x1019, 0x0f69, "Coeus G610P", ALC880_FIXUP_W810),
	SND_PCI_QUIRK(0x1043, 0x10c3, "ASUS W5A", ALC880_FIXUP_ASUS_W5A),
	SND_PCI_QUIRK(0x1043, 0x1964, "ASUS Z71V", ALC880_FIXUP_Z71V),
	SND_PCI_QUIRK_VENDOR(0x1043, "ASUS", ALC880_FIXUP_GPIO1),
	SND_PCI_QUIRK(0x147b, 0x1045, "ABit AA8XE", ALC880_FIXUP_6ST_AUTOMUTE),
	SND_PCI_QUIRK(0x1558, 0x5401, "Clevo GPIO2", ALC880_FIXUP_GPIO2),
	SND_PCI_QUIRK_VENDOR(0x1558, "Clevo", ALC880_FIXUP_EAPD_COEF),
	SND_PCI_QUIRK(0x1584, 0x9050, "Uniwill", ALC880_FIXUP_UNIWILL_DIG),
	SND_PCI_QUIRK(0x1584, 0x9054, "Uniwill", ALC880_FIXUP_F1734),
	SND_PCI_QUIRK(0x1584, 0x9070, "Uniwill", ALC880_FIXUP_UNIWILL),
	SND_PCI_QUIRK(0x1584, 0x9077, "Uniwill P53", ALC880_FIXUP_VOL_KNOB),
	SND_PCI_QUIRK(0x161f, 0x203d, "W810", ALC880_FIXUP_W810),
	SND_PCI_QUIRK(0x161f, 0x205d, "Medion Rim 2150", ALC880_FIXUP_MEDION_RIM),
	SND_PCI_QUIRK(0x1631, 0xe011, "PB 13201056", ALC880_FIXUP_6ST_AUTOMUTE),
	SND_PCI_QUIRK(0x1734, 0x107c, "FSC Amilo M1437", ALC880_FIXUP_FUJITSU),
	SND_PCI_QUIRK(0x1734, 0x1094, "FSC Amilo M1451G", ALC880_FIXUP_FUJITSU),
	SND_PCI_QUIRK(0x1734, 0x10ac, "FSC AMILO Xi 1526", ALC880_FIXUP_F1734),
	SND_PCI_QUIRK(0x1734, 0x10b0, "FSC Amilo Pi1556", ALC880_FIXUP_FUJITSU),
	SND_PCI_QUIRK(0x1854, 0x003b, "LG", ALC880_FIXUP_LG),
	SND_PCI_QUIRK(0x1854, 0x005f, "LG P1 Express", ALC880_FIXUP_LG),
	SND_PCI_QUIRK(0x1854, 0x0068, "LG w1", ALC880_FIXUP_LG),
	SND_PCI_QUIRK(0x1854, 0x0077, "LG LW25", ALC880_FIXUP_LG_LW25),
	SND_PCI_QUIRK(0x19db, 0x4188, "TCL S700", ALC880_FIXUP_TCL_S700),

	/* Below is the copied entries from alc880_quirks.c.
	 * It's not quite sure whether BIOS sets the correct pin-config table
	 * on these machines, thus they are kept to be compatible with
	 * the old static quirks.  Once when it's confirmed to work without
	 * these overrides, it'd be better to remove.
	 */
	SND_PCI_QUIRK(0x1019, 0xa880, "ECS", ALC880_FIXUP_5ST_DIG),
	SND_PCI_QUIRK(0x1019, 0xa884, "Acer APFV", ALC880_FIXUP_6ST),
	SND_PCI_QUIRK(0x1025, 0x0070, "ULI", ALC880_FIXUP_3ST_DIG),
	SND_PCI_QUIRK(0x1025, 0x0077, "ULI", ALC880_FIXUP_6ST_DIG),
	SND_PCI_QUIRK(0x1025, 0x0078, "ULI", ALC880_FIXUP_6ST_DIG),
	SND_PCI_QUIRK(0x1025, 0x0087, "ULI", ALC880_FIXUP_6ST_DIG),
	SND_PCI_QUIRK(0x1025, 0xe309, "ULI", ALC880_FIXUP_3ST_DIG),
	SND_PCI_QUIRK(0x1025, 0xe310, "ULI", ALC880_FIXUP_3ST),
	SND_PCI_QUIRK(0x1039, 0x1234, NULL, ALC880_FIXUP_6ST_DIG),
	SND_PCI_QUIRK(0x104d, 0x81a0, "Sony", ALC880_FIXUP_3ST),
	SND_PCI_QUIRK(0x104d, 0x81d6, "Sony", ALC880_FIXUP_3ST),
	SND_PCI_QUIRK(0x107b, 0x3032, "Gateway", ALC880_FIXUP_5ST),
	SND_PCI_QUIRK(0x107b, 0x3033, "Gateway", ALC880_FIXUP_5ST),
	SND_PCI_QUIRK(0x107b, 0x4039, "Gateway", ALC880_FIXUP_5ST),
	SND_PCI_QUIRK(0x1297, 0xc790, "Shuttle ST20G5", ALC880_FIXUP_6ST_DIG),
	SND_PCI_QUIRK(0x1458, 0xa102, "Gigabyte K8", ALC880_FIXUP_6ST_DIG),
	SND_PCI_QUIRK(0x1462, 0x1150, "MSI", ALC880_FIXUP_6ST_DIG),
	SND_PCI_QUIRK(0x1509, 0x925d, "FIC P4M", ALC880_FIXUP_6ST_DIG),
	SND_PCI_QUIRK(0x1565, 0x8202, "Biostar", ALC880_FIXUP_5ST_DIG),
	SND_PCI_QUIRK(0x1695, 0x400d, "EPoX", ALC880_FIXUP_5ST_DIG),
	SND_PCI_QUIRK(0x1695, 0x4012, "EPox EP-5LDA", ALC880_FIXUP_5ST_DIG),
	SND_PCI_QUIRK(0x2668, 0x8086, NULL, ALC880_FIXUP_6ST_DIG), /* broken BIOS */
	SND_PCI_QUIRK(0x8086, 0x2668, NULL, ALC880_FIXUP_6ST_DIG),
	SND_PCI_QUIRK(0x8086, 0xa100, "Intel mobo", ALC880_FIXUP_5ST_DIG),
	SND_PCI_QUIRK(0x8086, 0xd400, "Intel mobo", ALC880_FIXUP_5ST_DIG),
	SND_PCI_QUIRK(0x8086, 0xd401, "Intel mobo", ALC880_FIXUP_5ST_DIG),
	SND_PCI_QUIRK(0x8086, 0xd402, "Intel mobo", ALC880_FIXUP_3ST_DIG),
	SND_PCI_QUIRK(0x8086, 0xe224, "Intel mobo", ALC880_FIXUP_5ST_DIG),
	SND_PCI_QUIRK(0x8086, 0xe305, "Intel mobo", ALC880_FIXUP_3ST_DIG),
	SND_PCI_QUIRK(0x8086, 0xe308, "Intel mobo", ALC880_FIXUP_3ST_DIG),
	SND_PCI_QUIRK(0x8086, 0xe400, "Intel mobo", ALC880_FIXUP_5ST_DIG),
	SND_PCI_QUIRK(0x8086, 0xe401, "Intel mobo", ALC880_FIXUP_5ST_DIG),
	SND_PCI_QUIRK(0x8086, 0xe402, "Intel mobo", ALC880_FIXUP_5ST_DIG),
	/* default Intel */
	SND_PCI_QUIRK_VENDOR(0x8086, "Intel mobo", ALC880_FIXUP_3ST),
	SND_PCI_QUIRK(0xa0a0, 0x0560, "AOpen i915GMm-HFS", ALC880_FIXUP_5ST_DIG),
	SND_PCI_QUIRK(0xe803, 0x1019, NULL, ALC880_FIXUP_6ST_DIG),
	{}
};

static const struct hda_model_fixup alc880_fixup_models[] = {
	{.id = ALC880_FIXUP_3ST, .name = "3stack"},
	{.id = ALC880_FIXUP_3ST_DIG, .name = "3stack-digout"},
	{.id = ALC880_FIXUP_5ST, .name = "5stack"},
	{.id = ALC880_FIXUP_5ST_DIG, .name = "5stack-digout"},
	{.id = ALC880_FIXUP_6ST, .name = "6stack"},
	{.id = ALC880_FIXUP_6ST_DIG, .name = "6stack-digout"},
	{.id = ALC880_FIXUP_6ST_AUTOMUTE, .name = "6stack-automute"},
	{}
};


/*
 * OK, here we have finally the patch for ALC880
 */
static int patch_alc880(struct hda_codec *codec)
{
	struct alc_spec *spec;
	int err;

	err = alc_alloc_spec(codec, 0x0b);
	if (err < 0)
		return err;

	spec = codec->spec;
	spec->gen.need_dac_fix = 1;
	spec->gen.beep_nid = 0x01;

	codec->patch_ops.unsol_event = alc880_unsol_event;

	alc_pre_init(codec);

	snd_hda_pick_fixup(codec, alc880_fixup_models, alc880_fixup_tbl,
		       alc880_fixups);
	snd_hda_apply_fixup(codec, HDA_FIXUP_ACT_PRE_PROBE);

	/* automatic parse from the BIOS config */
	err = alc880_parse_auto_config(codec);
	if (err < 0)
		goto error;

	if (!spec->gen.no_analog) {
		err = set_beep_amp(spec, 0x0b, 0x05, HDA_INPUT);
		if (err < 0)
			goto error;
	}

	snd_hda_apply_fixup(codec, HDA_FIXUP_ACT_PROBE);

	return 0;

 error:
	alc_free(codec);
	return err;
}


/*
 * ALC260 support
 */
static int alc260_parse_auto_config(struct hda_codec *codec)
{
	static const hda_nid_t alc260_ignore[] = { 0x17, 0 };
	static const hda_nid_t alc260_ssids[] = { 0x10, 0x15, 0x0f, 0 };
	return alc_parse_auto_config(codec, alc260_ignore, alc260_ssids);
}

/*
 * Pin config fixes
 */
enum {
	ALC260_FIXUP_HP_DC5750,
	ALC260_FIXUP_HP_PIN_0F,
	ALC260_FIXUP_COEF,
	ALC260_FIXUP_GPIO1,
	ALC260_FIXUP_GPIO1_TOGGLE,
	ALC260_FIXUP_REPLACER,
	ALC260_FIXUP_HP_B1900,
	ALC260_FIXUP_KN1,
	ALC260_FIXUP_FSC_S7020,
	ALC260_FIXUP_FSC_S7020_JWSE,
	ALC260_FIXUP_VAIO_PINS,
};

static void alc260_gpio1_automute(struct hda_codec *codec)
{
	struct alc_spec *spec = codec->spec;

	alc_update_gpio_data(codec, 0x01, spec->gen.hp_jack_present);
}

static void alc260_fixup_gpio1_toggle(struct hda_codec *codec,
				      const struct hda_fixup *fix, int action)
{
	struct alc_spec *spec = codec->spec;
	if (action == HDA_FIXUP_ACT_PROBE) {
		/* although the machine has only one output pin, we need to
		 * toggle GPIO1 according to the jack state
		 */
		spec->gen.automute_hook = alc260_gpio1_automute;
		spec->gen.detect_hp = 1;
		spec->gen.automute_speaker = 1;
		spec->gen.autocfg.hp_pins[0] = 0x0f; /* copy it for automute */
		snd_hda_jack_detect_enable_callback(codec, 0x0f,
						    snd_hda_gen_hp_automute);
		alc_setup_gpio(codec, 0x01);
	}
}

static void alc260_fixup_kn1(struct hda_codec *codec,
			     const struct hda_fixup *fix, int action)
{
	struct alc_spec *spec = codec->spec;
	static const struct hda_pintbl pincfgs[] = {
		{ 0x0f, 0x02214000 }, /* HP/speaker */
		{ 0x12, 0x90a60160 }, /* int mic */
		{ 0x13, 0x02a19000 }, /* ext mic */
		{ 0x18, 0x01446000 }, /* SPDIF out */
		/* disable bogus I/O pins */
		{ 0x10, 0x411111f0 },
		{ 0x11, 0x411111f0 },
		{ 0x14, 0x411111f0 },
		{ 0x15, 0x411111f0 },
		{ 0x16, 0x411111f0 },
		{ 0x17, 0x411111f0 },
		{ 0x19, 0x411111f0 },
		{ }
	};

	switch (action) {
	case HDA_FIXUP_ACT_PRE_PROBE:
		snd_hda_apply_pincfgs(codec, pincfgs);
		spec->init_amp = ALC_INIT_NONE;
		break;
	}
}

static void alc260_fixup_fsc_s7020(struct hda_codec *codec,
				   const struct hda_fixup *fix, int action)
{
	struct alc_spec *spec = codec->spec;
	if (action == HDA_FIXUP_ACT_PRE_PROBE)
		spec->init_amp = ALC_INIT_NONE;
}

static void alc260_fixup_fsc_s7020_jwse(struct hda_codec *codec,
				   const struct hda_fixup *fix, int action)
{
	struct alc_spec *spec = codec->spec;
	if (action == HDA_FIXUP_ACT_PRE_PROBE) {
		spec->gen.add_jack_modes = 1;
		spec->gen.hp_mic = 1;
	}
}

static const struct hda_fixup alc260_fixups[] = {
	[ALC260_FIXUP_HP_DC5750] = {
		.type = HDA_FIXUP_PINS,
		.v.pins = (const struct hda_pintbl[]) {
			{ 0x11, 0x90130110 }, /* speaker */
			{ }
		}
	},
	[ALC260_FIXUP_HP_PIN_0F] = {
		.type = HDA_FIXUP_PINS,
		.v.pins = (const struct hda_pintbl[]) {
			{ 0x0f, 0x01214000 }, /* HP */
			{ }
		}
	},
	[ALC260_FIXUP_COEF] = {
		.type = HDA_FIXUP_VERBS,
		.v.verbs = (const struct hda_verb[]) {
			{ 0x1a, AC_VERB_SET_COEF_INDEX, 0x07 },
			{ 0x1a, AC_VERB_SET_PROC_COEF,  0x3040 },
			{ }
		},
	},
	[ALC260_FIXUP_GPIO1] = {
		.type = HDA_FIXUP_FUNC,
		.v.func = alc_fixup_gpio1,
	},
	[ALC260_FIXUP_GPIO1_TOGGLE] = {
		.type = HDA_FIXUP_FUNC,
		.v.func = alc260_fixup_gpio1_toggle,
		.chained = true,
		.chain_id = ALC260_FIXUP_HP_PIN_0F,
	},
	[ALC260_FIXUP_REPLACER] = {
		.type = HDA_FIXUP_VERBS,
		.v.verbs = (const struct hda_verb[]) {
			{ 0x1a, AC_VERB_SET_COEF_INDEX, 0x07 },
			{ 0x1a, AC_VERB_SET_PROC_COEF,  0x3050 },
			{ }
		},
		.chained = true,
		.chain_id = ALC260_FIXUP_GPIO1_TOGGLE,
	},
	[ALC260_FIXUP_HP_B1900] = {
		.type = HDA_FIXUP_FUNC,
		.v.func = alc260_fixup_gpio1_toggle,
		.chained = true,
		.chain_id = ALC260_FIXUP_COEF,
	},
	[ALC260_FIXUP_KN1] = {
		.type = HDA_FIXUP_FUNC,
		.v.func = alc260_fixup_kn1,
	},
	[ALC260_FIXUP_FSC_S7020] = {
		.type = HDA_FIXUP_FUNC,
		.v.func = alc260_fixup_fsc_s7020,
	},
	[ALC260_FIXUP_FSC_S7020_JWSE] = {
		.type = HDA_FIXUP_FUNC,
		.v.func = alc260_fixup_fsc_s7020_jwse,
		.chained = true,
		.chain_id = ALC260_FIXUP_FSC_S7020,
	},
	[ALC260_FIXUP_VAIO_PINS] = {
		.type = HDA_FIXUP_PINS,
		.v.pins = (const struct hda_pintbl[]) {
			/* Pin configs are missing completely on some VAIOs */
			{ 0x0f, 0x01211020 },
			{ 0x10, 0x0001003f },
			{ 0x11, 0x411111f0 },
			{ 0x12, 0x01a15930 },
			{ 0x13, 0x411111f0 },
			{ 0x14, 0x411111f0 },
			{ 0x15, 0x411111f0 },
			{ 0x16, 0x411111f0 },
			{ 0x17, 0x411111f0 },
			{ 0x18, 0x411111f0 },
			{ 0x19, 0x411111f0 },
			{ }
		}
	},
};

static const struct snd_pci_quirk alc260_fixup_tbl[] = {
	SND_PCI_QUIRK(0x1025, 0x007b, "Acer C20x", ALC260_FIXUP_GPIO1),
	SND_PCI_QUIRK(0x1025, 0x007f, "Acer Aspire 9500", ALC260_FIXUP_COEF),
	SND_PCI_QUIRK(0x1025, 0x008f, "Acer", ALC260_FIXUP_GPIO1),
	SND_PCI_QUIRK(0x103c, 0x280a, "HP dc5750", ALC260_FIXUP_HP_DC5750),
	SND_PCI_QUIRK(0x103c, 0x30ba, "HP Presario B1900", ALC260_FIXUP_HP_B1900),
	SND_PCI_QUIRK(0x104d, 0x81bb, "Sony VAIO", ALC260_FIXUP_VAIO_PINS),
	SND_PCI_QUIRK(0x104d, 0x81e2, "Sony VAIO TX", ALC260_FIXUP_HP_PIN_0F),
	SND_PCI_QUIRK(0x10cf, 0x1326, "FSC LifeBook S7020", ALC260_FIXUP_FSC_S7020),
	SND_PCI_QUIRK(0x1509, 0x4540, "Favorit 100XS", ALC260_FIXUP_GPIO1),
	SND_PCI_QUIRK(0x152d, 0x0729, "Quanta KN1", ALC260_FIXUP_KN1),
	SND_PCI_QUIRK(0x161f, 0x2057, "Replacer 672V", ALC260_FIXUP_REPLACER),
	SND_PCI_QUIRK(0x1631, 0xc017, "PB V7900", ALC260_FIXUP_COEF),
	{}
};

static const struct hda_model_fixup alc260_fixup_models[] = {
	{.id = ALC260_FIXUP_GPIO1, .name = "gpio1"},
	{.id = ALC260_FIXUP_COEF, .name = "coef"},
	{.id = ALC260_FIXUP_FSC_S7020, .name = "fujitsu"},
	{.id = ALC260_FIXUP_FSC_S7020_JWSE, .name = "fujitsu-jwse"},
	{}
};

/*
 */
static int patch_alc260(struct hda_codec *codec)
{
	struct alc_spec *spec;
	int err;

	err = alc_alloc_spec(codec, 0x07);
	if (err < 0)
		return err;

	spec = codec->spec;
	/* as quite a few machines require HP amp for speaker outputs,
	 * it's easier to enable it unconditionally; even if it's unneeded,
	 * it's almost harmless.
	 */
	spec->gen.prefer_hp_amp = 1;
	spec->gen.beep_nid = 0x01;

	spec->shutup = alc_eapd_shutup;

	alc_pre_init(codec);

	snd_hda_pick_fixup(codec, alc260_fixup_models, alc260_fixup_tbl,
			   alc260_fixups);
	snd_hda_apply_fixup(codec, HDA_FIXUP_ACT_PRE_PROBE);

	/* automatic parse from the BIOS config */
	err = alc260_parse_auto_config(codec);
	if (err < 0)
		goto error;

	if (!spec->gen.no_analog) {
		err = set_beep_amp(spec, 0x07, 0x05, HDA_INPUT);
		if (err < 0)
			goto error;
	}

	snd_hda_apply_fixup(codec, HDA_FIXUP_ACT_PROBE);

	return 0;

 error:
	alc_free(codec);
	return err;
}


/*
 * ALC882/883/885/888/889 support
 *
 * ALC882 is almost identical with ALC880 but has cleaner and more flexible
 * configuration.  Each pin widget can choose any input DACs and a mixer.
 * Each ADC is connected from a mixer of all inputs.  This makes possible
 * 6-channel independent captures.
 *
 * In addition, an independent DAC for the multi-playback (not used in this
 * driver yet).
 */

/*
 * Pin config fixes
 */
enum {
	ALC882_FIXUP_ABIT_AW9D_MAX,
	ALC882_FIXUP_LENOVO_Y530,
	ALC882_FIXUP_PB_M5210,
	ALC882_FIXUP_ACER_ASPIRE_7736,
	ALC882_FIXUP_ASUS_W90V,
	ALC889_FIXUP_CD,
	ALC889_FIXUP_FRONT_HP_NO_PRESENCE,
	ALC889_FIXUP_VAIO_TT,
	ALC888_FIXUP_EEE1601,
	ALC886_FIXUP_EAPD,
	ALC882_FIXUP_EAPD,
	ALC883_FIXUP_EAPD,
	ALC883_FIXUP_ACER_EAPD,
	ALC882_FIXUP_GPIO1,
	ALC882_FIXUP_GPIO2,
	ALC882_FIXUP_GPIO3,
	ALC889_FIXUP_COEF,
	ALC882_FIXUP_ASUS_W2JC,
	ALC882_FIXUP_ACER_ASPIRE_4930G,
	ALC882_FIXUP_ACER_ASPIRE_8930G,
	ALC882_FIXUP_ASPIRE_8930G_VERBS,
	ALC885_FIXUP_MACPRO_GPIO,
	ALC889_FIXUP_DAC_ROUTE,
	ALC889_FIXUP_MBP_VREF,
	ALC889_FIXUP_IMAC91_VREF,
	ALC889_FIXUP_MBA11_VREF,
	ALC889_FIXUP_MBA21_VREF,
	ALC889_FIXUP_MP11_VREF,
	ALC889_FIXUP_MP41_VREF,
	ALC882_FIXUP_INV_DMIC,
	ALC882_FIXUP_NO_PRIMARY_HP,
	ALC887_FIXUP_ASUS_BASS,
	ALC887_FIXUP_BASS_CHMAP,
	ALC1220_FIXUP_GB_DUAL_CODECS,
	ALC1220_FIXUP_CLEVO_P950,
	ALC1220_FIXUP_CLEVO_PB51ED,
	ALC1220_FIXUP_CLEVO_PB51ED_PINS,
	ALC887_FIXUP_ASUS_AUDIO,
	ALC887_FIXUP_ASUS_HMIC,
};

static void alc889_fixup_coef(struct hda_codec *codec,
			      const struct hda_fixup *fix, int action)
{
	if (action != HDA_FIXUP_ACT_INIT)
		return;
	alc_update_coef_idx(codec, 7, 0, 0x2030);
}

/* set up GPIO at initialization */
static void alc885_fixup_macpro_gpio(struct hda_codec *codec,
				     const struct hda_fixup *fix, int action)
{
	struct alc_spec *spec = codec->spec;

	spec->gpio_write_delay = true;
	alc_fixup_gpio3(codec, fix, action);
}

/* Fix the connection of some pins for ALC889:
 * At least, Acer Aspire 5935 shows the connections to DAC3/4 don't
 * work correctly (bko#42740)
 */
static void alc889_fixup_dac_route(struct hda_codec *codec,
				   const struct hda_fixup *fix, int action)
{
	if (action == HDA_FIXUP_ACT_PRE_PROBE) {
		/* fake the connections during parsing the tree */
		static const hda_nid_t conn1[] = { 0x0c, 0x0d };
		static const hda_nid_t conn2[] = { 0x0e, 0x0f };
		snd_hda_override_conn_list(codec, 0x14, ARRAY_SIZE(conn1), conn1);
		snd_hda_override_conn_list(codec, 0x15, ARRAY_SIZE(conn1), conn1);
		snd_hda_override_conn_list(codec, 0x18, ARRAY_SIZE(conn2), conn2);
		snd_hda_override_conn_list(codec, 0x1a, ARRAY_SIZE(conn2), conn2);
	} else if (action == HDA_FIXUP_ACT_PROBE) {
		/* restore the connections */
		static const hda_nid_t conn[] = { 0x0c, 0x0d, 0x0e, 0x0f, 0x26 };
		snd_hda_override_conn_list(codec, 0x14, ARRAY_SIZE(conn), conn);
		snd_hda_override_conn_list(codec, 0x15, ARRAY_SIZE(conn), conn);
		snd_hda_override_conn_list(codec, 0x18, ARRAY_SIZE(conn), conn);
		snd_hda_override_conn_list(codec, 0x1a, ARRAY_SIZE(conn), conn);
	}
}

/* Set VREF on HP pin */
static void alc889_fixup_mbp_vref(struct hda_codec *codec,
				  const struct hda_fixup *fix, int action)
{
	static const hda_nid_t nids[] = { 0x14, 0x15, 0x19 };
	struct alc_spec *spec = codec->spec;
	int i;

	if (action != HDA_FIXUP_ACT_INIT)
		return;
	for (i = 0; i < ARRAY_SIZE(nids); i++) {
		unsigned int val = snd_hda_codec_get_pincfg(codec, nids[i]);
		if (get_defcfg_device(val) != AC_JACK_HP_OUT)
			continue;
		val = snd_hda_codec_get_pin_target(codec, nids[i]);
		val |= AC_PINCTL_VREF_80;
		snd_hda_set_pin_ctl(codec, nids[i], val);
		spec->gen.keep_vref_in_automute = 1;
		break;
	}
}

static void alc889_fixup_mac_pins(struct hda_codec *codec,
				  const hda_nid_t *nids, int num_nids)
{
	struct alc_spec *spec = codec->spec;
	int i;

	for (i = 0; i < num_nids; i++) {
		unsigned int val;
		val = snd_hda_codec_get_pin_target(codec, nids[i]);
		val |= AC_PINCTL_VREF_50;
		snd_hda_set_pin_ctl(codec, nids[i], val);
	}
	spec->gen.keep_vref_in_automute = 1;
}

/* Set VREF on speaker pins on imac91 */
static void alc889_fixup_imac91_vref(struct hda_codec *codec,
				     const struct hda_fixup *fix, int action)
{
	static const hda_nid_t nids[] = { 0x18, 0x1a };

	if (action == HDA_FIXUP_ACT_INIT)
		alc889_fixup_mac_pins(codec, nids, ARRAY_SIZE(nids));
}

/* Set VREF on speaker pins on mba11 */
static void alc889_fixup_mba11_vref(struct hda_codec *codec,
				    const struct hda_fixup *fix, int action)
{
	static const hda_nid_t nids[] = { 0x18 };

	if (action == HDA_FIXUP_ACT_INIT)
		alc889_fixup_mac_pins(codec, nids, ARRAY_SIZE(nids));
}

/* Set VREF on speaker pins on mba21 */
static void alc889_fixup_mba21_vref(struct hda_codec *codec,
				    const struct hda_fixup *fix, int action)
{
	static const hda_nid_t nids[] = { 0x18, 0x19 };

	if (action == HDA_FIXUP_ACT_INIT)
		alc889_fixup_mac_pins(codec, nids, ARRAY_SIZE(nids));
}

/* Don't take HP output as primary
 * Strangely, the speaker output doesn't work on Vaio Z and some Vaio
 * all-in-one desktop PCs (for example VGC-LN51JGB) through DAC 0x05
 */
static void alc882_fixup_no_primary_hp(struct hda_codec *codec,
				       const struct hda_fixup *fix, int action)
{
	struct alc_spec *spec = codec->spec;
	if (action == HDA_FIXUP_ACT_PRE_PROBE) {
		spec->gen.no_primary_hp = 1;
		spec->gen.no_multi_io = 1;
	}
}

static void alc_fixup_bass_chmap(struct hda_codec *codec,
				 const struct hda_fixup *fix, int action);

/* For dual-codec configuration, we need to disable some features to avoid
 * conflicts of kctls and PCM streams
 */
static void alc_fixup_dual_codecs(struct hda_codec *codec,
				  const struct hda_fixup *fix, int action)
{
	struct alc_spec *spec = codec->spec;

	if (action != HDA_FIXUP_ACT_PRE_PROBE)
		return;
	/* disable vmaster */
	spec->gen.suppress_vmaster = 1;
	/* auto-mute and auto-mic switch don't work with multiple codecs */
	spec->gen.suppress_auto_mute = 1;
	spec->gen.suppress_auto_mic = 1;
	/* disable aamix as well */
	spec->gen.mixer_nid = 0;
	/* add location prefix to avoid conflicts */
	codec->force_pin_prefix = 1;
}

static void rename_ctl(struct hda_codec *codec, const char *oldname,
		       const char *newname)
{
	struct snd_kcontrol *kctl;

	kctl = snd_hda_find_mixer_ctl(codec, oldname);
	if (kctl)
		strcpy(kctl->id.name, newname);
}

static void alc1220_fixup_gb_dual_codecs(struct hda_codec *codec,
					 const struct hda_fixup *fix,
					 int action)
{
	alc_fixup_dual_codecs(codec, fix, action);
	switch (action) {
	case HDA_FIXUP_ACT_PRE_PROBE:
		/* override card longname to provide a unique UCM profile */
		strcpy(codec->card->longname, "HDAudio-Gigabyte-ALC1220DualCodecs");
		break;
	case HDA_FIXUP_ACT_BUILD:
		/* rename Capture controls depending on the codec */
		rename_ctl(codec, "Capture Volume",
			   codec->addr == 0 ?
			   "Rear-Panel Capture Volume" :
			   "Front-Panel Capture Volume");
		rename_ctl(codec, "Capture Switch",
			   codec->addr == 0 ?
			   "Rear-Panel Capture Switch" :
			   "Front-Panel Capture Switch");
		break;
	}
}

static void alc1220_fixup_clevo_p950(struct hda_codec *codec,
				     const struct hda_fixup *fix,
				     int action)
{
	static const hda_nid_t conn1[] = { 0x0c };

	if (action != HDA_FIXUP_ACT_PRE_PROBE)
		return;

	alc_update_coef_idx(codec, 0x7, 0, 0x3c3);
	/* We therefore want to make sure 0x14 (front headphone) and
	 * 0x1b (speakers) use the stereo DAC 0x02
	 */
	snd_hda_override_conn_list(codec, 0x14, ARRAY_SIZE(conn1), conn1);
	snd_hda_override_conn_list(codec, 0x1b, ARRAY_SIZE(conn1), conn1);
}

static void alc_fixup_headset_mode_no_hp_mic(struct hda_codec *codec,
				const struct hda_fixup *fix, int action);

static void alc1220_fixup_clevo_pb51ed(struct hda_codec *codec,
				     const struct hda_fixup *fix,
				     int action)
{
	alc1220_fixup_clevo_p950(codec, fix, action);
	alc_fixup_headset_mode_no_hp_mic(codec, fix, action);
}

static void alc887_asus_hp_automute_hook(struct hda_codec *codec,
					 struct hda_jack_callback *jack)
{
	struct alc_spec *spec = codec->spec;
	unsigned int vref;

	snd_hda_gen_hp_automute(codec, jack);

	if (spec->gen.hp_jack_present)
		vref = AC_PINCTL_VREF_80;
	else
		vref = AC_PINCTL_VREF_HIZ;
	snd_hda_set_pin_ctl(codec, 0x19, PIN_HP | vref);
}

static void alc887_fixup_asus_jack(struct hda_codec *codec,
				     const struct hda_fixup *fix, int action)
{
	struct alc_spec *spec = codec->spec;
	if (action != HDA_FIXUP_ACT_PROBE)
		return;
	snd_hda_set_pin_ctl_cache(codec, 0x1b, PIN_HP);
	spec->gen.hp_automute_hook = alc887_asus_hp_automute_hook;
}

static const struct hda_fixup alc882_fixups[] = {
	[ALC882_FIXUP_ABIT_AW9D_MAX] = {
		.type = HDA_FIXUP_PINS,
		.v.pins = (const struct hda_pintbl[]) {
			{ 0x15, 0x01080104 }, /* side */
			{ 0x16, 0x01011012 }, /* rear */
			{ 0x17, 0x01016011 }, /* clfe */
			{ }
		}
	},
	[ALC882_FIXUP_LENOVO_Y530] = {
		.type = HDA_FIXUP_PINS,
		.v.pins = (const struct hda_pintbl[]) {
			{ 0x15, 0x99130112 }, /* rear int speakers */
			{ 0x16, 0x99130111 }, /* subwoofer */
			{ }
		}
	},
	[ALC882_FIXUP_PB_M5210] = {
		.type = HDA_FIXUP_PINCTLS,
		.v.pins = (const struct hda_pintbl[]) {
			{ 0x19, PIN_VREF50 },
			{}
		}
	},
	[ALC882_FIXUP_ACER_ASPIRE_7736] = {
		.type = HDA_FIXUP_FUNC,
		.v.func = alc_fixup_sku_ignore,
	},
	[ALC882_FIXUP_ASUS_W90V] = {
		.type = HDA_FIXUP_PINS,
		.v.pins = (const struct hda_pintbl[]) {
			{ 0x16, 0x99130110 }, /* fix sequence for CLFE */
			{ }
		}
	},
	[ALC889_FIXUP_CD] = {
		.type = HDA_FIXUP_PINS,
		.v.pins = (const struct hda_pintbl[]) {
			{ 0x1c, 0x993301f0 }, /* CD */
			{ }
		}
	},
	[ALC889_FIXUP_FRONT_HP_NO_PRESENCE] = {
		.type = HDA_FIXUP_PINS,
		.v.pins = (const struct hda_pintbl[]) {
			{ 0x1b, 0x02214120 }, /* Front HP jack is flaky, disable jack detect */
			{ }
		},
		.chained = true,
		.chain_id = ALC889_FIXUP_CD,
	},
	[ALC889_FIXUP_VAIO_TT] = {
		.type = HDA_FIXUP_PINS,
		.v.pins = (const struct hda_pintbl[]) {
			{ 0x17, 0x90170111 }, /* hidden surround speaker */
			{ }
		}
	},
	[ALC888_FIXUP_EEE1601] = {
		.type = HDA_FIXUP_VERBS,
		.v.verbs = (const struct hda_verb[]) {
			{ 0x20, AC_VERB_SET_COEF_INDEX, 0x0b },
			{ 0x20, AC_VERB_SET_PROC_COEF,  0x0838 },
			{ }
		}
	},
	[ALC886_FIXUP_EAPD] = {
		.type = HDA_FIXUP_VERBS,
		.v.verbs = (const struct hda_verb[]) {
			/* change to EAPD mode */
			{ 0x20, AC_VERB_SET_COEF_INDEX, 0x07 },
			{ 0x20, AC_VERB_SET_PROC_COEF, 0x0068 },
			{ }
		}
	},
	[ALC882_FIXUP_EAPD] = {
		.type = HDA_FIXUP_VERBS,
		.v.verbs = (const struct hda_verb[]) {
			/* change to EAPD mode */
			{ 0x20, AC_VERB_SET_COEF_INDEX, 0x07 },
			{ 0x20, AC_VERB_SET_PROC_COEF, 0x3060 },
			{ }
		}
	},
	[ALC883_FIXUP_EAPD] = {
		.type = HDA_FIXUP_VERBS,
		.v.verbs = (const struct hda_verb[]) {
			/* change to EAPD mode */
			{ 0x20, AC_VERB_SET_COEF_INDEX, 0x07 },
			{ 0x20, AC_VERB_SET_PROC_COEF, 0x3070 },
			{ }
		}
	},
	[ALC883_FIXUP_ACER_EAPD] = {
		.type = HDA_FIXUP_VERBS,
		.v.verbs = (const struct hda_verb[]) {
			/* eanable EAPD on Acer laptops */
			{ 0x20, AC_VERB_SET_COEF_INDEX, 0x07 },
			{ 0x20, AC_VERB_SET_PROC_COEF, 0x3050 },
			{ }
		}
	},
	[ALC882_FIXUP_GPIO1] = {
		.type = HDA_FIXUP_FUNC,
		.v.func = alc_fixup_gpio1,
	},
	[ALC882_FIXUP_GPIO2] = {
		.type = HDA_FIXUP_FUNC,
		.v.func = alc_fixup_gpio2,
	},
	[ALC882_FIXUP_GPIO3] = {
		.type = HDA_FIXUP_FUNC,
		.v.func = alc_fixup_gpio3,
	},
	[ALC882_FIXUP_ASUS_W2JC] = {
		.type = HDA_FIXUP_FUNC,
		.v.func = alc_fixup_gpio1,
		.chained = true,
		.chain_id = ALC882_FIXUP_EAPD,
	},
	[ALC889_FIXUP_COEF] = {
		.type = HDA_FIXUP_FUNC,
		.v.func = alc889_fixup_coef,
	},
	[ALC882_FIXUP_ACER_ASPIRE_4930G] = {
		.type = HDA_FIXUP_PINS,
		.v.pins = (const struct hda_pintbl[]) {
			{ 0x16, 0x99130111 }, /* CLFE speaker */
			{ 0x17, 0x99130112 }, /* surround speaker */
			{ }
		},
		.chained = true,
		.chain_id = ALC882_FIXUP_GPIO1,
	},
	[ALC882_FIXUP_ACER_ASPIRE_8930G] = {
		.type = HDA_FIXUP_PINS,
		.v.pins = (const struct hda_pintbl[]) {
			{ 0x16, 0x99130111 }, /* CLFE speaker */
			{ 0x1b, 0x99130112 }, /* surround speaker */
			{ }
		},
		.chained = true,
		.chain_id = ALC882_FIXUP_ASPIRE_8930G_VERBS,
	},
	[ALC882_FIXUP_ASPIRE_8930G_VERBS] = {
		/* additional init verbs for Acer Aspire 8930G */
		.type = HDA_FIXUP_VERBS,
		.v.verbs = (const struct hda_verb[]) {
			/* Enable all DACs */
			/* DAC DISABLE/MUTE 1? */
			/*  setting bits 1-5 disables DAC nids 0x02-0x06
			 *  apparently. Init=0x38 */
			{ 0x20, AC_VERB_SET_COEF_INDEX, 0x03 },
			{ 0x20, AC_VERB_SET_PROC_COEF, 0x0000 },
			/* DAC DISABLE/MUTE 2? */
			/*  some bit here disables the other DACs.
			 *  Init=0x4900 */
			{ 0x20, AC_VERB_SET_COEF_INDEX, 0x08 },
			{ 0x20, AC_VERB_SET_PROC_COEF, 0x0000 },
			/* DMIC fix
			 * This laptop has a stereo digital microphone.
			 * The mics are only 1cm apart which makes the stereo
			 * useless. However, either the mic or the ALC889
			 * makes the signal become a difference/sum signal
			 * instead of standard stereo, which is annoying.
			 * So instead we flip this bit which makes the
			 * codec replicate the sum signal to both channels,
			 * turning it into a normal mono mic.
			 */
			/* DMIC_CONTROL? Init value = 0x0001 */
			{ 0x20, AC_VERB_SET_COEF_INDEX, 0x0b },
			{ 0x20, AC_VERB_SET_PROC_COEF, 0x0003 },
			{ 0x20, AC_VERB_SET_COEF_INDEX, 0x07 },
			{ 0x20, AC_VERB_SET_PROC_COEF, 0x3050 },
			{ }
		},
		.chained = true,
		.chain_id = ALC882_FIXUP_GPIO1,
	},
	[ALC885_FIXUP_MACPRO_GPIO] = {
		.type = HDA_FIXUP_FUNC,
		.v.func = alc885_fixup_macpro_gpio,
	},
	[ALC889_FIXUP_DAC_ROUTE] = {
		.type = HDA_FIXUP_FUNC,
		.v.func = alc889_fixup_dac_route,
	},
	[ALC889_FIXUP_MBP_VREF] = {
		.type = HDA_FIXUP_FUNC,
		.v.func = alc889_fixup_mbp_vref,
		.chained = true,
		.chain_id = ALC882_FIXUP_GPIO1,
	},
	[ALC889_FIXUP_IMAC91_VREF] = {
		.type = HDA_FIXUP_FUNC,
		.v.func = alc889_fixup_imac91_vref,
		.chained = true,
		.chain_id = ALC882_FIXUP_GPIO1,
	},
	[ALC889_FIXUP_MBA11_VREF] = {
		.type = HDA_FIXUP_FUNC,
		.v.func = alc889_fixup_mba11_vref,
		.chained = true,
		.chain_id = ALC889_FIXUP_MBP_VREF,
	},
	[ALC889_FIXUP_MBA21_VREF] = {
		.type = HDA_FIXUP_FUNC,
		.v.func = alc889_fixup_mba21_vref,
		.chained = true,
		.chain_id = ALC889_FIXUP_MBP_VREF,
	},
	[ALC889_FIXUP_MP11_VREF] = {
		.type = HDA_FIXUP_FUNC,
		.v.func = alc889_fixup_mba11_vref,
		.chained = true,
		.chain_id = ALC885_FIXUP_MACPRO_GPIO,
	},
	[ALC889_FIXUP_MP41_VREF] = {
		.type = HDA_FIXUP_FUNC,
		.v.func = alc889_fixup_mbp_vref,
		.chained = true,
		.chain_id = ALC885_FIXUP_MACPRO_GPIO,
	},
	[ALC882_FIXUP_INV_DMIC] = {
		.type = HDA_FIXUP_FUNC,
		.v.func = alc_fixup_inv_dmic,
	},
	[ALC882_FIXUP_NO_PRIMARY_HP] = {
		.type = HDA_FIXUP_FUNC,
		.v.func = alc882_fixup_no_primary_hp,
	},
	[ALC887_FIXUP_ASUS_BASS] = {
		.type = HDA_FIXUP_PINS,
		.v.pins = (const struct hda_pintbl[]) {
			{0x16, 0x99130130}, /* bass speaker */
			{}
		},
		.chained = true,
		.chain_id = ALC887_FIXUP_BASS_CHMAP,
	},
	[ALC887_FIXUP_BASS_CHMAP] = {
		.type = HDA_FIXUP_FUNC,
		.v.func = alc_fixup_bass_chmap,
	},
	[ALC1220_FIXUP_GB_DUAL_CODECS] = {
		.type = HDA_FIXUP_FUNC,
		.v.func = alc1220_fixup_gb_dual_codecs,
	},
	[ALC1220_FIXUP_CLEVO_P950] = {
		.type = HDA_FIXUP_FUNC,
		.v.func = alc1220_fixup_clevo_p950,
	},
	[ALC1220_FIXUP_CLEVO_PB51ED] = {
		.type = HDA_FIXUP_FUNC,
		.v.func = alc1220_fixup_clevo_pb51ed,
	},
	[ALC1220_FIXUP_CLEVO_PB51ED_PINS] = {
		.type = HDA_FIXUP_PINS,
		.v.pins = (const struct hda_pintbl[]) {
			{ 0x19, 0x01a1913c }, /* use as headset mic, without its own jack detect */
			{}
		},
		.chained = true,
		.chain_id = ALC1220_FIXUP_CLEVO_PB51ED,
	},
	[ALC887_FIXUP_ASUS_AUDIO] = {
		.type = HDA_FIXUP_PINS,
		.v.pins = (const struct hda_pintbl[]) {
			{ 0x15, 0x02a14150 }, /* use as headset mic, without its own jack detect */
			{ 0x19, 0x22219420 },
			{}
		},
	},
	[ALC887_FIXUP_ASUS_HMIC] = {
		.type = HDA_FIXUP_FUNC,
		.v.func = alc887_fixup_asus_jack,
		.chained = true,
		.chain_id = ALC887_FIXUP_ASUS_AUDIO,
	},
};

static const struct snd_pci_quirk alc882_fixup_tbl[] = {
	SND_PCI_QUIRK(0x1025, 0x006c, "Acer Aspire 9810", ALC883_FIXUP_ACER_EAPD),
	SND_PCI_QUIRK(0x1025, 0x0090, "Acer Aspire", ALC883_FIXUP_ACER_EAPD),
	SND_PCI_QUIRK(0x1025, 0x0107, "Acer Aspire", ALC883_FIXUP_ACER_EAPD),
	SND_PCI_QUIRK(0x1025, 0x010a, "Acer Ferrari 5000", ALC883_FIXUP_ACER_EAPD),
	SND_PCI_QUIRK(0x1025, 0x0110, "Acer Aspire", ALC883_FIXUP_ACER_EAPD),
	SND_PCI_QUIRK(0x1025, 0x0112, "Acer Aspire 9303", ALC883_FIXUP_ACER_EAPD),
	SND_PCI_QUIRK(0x1025, 0x0121, "Acer Aspire 5920G", ALC883_FIXUP_ACER_EAPD),
	SND_PCI_QUIRK(0x1025, 0x013e, "Acer Aspire 4930G",
		      ALC882_FIXUP_ACER_ASPIRE_4930G),
	SND_PCI_QUIRK(0x1025, 0x013f, "Acer Aspire 5930G",
		      ALC882_FIXUP_ACER_ASPIRE_4930G),
	SND_PCI_QUIRK(0x1025, 0x0145, "Acer Aspire 8930G",
		      ALC882_FIXUP_ACER_ASPIRE_8930G),
	SND_PCI_QUIRK(0x1025, 0x0146, "Acer Aspire 6935G",
		      ALC882_FIXUP_ACER_ASPIRE_8930G),
	SND_PCI_QUIRK(0x1025, 0x0142, "Acer Aspire 7730G",
		      ALC882_FIXUP_ACER_ASPIRE_4930G),
	SND_PCI_QUIRK(0x1025, 0x0155, "Packard-Bell M5120", ALC882_FIXUP_PB_M5210),
	SND_PCI_QUIRK(0x1025, 0x015e, "Acer Aspire 6930G",
		      ALC882_FIXUP_ACER_ASPIRE_4930G),
	SND_PCI_QUIRK(0x1025, 0x0166, "Acer Aspire 6530G",
		      ALC882_FIXUP_ACER_ASPIRE_4930G),
	SND_PCI_QUIRK(0x1025, 0x021e, "Acer Aspire 5739G",
		      ALC882_FIXUP_ACER_ASPIRE_4930G),
	SND_PCI_QUIRK(0x1025, 0x0259, "Acer Aspire 5935", ALC889_FIXUP_DAC_ROUTE),
	SND_PCI_QUIRK(0x1025, 0x026b, "Acer Aspire 8940G", ALC882_FIXUP_ACER_ASPIRE_8930G),
	SND_PCI_QUIRK(0x1025, 0x0296, "Acer Aspire 7736z", ALC882_FIXUP_ACER_ASPIRE_7736),
	SND_PCI_QUIRK(0x1043, 0x13c2, "Asus A7M", ALC882_FIXUP_EAPD),
	SND_PCI_QUIRK(0x1043, 0x1873, "ASUS W90V", ALC882_FIXUP_ASUS_W90V),
	SND_PCI_QUIRK(0x1043, 0x1971, "Asus W2JC", ALC882_FIXUP_ASUS_W2JC),
	SND_PCI_QUIRK(0x1043, 0x2390, "Asus D700SA", ALC887_FIXUP_ASUS_HMIC),
	SND_PCI_QUIRK(0x1043, 0x835f, "Asus Eee 1601", ALC888_FIXUP_EEE1601),
	SND_PCI_QUIRK(0x1043, 0x84bc, "ASUS ET2700", ALC887_FIXUP_ASUS_BASS),
	SND_PCI_QUIRK(0x1043, 0x8691, "ASUS ROG Ranger VIII", ALC882_FIXUP_GPIO3),
	SND_PCI_QUIRK(0x104d, 0x9043, "Sony Vaio VGC-LN51JGB", ALC882_FIXUP_NO_PRIMARY_HP),
	SND_PCI_QUIRK(0x104d, 0x9044, "Sony VAIO AiO", ALC882_FIXUP_NO_PRIMARY_HP),
	SND_PCI_QUIRK(0x104d, 0x9047, "Sony Vaio TT", ALC889_FIXUP_VAIO_TT),
	SND_PCI_QUIRK(0x104d, 0x905a, "Sony Vaio Z", ALC882_FIXUP_NO_PRIMARY_HP),
	SND_PCI_QUIRK(0x104d, 0x9060, "Sony Vaio VPCL14M1R", ALC882_FIXUP_NO_PRIMARY_HP),

	/* All Apple entries are in codec SSIDs */
	SND_PCI_QUIRK(0x106b, 0x00a0, "MacBookPro 3,1", ALC889_FIXUP_MBP_VREF),
	SND_PCI_QUIRK(0x106b, 0x00a1, "Macbook", ALC889_FIXUP_MBP_VREF),
	SND_PCI_QUIRK(0x106b, 0x00a4, "MacbookPro 4,1", ALC889_FIXUP_MBP_VREF),
	SND_PCI_QUIRK(0x106b, 0x0c00, "Mac Pro", ALC889_FIXUP_MP11_VREF),
	SND_PCI_QUIRK(0x106b, 0x1000, "iMac 24", ALC885_FIXUP_MACPRO_GPIO),
	SND_PCI_QUIRK(0x106b, 0x2800, "AppleTV", ALC885_FIXUP_MACPRO_GPIO),
	SND_PCI_QUIRK(0x106b, 0x2c00, "MacbookPro rev3", ALC889_FIXUP_MBP_VREF),
	SND_PCI_QUIRK(0x106b, 0x3000, "iMac", ALC889_FIXUP_MBP_VREF),
	SND_PCI_QUIRK(0x106b, 0x3200, "iMac 7,1 Aluminum", ALC882_FIXUP_EAPD),
	SND_PCI_QUIRK(0x106b, 0x3400, "MacBookAir 1,1", ALC889_FIXUP_MBA11_VREF),
	SND_PCI_QUIRK(0x106b, 0x3500, "MacBookAir 2,1", ALC889_FIXUP_MBA21_VREF),
	SND_PCI_QUIRK(0x106b, 0x3600, "Macbook 3,1", ALC889_FIXUP_MBP_VREF),
	SND_PCI_QUIRK(0x106b, 0x3800, "MacbookPro 4,1", ALC889_FIXUP_MBP_VREF),
	SND_PCI_QUIRK(0x106b, 0x3e00, "iMac 24 Aluminum", ALC885_FIXUP_MACPRO_GPIO),
	SND_PCI_QUIRK(0x106b, 0x3f00, "Macbook 5,1", ALC889_FIXUP_IMAC91_VREF),
	SND_PCI_QUIRK(0x106b, 0x4000, "MacbookPro 5,1", ALC889_FIXUP_IMAC91_VREF),
	SND_PCI_QUIRK(0x106b, 0x4100, "Macmini 3,1", ALC889_FIXUP_IMAC91_VREF),
	SND_PCI_QUIRK(0x106b, 0x4200, "Mac Pro 4,1/5,1", ALC889_FIXUP_MP41_VREF),
	SND_PCI_QUIRK(0x106b, 0x4300, "iMac 9,1", ALC889_FIXUP_IMAC91_VREF),
	SND_PCI_QUIRK(0x106b, 0x4600, "MacbookPro 5,2", ALC889_FIXUP_IMAC91_VREF),
	SND_PCI_QUIRK(0x106b, 0x4900, "iMac 9,1 Aluminum", ALC889_FIXUP_IMAC91_VREF),
	SND_PCI_QUIRK(0x106b, 0x4a00, "Macbook 5,2", ALC889_FIXUP_MBA11_VREF),

	SND_PCI_QUIRK(0x1071, 0x8258, "Evesham Voyaeger", ALC882_FIXUP_EAPD),
	SND_PCI_QUIRK(0x13fe, 0x1009, "Advantech MIT-W101", ALC886_FIXUP_EAPD),
	SND_PCI_QUIRK(0x1458, 0xa002, "Gigabyte EP45-DS3/Z87X-UD3H", ALC889_FIXUP_FRONT_HP_NO_PRESENCE),
	SND_PCI_QUIRK(0x1458, 0xa0b8, "Gigabyte AZ370-Gaming", ALC1220_FIXUP_GB_DUAL_CODECS),
	SND_PCI_QUIRK(0x1458, 0xa0cd, "Gigabyte X570 Aorus Master", ALC1220_FIXUP_CLEVO_P950),
	SND_PCI_QUIRK(0x1458, 0xa0ce, "Gigabyte X570 Aorus Xtreme", ALC1220_FIXUP_CLEVO_P950),
	SND_PCI_QUIRK(0x1462, 0x11f7, "MSI-GE63", ALC1220_FIXUP_CLEVO_P950),
	SND_PCI_QUIRK(0x1462, 0x1228, "MSI-GP63", ALC1220_FIXUP_CLEVO_P950),
	SND_PCI_QUIRK(0x1462, 0x1229, "MSI-GP73", ALC1220_FIXUP_CLEVO_P950),
	SND_PCI_QUIRK(0x1462, 0x1275, "MSI-GL63", ALC1220_FIXUP_CLEVO_P950),
	SND_PCI_QUIRK(0x1462, 0x1276, "MSI-GL73", ALC1220_FIXUP_CLEVO_P950),
	SND_PCI_QUIRK(0x1462, 0x1293, "MSI-GP65", ALC1220_FIXUP_CLEVO_P950),
	SND_PCI_QUIRK(0x1462, 0x7350, "MSI-7350", ALC889_FIXUP_CD),
	SND_PCI_QUIRK(0x1462, 0xcc34, "MSI Godlike X570", ALC1220_FIXUP_GB_DUAL_CODECS),
	SND_PCI_QUIRK(0x1462, 0xda57, "MSI Z270-Gaming", ALC1220_FIXUP_GB_DUAL_CODECS),
	SND_PCI_QUIRK_VENDOR(0x1462, "MSI", ALC882_FIXUP_GPIO3),
	SND_PCI_QUIRK(0x147b, 0x107a, "Abit AW9D-MAX", ALC882_FIXUP_ABIT_AW9D_MAX),
	SND_PCI_QUIRK(0x1558, 0x50d3, "Clevo PC50[ER][CDF]", ALC1220_FIXUP_CLEVO_PB51ED_PINS),
	SND_PCI_QUIRK(0x1558, 0x65d1, "Clevo PB51[ER][CDF]", ALC1220_FIXUP_CLEVO_PB51ED_PINS),
	SND_PCI_QUIRK(0x1558, 0x65d2, "Clevo PB51R[CDF]", ALC1220_FIXUP_CLEVO_PB51ED_PINS),
	SND_PCI_QUIRK(0x1558, 0x65e1, "Clevo PB51[ED][DF]", ALC1220_FIXUP_CLEVO_PB51ED_PINS),
	SND_PCI_QUIRK(0x1558, 0x65e5, "Clevo PC50D[PRS](?:-D|-G)?", ALC1220_FIXUP_CLEVO_PB51ED_PINS),
	SND_PCI_QUIRK(0x1558, 0x65f1, "Clevo PC50HS", ALC1220_FIXUP_CLEVO_PB51ED_PINS),
	SND_PCI_QUIRK(0x1558, 0x67d1, "Clevo PB71[ER][CDF]", ALC1220_FIXUP_CLEVO_PB51ED_PINS),
	SND_PCI_QUIRK(0x1558, 0x67e1, "Clevo PB71[DE][CDF]", ALC1220_FIXUP_CLEVO_PB51ED_PINS),
	SND_PCI_QUIRK(0x1558, 0x67e5, "Clevo PC70D[PRS](?:-D|-G)?", ALC1220_FIXUP_CLEVO_PB51ED_PINS),
	SND_PCI_QUIRK(0x1558, 0x67f1, "Clevo PC70H[PRS]", ALC1220_FIXUP_CLEVO_PB51ED_PINS),
	SND_PCI_QUIRK(0x1558, 0x70d1, "Clevo PC70[ER][CDF]", ALC1220_FIXUP_CLEVO_PB51ED_PINS),
	SND_PCI_QUIRK(0x1558, 0x7714, "Clevo X170SM", ALC1220_FIXUP_CLEVO_PB51ED_PINS),
	SND_PCI_QUIRK(0x1558, 0x7715, "Clevo X170KM-G", ALC1220_FIXUP_CLEVO_PB51ED),
	SND_PCI_QUIRK(0x1558, 0x9501, "Clevo P950HR", ALC1220_FIXUP_CLEVO_P950),
	SND_PCI_QUIRK(0x1558, 0x9506, "Clevo P955HQ", ALC1220_FIXUP_CLEVO_P950),
	SND_PCI_QUIRK(0x1558, 0x950a, "Clevo P955H[PR]", ALC1220_FIXUP_CLEVO_P950),
	SND_PCI_QUIRK(0x1558, 0x95e1, "Clevo P95xER", ALC1220_FIXUP_CLEVO_P950),
	SND_PCI_QUIRK(0x1558, 0x95e2, "Clevo P950ER", ALC1220_FIXUP_CLEVO_P950),
	SND_PCI_QUIRK(0x1558, 0x95e3, "Clevo P955[ER]T", ALC1220_FIXUP_CLEVO_P950),
	SND_PCI_QUIRK(0x1558, 0x95e4, "Clevo P955ER", ALC1220_FIXUP_CLEVO_P950),
	SND_PCI_QUIRK(0x1558, 0x95e5, "Clevo P955EE6", ALC1220_FIXUP_CLEVO_P950),
	SND_PCI_QUIRK(0x1558, 0x95e6, "Clevo P950R[CDF]", ALC1220_FIXUP_CLEVO_P950),
	SND_PCI_QUIRK(0x1558, 0x96e1, "Clevo P960[ER][CDFN]-K", ALC1220_FIXUP_CLEVO_P950),
	SND_PCI_QUIRK(0x1558, 0x97e1, "Clevo P970[ER][CDFN]", ALC1220_FIXUP_CLEVO_P950),
	SND_PCI_QUIRK(0x1558, 0x97e2, "Clevo P970RC-M", ALC1220_FIXUP_CLEVO_P950),
	SND_PCI_QUIRK_VENDOR(0x1558, "Clevo laptop", ALC882_FIXUP_EAPD),
	SND_PCI_QUIRK(0x161f, 0x2054, "Medion laptop", ALC883_FIXUP_EAPD),
	SND_PCI_QUIRK(0x17aa, 0x3a0d, "Lenovo Y530", ALC882_FIXUP_LENOVO_Y530),
	SND_PCI_QUIRK(0x8086, 0x0022, "DX58SO", ALC889_FIXUP_COEF),
	{}
};

static const struct hda_model_fixup alc882_fixup_models[] = {
	{.id = ALC882_FIXUP_ABIT_AW9D_MAX, .name = "abit-aw9d"},
	{.id = ALC882_FIXUP_LENOVO_Y530, .name = "lenovo-y530"},
	{.id = ALC882_FIXUP_ACER_ASPIRE_7736, .name = "acer-aspire-7736"},
	{.id = ALC882_FIXUP_ASUS_W90V, .name = "asus-w90v"},
	{.id = ALC889_FIXUP_CD, .name = "cd"},
	{.id = ALC889_FIXUP_FRONT_HP_NO_PRESENCE, .name = "no-front-hp"},
	{.id = ALC889_FIXUP_VAIO_TT, .name = "vaio-tt"},
	{.id = ALC888_FIXUP_EEE1601, .name = "eee1601"},
	{.id = ALC882_FIXUP_EAPD, .name = "alc882-eapd"},
	{.id = ALC883_FIXUP_EAPD, .name = "alc883-eapd"},
	{.id = ALC882_FIXUP_GPIO1, .name = "gpio1"},
	{.id = ALC882_FIXUP_GPIO2, .name = "gpio2"},
	{.id = ALC882_FIXUP_GPIO3, .name = "gpio3"},
	{.id = ALC889_FIXUP_COEF, .name = "alc889-coef"},
	{.id = ALC882_FIXUP_ASUS_W2JC, .name = "asus-w2jc"},
	{.id = ALC882_FIXUP_ACER_ASPIRE_4930G, .name = "acer-aspire-4930g"},
	{.id = ALC882_FIXUP_ACER_ASPIRE_8930G, .name = "acer-aspire-8930g"},
	{.id = ALC883_FIXUP_ACER_EAPD, .name = "acer-aspire"},
	{.id = ALC885_FIXUP_MACPRO_GPIO, .name = "macpro-gpio"},
	{.id = ALC889_FIXUP_DAC_ROUTE, .name = "dac-route"},
	{.id = ALC889_FIXUP_MBP_VREF, .name = "mbp-vref"},
	{.id = ALC889_FIXUP_IMAC91_VREF, .name = "imac91-vref"},
	{.id = ALC889_FIXUP_MBA11_VREF, .name = "mba11-vref"},
	{.id = ALC889_FIXUP_MBA21_VREF, .name = "mba21-vref"},
	{.id = ALC889_FIXUP_MP11_VREF, .name = "mp11-vref"},
	{.id = ALC889_FIXUP_MP41_VREF, .name = "mp41-vref"},
	{.id = ALC882_FIXUP_INV_DMIC, .name = "inv-dmic"},
	{.id = ALC882_FIXUP_NO_PRIMARY_HP, .name = "no-primary-hp"},
	{.id = ALC887_FIXUP_ASUS_BASS, .name = "asus-bass"},
	{.id = ALC1220_FIXUP_GB_DUAL_CODECS, .name = "dual-codecs"},
	{.id = ALC1220_FIXUP_CLEVO_P950, .name = "clevo-p950"},
	{}
};

static const struct snd_hda_pin_quirk alc882_pin_fixup_tbl[] = {
	SND_HDA_PIN_QUIRK(0x10ec1220, 0x1043, "ASUS", ALC1220_FIXUP_CLEVO_P950,
		{0x14, 0x01014010},
		{0x15, 0x01011012},
		{0x16, 0x01016011},
		{0x18, 0x01a19040},
		{0x19, 0x02a19050},
		{0x1a, 0x0181304f},
		{0x1b, 0x0221401f},
		{0x1e, 0x01456130}),
	SND_HDA_PIN_QUIRK(0x10ec1220, 0x1462, "MS-7C35", ALC1220_FIXUP_CLEVO_P950,
		{0x14, 0x01015010},
		{0x15, 0x01011012},
		{0x16, 0x01011011},
		{0x18, 0x01a11040},
		{0x19, 0x02a19050},
		{0x1a, 0x0181104f},
		{0x1b, 0x0221401f},
		{0x1e, 0x01451130}),
	{}
};

/*
 * BIOS auto configuration
 */
/* almost identical with ALC880 parser... */
static int alc882_parse_auto_config(struct hda_codec *codec)
{
	static const hda_nid_t alc882_ignore[] = { 0x1d, 0 };
	static const hda_nid_t alc882_ssids[] = { 0x15, 0x1b, 0x14, 0 };
	return alc_parse_auto_config(codec, alc882_ignore, alc882_ssids);
}

/*
 */
static int patch_alc882(struct hda_codec *codec)
{
	struct alc_spec *spec;
	int err;

	err = alc_alloc_spec(codec, 0x0b);
	if (err < 0)
		return err;

	spec = codec->spec;

	switch (codec->core.vendor_id) {
	case 0x10ec0882:
	case 0x10ec0885:
	case 0x10ec0900:
	case 0x10ec0b00:
	case 0x10ec1220:
		break;
	default:
		/* ALC883 and variants */
		alc_fix_pll_init(codec, 0x20, 0x0a, 10);
		break;
	}

	alc_pre_init(codec);

	snd_hda_pick_fixup(codec, alc882_fixup_models, alc882_fixup_tbl,
		       alc882_fixups);
	snd_hda_pick_pin_fixup(codec, alc882_pin_fixup_tbl, alc882_fixups, true);
	snd_hda_apply_fixup(codec, HDA_FIXUP_ACT_PRE_PROBE);

	alc_auto_parse_customize_define(codec);

	if (has_cdefine_beep(codec))
		spec->gen.beep_nid = 0x01;

	/* automatic parse from the BIOS config */
	err = alc882_parse_auto_config(codec);
	if (err < 0)
		goto error;

	if (!spec->gen.no_analog && spec->gen.beep_nid) {
		err = set_beep_amp(spec, 0x0b, 0x05, HDA_INPUT);
		if (err < 0)
			goto error;
	}

	snd_hda_apply_fixup(codec, HDA_FIXUP_ACT_PROBE);

	return 0;

 error:
	alc_free(codec);
	return err;
}


/*
 * ALC262 support
 */
static int alc262_parse_auto_config(struct hda_codec *codec)
{
	static const hda_nid_t alc262_ignore[] = { 0x1d, 0 };
	static const hda_nid_t alc262_ssids[] = { 0x15, 0x1b, 0x14, 0 };
	return alc_parse_auto_config(codec, alc262_ignore, alc262_ssids);
}

/*
 * Pin config fixes
 */
enum {
	ALC262_FIXUP_FSC_H270,
	ALC262_FIXUP_FSC_S7110,
	ALC262_FIXUP_HP_Z200,
	ALC262_FIXUP_TYAN,
	ALC262_FIXUP_LENOVO_3000,
	ALC262_FIXUP_BENQ,
	ALC262_FIXUP_BENQ_T31,
	ALC262_FIXUP_INV_DMIC,
	ALC262_FIXUP_INTEL_BAYLEYBAY,
};

static const struct hda_fixup alc262_fixups[] = {
	[ALC262_FIXUP_FSC_H270] = {
		.type = HDA_FIXUP_PINS,
		.v.pins = (const struct hda_pintbl[]) {
			{ 0x14, 0x99130110 }, /* speaker */
			{ 0x15, 0x0221142f }, /* front HP */
			{ 0x1b, 0x0121141f }, /* rear HP */
			{ }
		}
	},
	[ALC262_FIXUP_FSC_S7110] = {
		.type = HDA_FIXUP_PINS,
		.v.pins = (const struct hda_pintbl[]) {
			{ 0x15, 0x90170110 }, /* speaker */
			{ }
		},
		.chained = true,
		.chain_id = ALC262_FIXUP_BENQ,
	},
	[ALC262_FIXUP_HP_Z200] = {
		.type = HDA_FIXUP_PINS,
		.v.pins = (const struct hda_pintbl[]) {
			{ 0x16, 0x99130120 }, /* internal speaker */
			{ }
		}
	},
	[ALC262_FIXUP_TYAN] = {
		.type = HDA_FIXUP_PINS,
		.v.pins = (const struct hda_pintbl[]) {
			{ 0x14, 0x1993e1f0 }, /* int AUX */
			{ }
		}
	},
	[ALC262_FIXUP_LENOVO_3000] = {
		.type = HDA_FIXUP_PINCTLS,
		.v.pins = (const struct hda_pintbl[]) {
			{ 0x19, PIN_VREF50 },
			{}
		},
		.chained = true,
		.chain_id = ALC262_FIXUP_BENQ,
	},
	[ALC262_FIXUP_BENQ] = {
		.type = HDA_FIXUP_VERBS,
		.v.verbs = (const struct hda_verb[]) {
			{ 0x20, AC_VERB_SET_COEF_INDEX, 0x07 },
			{ 0x20, AC_VERB_SET_PROC_COEF, 0x3070 },
			{}
		}
	},
	[ALC262_FIXUP_BENQ_T31] = {
		.type = HDA_FIXUP_VERBS,
		.v.verbs = (const struct hda_verb[]) {
			{ 0x20, AC_VERB_SET_COEF_INDEX, 0x07 },
			{ 0x20, AC_VERB_SET_PROC_COEF, 0x3050 },
			{}
		}
	},
	[ALC262_FIXUP_INV_DMIC] = {
		.type = HDA_FIXUP_FUNC,
		.v.func = alc_fixup_inv_dmic,
	},
	[ALC262_FIXUP_INTEL_BAYLEYBAY] = {
		.type = HDA_FIXUP_FUNC,
		.v.func = alc_fixup_no_depop_delay,
	},
};

static const struct snd_pci_quirk alc262_fixup_tbl[] = {
	SND_PCI_QUIRK(0x103c, 0x170b, "HP Z200", ALC262_FIXUP_HP_Z200),
	SND_PCI_QUIRK(0x10cf, 0x1397, "Fujitsu Lifebook S7110", ALC262_FIXUP_FSC_S7110),
	SND_PCI_QUIRK(0x10cf, 0x142d, "Fujitsu Lifebook E8410", ALC262_FIXUP_BENQ),
	SND_PCI_QUIRK(0x10f1, 0x2915, "Tyan Thunder n6650W", ALC262_FIXUP_TYAN),
	SND_PCI_QUIRK(0x1734, 0x1141, "FSC ESPRIMO U9210", ALC262_FIXUP_FSC_H270),
	SND_PCI_QUIRK(0x1734, 0x1147, "FSC Celsius H270", ALC262_FIXUP_FSC_H270),
	SND_PCI_QUIRK(0x17aa, 0x384e, "Lenovo 3000", ALC262_FIXUP_LENOVO_3000),
	SND_PCI_QUIRK(0x17ff, 0x0560, "Benq ED8", ALC262_FIXUP_BENQ),
	SND_PCI_QUIRK(0x17ff, 0x058d, "Benq T31-16", ALC262_FIXUP_BENQ_T31),
	SND_PCI_QUIRK(0x8086, 0x7270, "BayleyBay", ALC262_FIXUP_INTEL_BAYLEYBAY),
	{}
};

static const struct hda_model_fixup alc262_fixup_models[] = {
	{.id = ALC262_FIXUP_INV_DMIC, .name = "inv-dmic"},
	{.id = ALC262_FIXUP_FSC_H270, .name = "fsc-h270"},
	{.id = ALC262_FIXUP_FSC_S7110, .name = "fsc-s7110"},
	{.id = ALC262_FIXUP_HP_Z200, .name = "hp-z200"},
	{.id = ALC262_FIXUP_TYAN, .name = "tyan"},
	{.id = ALC262_FIXUP_LENOVO_3000, .name = "lenovo-3000"},
	{.id = ALC262_FIXUP_BENQ, .name = "benq"},
	{.id = ALC262_FIXUP_BENQ_T31, .name = "benq-t31"},
	{.id = ALC262_FIXUP_INTEL_BAYLEYBAY, .name = "bayleybay"},
	{}
};

/*
 */
static int patch_alc262(struct hda_codec *codec)
{
	struct alc_spec *spec;
	int err;

	err = alc_alloc_spec(codec, 0x0b);
	if (err < 0)
		return err;

	spec = codec->spec;
	spec->gen.shared_mic_vref_pin = 0x18;

	spec->shutup = alc_eapd_shutup;

#if 0
	/* pshou 07/11/05  set a zero PCM sample to DAC when FIFO is
	 * under-run
	 */
	alc_update_coefex_idx(codec, 0x1a, 7, 0, 0x80);
#endif
	alc_fix_pll_init(codec, 0x20, 0x0a, 10);

	alc_pre_init(codec);

	snd_hda_pick_fixup(codec, alc262_fixup_models, alc262_fixup_tbl,
		       alc262_fixups);
	snd_hda_apply_fixup(codec, HDA_FIXUP_ACT_PRE_PROBE);

	alc_auto_parse_customize_define(codec);

	if (has_cdefine_beep(codec))
		spec->gen.beep_nid = 0x01;

	/* automatic parse from the BIOS config */
	err = alc262_parse_auto_config(codec);
	if (err < 0)
		goto error;

	if (!spec->gen.no_analog && spec->gen.beep_nid) {
		err = set_beep_amp(spec, 0x0b, 0x05, HDA_INPUT);
		if (err < 0)
			goto error;
	}

	snd_hda_apply_fixup(codec, HDA_FIXUP_ACT_PROBE);

	return 0;

 error:
	alc_free(codec);
	return err;
}

/*
 *  ALC268
 */
/* bind Beep switches of both NID 0x0f and 0x10 */
static int alc268_beep_switch_put(struct snd_kcontrol *kcontrol,
				  struct snd_ctl_elem_value *ucontrol)
{
	struct hda_codec *codec = snd_kcontrol_chip(kcontrol);
	unsigned long pval;
	int err;

	mutex_lock(&codec->control_mutex);
	pval = kcontrol->private_value;
	kcontrol->private_value = (pval & ~0xff) | 0x0f;
	err = snd_hda_mixer_amp_switch_put(kcontrol, ucontrol);
	if (err >= 0) {
		kcontrol->private_value = (pval & ~0xff) | 0x10;
		err = snd_hda_mixer_amp_switch_put(kcontrol, ucontrol);
	}
	kcontrol->private_value = pval;
	mutex_unlock(&codec->control_mutex);
	return err;
}

static const struct snd_kcontrol_new alc268_beep_mixer[] = {
	HDA_CODEC_VOLUME("Beep Playback Volume", 0x1d, 0x0, HDA_INPUT),
	{
		.iface = SNDRV_CTL_ELEM_IFACE_MIXER,
		.name = "Beep Playback Switch",
		.subdevice = HDA_SUBDEV_AMP_FLAG,
		.info = snd_hda_mixer_amp_switch_info,
		.get = snd_hda_mixer_amp_switch_get,
		.put = alc268_beep_switch_put,
		.private_value = HDA_COMPOSE_AMP_VAL(0x0f, 3, 1, HDA_INPUT)
	},
};

/* set PCBEEP vol = 0, mute connections */
static const struct hda_verb alc268_beep_init_verbs[] = {
	{0x1d, AC_VERB_SET_AMP_GAIN_MUTE, AMP_IN_UNMUTE(0)},
	{0x0f, AC_VERB_SET_AMP_GAIN_MUTE, AMP_IN_MUTE(1)},
	{0x10, AC_VERB_SET_AMP_GAIN_MUTE, AMP_IN_MUTE(1)},
	{ }
};

enum {
	ALC268_FIXUP_INV_DMIC,
	ALC268_FIXUP_HP_EAPD,
	ALC268_FIXUP_SPDIF,
};

static const struct hda_fixup alc268_fixups[] = {
	[ALC268_FIXUP_INV_DMIC] = {
		.type = HDA_FIXUP_FUNC,
		.v.func = alc_fixup_inv_dmic,
	},
	[ALC268_FIXUP_HP_EAPD] = {
		.type = HDA_FIXUP_VERBS,
		.v.verbs = (const struct hda_verb[]) {
			{0x15, AC_VERB_SET_EAPD_BTLENABLE, 0},
			{}
		}
	},
	[ALC268_FIXUP_SPDIF] = {
		.type = HDA_FIXUP_PINS,
		.v.pins = (const struct hda_pintbl[]) {
			{ 0x1e, 0x014b1180 }, /* enable SPDIF out */
			{}
		}
	},
};

static const struct hda_model_fixup alc268_fixup_models[] = {
	{.id = ALC268_FIXUP_INV_DMIC, .name = "inv-dmic"},
	{.id = ALC268_FIXUP_HP_EAPD, .name = "hp-eapd"},
	{.id = ALC268_FIXUP_SPDIF, .name = "spdif"},
	{}
};

static const struct snd_pci_quirk alc268_fixup_tbl[] = {
	SND_PCI_QUIRK(0x1025, 0x0139, "Acer TravelMate 6293", ALC268_FIXUP_SPDIF),
	SND_PCI_QUIRK(0x1025, 0x015b, "Acer AOA 150 (ZG5)", ALC268_FIXUP_INV_DMIC),
	/* below is codec SSID since multiple Toshiba laptops have the
	 * same PCI SSID 1179:ff00
	 */
	SND_PCI_QUIRK(0x1179, 0xff06, "Toshiba P200", ALC268_FIXUP_HP_EAPD),
	{}
};

/*
 * BIOS auto configuration
 */
static int alc268_parse_auto_config(struct hda_codec *codec)
{
	static const hda_nid_t alc268_ssids[] = { 0x15, 0x1b, 0x14, 0 };
	return alc_parse_auto_config(codec, NULL, alc268_ssids);
}

/*
 */
static int patch_alc268(struct hda_codec *codec)
{
	struct alc_spec *spec;
	int i, err;

	/* ALC268 has no aa-loopback mixer */
	err = alc_alloc_spec(codec, 0);
	if (err < 0)
		return err;

	spec = codec->spec;
	if (has_cdefine_beep(codec))
		spec->gen.beep_nid = 0x01;

	spec->shutup = alc_eapd_shutup;

	alc_pre_init(codec);

	snd_hda_pick_fixup(codec, alc268_fixup_models, alc268_fixup_tbl, alc268_fixups);
	snd_hda_apply_fixup(codec, HDA_FIXUP_ACT_PRE_PROBE);

	/* automatic parse from the BIOS config */
	err = alc268_parse_auto_config(codec);
	if (err < 0)
		goto error;

	if (err > 0 && !spec->gen.no_analog &&
	    spec->gen.autocfg.speaker_pins[0] != 0x1d) {
		for (i = 0; i < ARRAY_SIZE(alc268_beep_mixer); i++) {
			if (!snd_hda_gen_add_kctl(&spec->gen, NULL,
						  &alc268_beep_mixer[i])) {
				err = -ENOMEM;
				goto error;
			}
		}
		snd_hda_add_verbs(codec, alc268_beep_init_verbs);
		if (!query_amp_caps(codec, 0x1d, HDA_INPUT))
			/* override the amp caps for beep generator */
			snd_hda_override_amp_caps(codec, 0x1d, HDA_INPUT,
					  (0x0c << AC_AMPCAP_OFFSET_SHIFT) |
					  (0x0c << AC_AMPCAP_NUM_STEPS_SHIFT) |
					  (0x07 << AC_AMPCAP_STEP_SIZE_SHIFT) |
					  (0 << AC_AMPCAP_MUTE_SHIFT));
	}

	snd_hda_apply_fixup(codec, HDA_FIXUP_ACT_PROBE);

	return 0;

 error:
	alc_free(codec);
	return err;
}

/*
 * ALC269
 */

static const struct hda_pcm_stream alc269_44k_pcm_analog_playback = {
	.rates = SNDRV_PCM_RATE_44100, /* fixed rate */
};

static const struct hda_pcm_stream alc269_44k_pcm_analog_capture = {
	.rates = SNDRV_PCM_RATE_44100, /* fixed rate */
};

/* different alc269-variants */
enum {
	ALC269_TYPE_ALC269VA,
	ALC269_TYPE_ALC269VB,
	ALC269_TYPE_ALC269VC,
	ALC269_TYPE_ALC269VD,
	ALC269_TYPE_ALC280,
	ALC269_TYPE_ALC282,
	ALC269_TYPE_ALC283,
	ALC269_TYPE_ALC284,
	ALC269_TYPE_ALC293,
	ALC269_TYPE_ALC286,
	ALC269_TYPE_ALC298,
	ALC269_TYPE_ALC255,
	ALC269_TYPE_ALC256,
	ALC269_TYPE_ALC257,
	ALC269_TYPE_ALC215,
	ALC269_TYPE_ALC225,
	ALC269_TYPE_ALC287,
	ALC269_TYPE_ALC294,
	ALC269_TYPE_ALC300,
	ALC269_TYPE_ALC623,
	ALC269_TYPE_ALC700,
};

/*
 * BIOS auto configuration
 */
static int alc269_parse_auto_config(struct hda_codec *codec)
{
	static const hda_nid_t alc269_ignore[] = { 0x1d, 0 };
	static const hda_nid_t alc269_ssids[] = { 0, 0x1b, 0x14, 0x21 };
	static const hda_nid_t alc269va_ssids[] = { 0x15, 0x1b, 0x14, 0 };
	struct alc_spec *spec = codec->spec;
	const hda_nid_t *ssids;

	switch (spec->codec_variant) {
	case ALC269_TYPE_ALC269VA:
	case ALC269_TYPE_ALC269VC:
	case ALC269_TYPE_ALC280:
	case ALC269_TYPE_ALC284:
	case ALC269_TYPE_ALC293:
		ssids = alc269va_ssids;
		break;
	case ALC269_TYPE_ALC269VB:
	case ALC269_TYPE_ALC269VD:
	case ALC269_TYPE_ALC282:
	case ALC269_TYPE_ALC283:
	case ALC269_TYPE_ALC286:
	case ALC269_TYPE_ALC298:
	case ALC269_TYPE_ALC255:
	case ALC269_TYPE_ALC256:
	case ALC269_TYPE_ALC257:
	case ALC269_TYPE_ALC215:
	case ALC269_TYPE_ALC225:
	case ALC269_TYPE_ALC287:
	case ALC269_TYPE_ALC294:
	case ALC269_TYPE_ALC300:
	case ALC269_TYPE_ALC623:
	case ALC269_TYPE_ALC700:
		ssids = alc269_ssids;
		break;
	default:
		ssids = alc269_ssids;
		break;
	}

	return alc_parse_auto_config(codec, alc269_ignore, ssids);
}

static const struct hda_jack_keymap alc_headset_btn_keymap[] = {
	{ SND_JACK_BTN_0, KEY_PLAYPAUSE },
	{ SND_JACK_BTN_1, KEY_VOICECOMMAND },
	{ SND_JACK_BTN_2, KEY_VOLUMEUP },
	{ SND_JACK_BTN_3, KEY_VOLUMEDOWN },
	{}
};

static void alc_headset_btn_callback(struct hda_codec *codec,
				     struct hda_jack_callback *jack)
{
	int report = 0;

	if (jack->unsol_res & (7 << 13))
		report |= SND_JACK_BTN_0;

	if (jack->unsol_res  & (1 << 16 | 3 << 8))
		report |= SND_JACK_BTN_1;

	/* Volume up key */
	if (jack->unsol_res & (7 << 23))
		report |= SND_JACK_BTN_2;

	/* Volume down key */
	if (jack->unsol_res & (7 << 10))
		report |= SND_JACK_BTN_3;

	snd_hda_jack_set_button_state(codec, jack->nid, report);
}

static void alc_disable_headset_jack_key(struct hda_codec *codec)
{
	struct alc_spec *spec = codec->spec;

	if (!spec->has_hs_key)
		return;

	switch (codec->core.vendor_id) {
	case 0x10ec0215:
	case 0x10ec0225:
	case 0x10ec0285:
	case 0x10ec0287:
	case 0x10ec0295:
	case 0x10ec0289:
	case 0x10ec0299:
		alc_write_coef_idx(codec, 0x48, 0x0);
		alc_update_coef_idx(codec, 0x49, 0x0045, 0x0);
		alc_update_coef_idx(codec, 0x44, 0x0045 << 8, 0x0);
		break;
	case 0x10ec0230:
	case 0x10ec0236:
	case 0x10ec0256:
		alc_write_coef_idx(codec, 0x48, 0x0);
		alc_update_coef_idx(codec, 0x49, 0x0045, 0x0);
		break;
	}
}

static void alc_enable_headset_jack_key(struct hda_codec *codec)
{
	struct alc_spec *spec = codec->spec;

	if (!spec->has_hs_key)
		return;

	switch (codec->core.vendor_id) {
	case 0x10ec0215:
	case 0x10ec0225:
	case 0x10ec0285:
	case 0x10ec0287:
	case 0x10ec0295:
	case 0x10ec0289:
	case 0x10ec0299:
		alc_write_coef_idx(codec, 0x48, 0xd011);
		alc_update_coef_idx(codec, 0x49, 0x007f, 0x0045);
		alc_update_coef_idx(codec, 0x44, 0x007f << 8, 0x0045 << 8);
		break;
	case 0x10ec0230:
	case 0x10ec0236:
	case 0x10ec0256:
		alc_write_coef_idx(codec, 0x48, 0xd011);
		alc_update_coef_idx(codec, 0x49, 0x007f, 0x0045);
		break;
	}
}

static void alc_fixup_headset_jack(struct hda_codec *codec,
				    const struct hda_fixup *fix, int action)
{
	struct alc_spec *spec = codec->spec;
	hda_nid_t hp_pin;

	switch (action) {
	case HDA_FIXUP_ACT_PRE_PROBE:
		spec->has_hs_key = 1;
		snd_hda_jack_detect_enable_callback(codec, 0x55,
						    alc_headset_btn_callback);
		break;
	case HDA_FIXUP_ACT_BUILD:
		hp_pin = alc_get_hp_pin(spec);
		if (!hp_pin || snd_hda_jack_bind_keymap(codec, 0x55,
							alc_headset_btn_keymap,
							hp_pin))
			snd_hda_jack_add_kctl(codec, 0x55, "Headset Jack",
					      false, SND_JACK_HEADSET,
					      alc_headset_btn_keymap);

		alc_enable_headset_jack_key(codec);
		break;
	}
}

static void alc269vb_toggle_power_output(struct hda_codec *codec, int power_up)
{
	alc_update_coef_idx(codec, 0x04, 1 << 11, power_up ? (1 << 11) : 0);
}

static void alc269_shutup(struct hda_codec *codec)
{
	struct alc_spec *spec = codec->spec;

	if (spec->codec_variant == ALC269_TYPE_ALC269VB)
		alc269vb_toggle_power_output(codec, 0);
	if (spec->codec_variant == ALC269_TYPE_ALC269VB &&
			(alc_get_coef0(codec) & 0x00ff) == 0x018) {
		msleep(150);
	}
	alc_shutup_pins(codec);
}

static const struct coef_fw alc282_coefs[] = {
	WRITE_COEF(0x03, 0x0002), /* Power Down Control */
	UPDATE_COEF(0x05, 0xff3f, 0x0700), /* FIFO and filter clock */
	WRITE_COEF(0x07, 0x0200), /* DMIC control */
	UPDATE_COEF(0x06, 0x00f0, 0), /* Analog clock */
	UPDATE_COEF(0x08, 0xfffc, 0x0c2c), /* JD */
	WRITE_COEF(0x0a, 0xcccc), /* JD offset1 */
	WRITE_COEF(0x0b, 0xcccc), /* JD offset2 */
	WRITE_COEF(0x0e, 0x6e00), /* LDO1/2/3, DAC/ADC */
	UPDATE_COEF(0x0f, 0xf800, 0x1000), /* JD */
	UPDATE_COEF(0x10, 0xfc00, 0x0c00), /* Capless */
	WRITE_COEF(0x6f, 0x0), /* Class D test 4 */
	UPDATE_COEF(0x0c, 0xfe00, 0), /* IO power down directly */
	WRITE_COEF(0x34, 0xa0c0), /* ANC */
	UPDATE_COEF(0x16, 0x0008, 0), /* AGC MUX */
	UPDATE_COEF(0x1d, 0x00e0, 0), /* DAC simple content protection */
	UPDATE_COEF(0x1f, 0x00e0, 0), /* ADC simple content protection */
	WRITE_COEF(0x21, 0x8804), /* DAC ADC Zero Detection */
	WRITE_COEF(0x63, 0x2902), /* PLL */
	WRITE_COEF(0x68, 0xa080), /* capless control 2 */
	WRITE_COEF(0x69, 0x3400), /* capless control 3 */
	WRITE_COEF(0x6a, 0x2f3e), /* capless control 4 */
	WRITE_COEF(0x6b, 0x0), /* capless control 5 */
	UPDATE_COEF(0x6d, 0x0fff, 0x0900), /* class D test 2 */
	WRITE_COEF(0x6e, 0x110a), /* class D test 3 */
	UPDATE_COEF(0x70, 0x00f8, 0x00d8), /* class D test 5 */
	WRITE_COEF(0x71, 0x0014), /* class D test 6 */
	WRITE_COEF(0x72, 0xc2ba), /* classD OCP */
	UPDATE_COEF(0x77, 0x0f80, 0), /* classD pure DC test */
	WRITE_COEF(0x6c, 0xfc06), /* Class D amp control */
	{}
};

static void alc282_restore_default_value(struct hda_codec *codec)
{
	alc_process_coef_fw(codec, alc282_coefs);
}

static void alc282_init(struct hda_codec *codec)
{
	struct alc_spec *spec = codec->spec;
	hda_nid_t hp_pin = alc_get_hp_pin(spec);
	bool hp_pin_sense;
	int coef78;

	alc282_restore_default_value(codec);

	if (!hp_pin)
		return;
	hp_pin_sense = snd_hda_jack_detect(codec, hp_pin);
	coef78 = alc_read_coef_idx(codec, 0x78);

	/* Index 0x78 Direct Drive HP AMP LPM Control 1 */
	/* Headphone capless set to high power mode */
	alc_write_coef_idx(codec, 0x78, 0x9004);

	if (hp_pin_sense)
		msleep(2);

	snd_hda_codec_write(codec, hp_pin, 0,
			    AC_VERB_SET_AMP_GAIN_MUTE, AMP_OUT_MUTE);

	if (hp_pin_sense)
		msleep(85);

	snd_hda_codec_write(codec, hp_pin, 0,
			    AC_VERB_SET_PIN_WIDGET_CONTROL, PIN_OUT);

	if (hp_pin_sense)
		msleep(100);

	/* Headphone capless set to normal mode */
	alc_write_coef_idx(codec, 0x78, coef78);
}

static void alc282_shutup(struct hda_codec *codec)
{
	struct alc_spec *spec = codec->spec;
	hda_nid_t hp_pin = alc_get_hp_pin(spec);
	bool hp_pin_sense;
	int coef78;

	if (!hp_pin) {
		alc269_shutup(codec);
		return;
	}

	hp_pin_sense = snd_hda_jack_detect(codec, hp_pin);
	coef78 = alc_read_coef_idx(codec, 0x78);
	alc_write_coef_idx(codec, 0x78, 0x9004);

	if (hp_pin_sense)
		msleep(2);

	snd_hda_codec_write(codec, hp_pin, 0,
			    AC_VERB_SET_AMP_GAIN_MUTE, AMP_OUT_MUTE);

	if (hp_pin_sense)
		msleep(85);

	if (!spec->no_shutup_pins)
		snd_hda_codec_write(codec, hp_pin, 0,
				    AC_VERB_SET_PIN_WIDGET_CONTROL, 0x0);

	if (hp_pin_sense)
		msleep(100);

	alc_auto_setup_eapd(codec, false);
	alc_shutup_pins(codec);
	alc_write_coef_idx(codec, 0x78, coef78);
}

static const struct coef_fw alc283_coefs[] = {
	WRITE_COEF(0x03, 0x0002), /* Power Down Control */
	UPDATE_COEF(0x05, 0xff3f, 0x0700), /* FIFO and filter clock */
	WRITE_COEF(0x07, 0x0200), /* DMIC control */
	UPDATE_COEF(0x06, 0x00f0, 0), /* Analog clock */
	UPDATE_COEF(0x08, 0xfffc, 0x0c2c), /* JD */
	WRITE_COEF(0x0a, 0xcccc), /* JD offset1 */
	WRITE_COEF(0x0b, 0xcccc), /* JD offset2 */
	WRITE_COEF(0x0e, 0x6fc0), /* LDO1/2/3, DAC/ADC */
	UPDATE_COEF(0x0f, 0xf800, 0x1000), /* JD */
	UPDATE_COEF(0x10, 0xfc00, 0x0c00), /* Capless */
	WRITE_COEF(0x3a, 0x0), /* Class D test 4 */
	UPDATE_COEF(0x0c, 0xfe00, 0x0), /* IO power down directly */
	WRITE_COEF(0x22, 0xa0c0), /* ANC */
	UPDATE_COEFEX(0x53, 0x01, 0x000f, 0x0008), /* AGC MUX */
	UPDATE_COEF(0x1d, 0x00e0, 0), /* DAC simple content protection */
	UPDATE_COEF(0x1f, 0x00e0, 0), /* ADC simple content protection */
	WRITE_COEF(0x21, 0x8804), /* DAC ADC Zero Detection */
	WRITE_COEF(0x2e, 0x2902), /* PLL */
	WRITE_COEF(0x33, 0xa080), /* capless control 2 */
	WRITE_COEF(0x34, 0x3400), /* capless control 3 */
	WRITE_COEF(0x35, 0x2f3e), /* capless control 4 */
	WRITE_COEF(0x36, 0x0), /* capless control 5 */
	UPDATE_COEF(0x38, 0x0fff, 0x0900), /* class D test 2 */
	WRITE_COEF(0x39, 0x110a), /* class D test 3 */
	UPDATE_COEF(0x3b, 0x00f8, 0x00d8), /* class D test 5 */
	WRITE_COEF(0x3c, 0x0014), /* class D test 6 */
	WRITE_COEF(0x3d, 0xc2ba), /* classD OCP */
	UPDATE_COEF(0x42, 0x0f80, 0x0), /* classD pure DC test */
	WRITE_COEF(0x49, 0x0), /* test mode */
	UPDATE_COEF(0x40, 0xf800, 0x9800), /* Class D DC enable */
	UPDATE_COEF(0x42, 0xf000, 0x2000), /* DC offset */
	WRITE_COEF(0x37, 0xfc06), /* Class D amp control */
	UPDATE_COEF(0x1b, 0x8000, 0), /* HP JD control */
	{}
};

static void alc283_restore_default_value(struct hda_codec *codec)
{
	alc_process_coef_fw(codec, alc283_coefs);
}

static void alc283_init(struct hda_codec *codec)
{
	struct alc_spec *spec = codec->spec;
	hda_nid_t hp_pin = alc_get_hp_pin(spec);
	bool hp_pin_sense;

	alc283_restore_default_value(codec);

	if (!hp_pin)
		return;

	msleep(30);
	hp_pin_sense = snd_hda_jack_detect(codec, hp_pin);

	/* Index 0x43 Direct Drive HP AMP LPM Control 1 */
	/* Headphone capless set to high power mode */
	alc_write_coef_idx(codec, 0x43, 0x9004);

	snd_hda_codec_write(codec, hp_pin, 0,
			    AC_VERB_SET_AMP_GAIN_MUTE, AMP_OUT_MUTE);

	if (hp_pin_sense)
		msleep(85);

	snd_hda_codec_write(codec, hp_pin, 0,
			    AC_VERB_SET_PIN_WIDGET_CONTROL, PIN_OUT);

	if (hp_pin_sense)
		msleep(85);
	/* Index 0x46 Combo jack auto switch control 2 */
	/* 3k pull low control for Headset jack. */
	alc_update_coef_idx(codec, 0x46, 3 << 12, 0);
	/* Headphone capless set to normal mode */
	alc_write_coef_idx(codec, 0x43, 0x9614);
}

static void alc283_shutup(struct hda_codec *codec)
{
	struct alc_spec *spec = codec->spec;
	hda_nid_t hp_pin = alc_get_hp_pin(spec);
	bool hp_pin_sense;

	if (!hp_pin) {
		alc269_shutup(codec);
		return;
	}

	hp_pin_sense = snd_hda_jack_detect(codec, hp_pin);

	alc_write_coef_idx(codec, 0x43, 0x9004);

	/*depop hp during suspend*/
	alc_write_coef_idx(codec, 0x06, 0x2100);

	snd_hda_codec_write(codec, hp_pin, 0,
			    AC_VERB_SET_AMP_GAIN_MUTE, AMP_OUT_MUTE);

	if (hp_pin_sense)
		msleep(100);

	if (!spec->no_shutup_pins)
		snd_hda_codec_write(codec, hp_pin, 0,
				    AC_VERB_SET_PIN_WIDGET_CONTROL, 0x0);

	alc_update_coef_idx(codec, 0x46, 0, 3 << 12);

	if (hp_pin_sense)
		msleep(100);
	alc_auto_setup_eapd(codec, false);
	alc_shutup_pins(codec);
	alc_write_coef_idx(codec, 0x43, 0x9614);
}

static void alc256_init(struct hda_codec *codec)
{
	struct alc_spec *spec = codec->spec;
	hda_nid_t hp_pin = alc_get_hp_pin(spec);
	bool hp_pin_sense;

	if (!hp_pin)
		hp_pin = 0x21;

	msleep(30);

	hp_pin_sense = snd_hda_jack_detect(codec, hp_pin);

	if (hp_pin_sense)
		msleep(2);

	alc_update_coefex_idx(codec, 0x57, 0x04, 0x0007, 0x1); /* Low power */
	if (spec->ultra_low_power) {
		alc_update_coef_idx(codec, 0x03, 1<<1, 1<<1);
		alc_update_coef_idx(codec, 0x08, 3<<2, 3<<2);
		alc_update_coef_idx(codec, 0x08, 7<<4, 0);
		alc_update_coef_idx(codec, 0x3b, 1<<15, 0);
		alc_update_coef_idx(codec, 0x0e, 7<<6, 7<<6);
		msleep(30);
	}

	snd_hda_codec_write(codec, hp_pin, 0,
			    AC_VERB_SET_AMP_GAIN_MUTE, AMP_OUT_MUTE);

	if (hp_pin_sense || spec->ultra_low_power)
		msleep(85);

	snd_hda_codec_write(codec, hp_pin, 0,
			    AC_VERB_SET_PIN_WIDGET_CONTROL, PIN_OUT);

	if (hp_pin_sense || spec->ultra_low_power)
		msleep(100);

	alc_update_coef_idx(codec, 0x46, 3 << 12, 0);
	alc_update_coefex_idx(codec, 0x57, 0x04, 0x0007, 0x4); /* Hight power */
	alc_update_coefex_idx(codec, 0x53, 0x02, 0x8000, 1 << 15); /* Clear bit */
	alc_update_coefex_idx(codec, 0x53, 0x02, 0x8000, 0 << 15);
	/*
	 * Expose headphone mic (or possibly Line In on some machines) instead
	 * of PC Beep on 1Ah, and disable 1Ah loopback for all outputs. See
	 * Documentation/sound/hd-audio/realtek-pc-beep.rst for details of
	 * this register.
	 */
	alc_write_coef_idx(codec, 0x36, 0x5757);
}

static void alc256_shutup(struct hda_codec *codec)
{
	struct alc_spec *spec = codec->spec;
	hda_nid_t hp_pin = alc_get_hp_pin(spec);
	bool hp_pin_sense;

	if (!hp_pin)
		hp_pin = 0x21;

	hp_pin_sense = snd_hda_jack_detect(codec, hp_pin);

	if (hp_pin_sense)
		msleep(2);

	snd_hda_codec_write(codec, hp_pin, 0,
			    AC_VERB_SET_AMP_GAIN_MUTE, AMP_OUT_MUTE);

	if (hp_pin_sense || spec->ultra_low_power)
		msleep(85);

	/* 3k pull low control for Headset jack. */
	/* NOTE: call this before clearing the pin, otherwise codec stalls */
	/* If disable 3k pulldown control for alc257, the Mic detection will not work correctly
	 * when booting with headset plugged. So skip setting it for the codec alc257
	 */
	if (spec->codec_variant != ALC269_TYPE_ALC257 &&
	    spec->codec_variant != ALC269_TYPE_ALC256)
		alc_update_coef_idx(codec, 0x46, 0, 3 << 12);

	if (!spec->no_shutup_pins)
		snd_hda_codec_write(codec, hp_pin, 0,
				    AC_VERB_SET_PIN_WIDGET_CONTROL, 0x0);

	if (hp_pin_sense || spec->ultra_low_power)
		msleep(100);

	alc_auto_setup_eapd(codec, false);
	alc_shutup_pins(codec);
	if (spec->ultra_low_power) {
		msleep(50);
		alc_update_coef_idx(codec, 0x03, 1<<1, 0);
		alc_update_coef_idx(codec, 0x08, 7<<4, 7<<4);
		alc_update_coef_idx(codec, 0x08, 3<<2, 0);
		alc_update_coef_idx(codec, 0x3b, 1<<15, 1<<15);
		alc_update_coef_idx(codec, 0x0e, 7<<6, 0);
		msleep(30);
	}
}

static void alc285_hp_init(struct hda_codec *codec)
{
	struct alc_spec *spec = codec->spec;
	hda_nid_t hp_pin = alc_get_hp_pin(spec);
	int i, val;
	int coef38, coef0d, coef36;

	alc_update_coef_idx(codec, 0x4a, 1<<15, 1<<15); /* Reset HP JD */
	coef38 = alc_read_coef_idx(codec, 0x38); /* Amp control */
	coef0d = alc_read_coef_idx(codec, 0x0d); /* Digital Misc control */
	coef36 = alc_read_coef_idx(codec, 0x36); /* Passthrough Control */
	alc_update_coef_idx(codec, 0x38, 1<<4, 0x0);
	alc_update_coef_idx(codec, 0x0d, 0x110, 0x0);

	alc_update_coef_idx(codec, 0x67, 0xf000, 0x3000);

	if (hp_pin)
		snd_hda_codec_write(codec, hp_pin, 0,
			    AC_VERB_SET_AMP_GAIN_MUTE, AMP_OUT_MUTE);

	msleep(130);
	alc_update_coef_idx(codec, 0x36, 1<<14, 1<<14);
	alc_update_coef_idx(codec, 0x36, 1<<13, 0x0);

	if (hp_pin)
		snd_hda_codec_write(codec, hp_pin, 0,
			    AC_VERB_SET_PIN_WIDGET_CONTROL, 0x0);
	msleep(10);
	alc_write_coef_idx(codec, 0x67, 0x0); /* Set HP depop to manual mode */
	alc_write_coefex_idx(codec, 0x58, 0x00, 0x7880);
	alc_write_coefex_idx(codec, 0x58, 0x0f, 0xf049);
	alc_update_coefex_idx(codec, 0x58, 0x03, 0x00f0, 0x00c0);

	alc_write_coefex_idx(codec, 0x58, 0x00, 0xf888); /* HP depop procedure start */
	val = alc_read_coefex_idx(codec, 0x58, 0x00);
	for (i = 0; i < 20 && val & 0x8000; i++) {
		msleep(50);
		val = alc_read_coefex_idx(codec, 0x58, 0x00);
	} /* Wait for depop procedure finish  */

	alc_write_coefex_idx(codec, 0x58, 0x00, val); /* write back the result */
	alc_update_coef_idx(codec, 0x38, 1<<4, coef38);
	alc_update_coef_idx(codec, 0x0d, 0x110, coef0d);
	alc_update_coef_idx(codec, 0x36, 3<<13, coef36);

	msleep(50);
	alc_update_coef_idx(codec, 0x4a, 1<<15, 0);
}

static void alc225_init(struct hda_codec *codec)
{
	struct alc_spec *spec = codec->spec;
	hda_nid_t hp_pin = alc_get_hp_pin(spec);
	bool hp1_pin_sense, hp2_pin_sense;

	if (spec->codec_variant != ALC269_TYPE_ALC287)
		/* required only at boot or S3 and S4 resume time */
		if (!spec->done_hp_init ||
			is_s3_resume(codec) ||
			is_s4_resume(codec)) {
			alc285_hp_init(codec);
			spec->done_hp_init = true;
		}

	if (!hp_pin)
		hp_pin = 0x21;
	msleep(30);

	hp1_pin_sense = snd_hda_jack_detect(codec, hp_pin);
	hp2_pin_sense = snd_hda_jack_detect(codec, 0x16);

	if (hp1_pin_sense || hp2_pin_sense)
		msleep(2);

	alc_update_coefex_idx(codec, 0x57, 0x04, 0x0007, 0x1); /* Low power */
	if (spec->ultra_low_power) {
		alc_update_coef_idx(codec, 0x08, 0x0f << 2, 3<<2);
		alc_update_coef_idx(codec, 0x0e, 7<<6, 7<<6);
		alc_update_coef_idx(codec, 0x33, 1<<11, 0);
		msleep(30);
	}

	if (hp1_pin_sense || spec->ultra_low_power)
		snd_hda_codec_write(codec, hp_pin, 0,
			    AC_VERB_SET_AMP_GAIN_MUTE, AMP_OUT_MUTE);
	if (hp2_pin_sense)
		snd_hda_codec_write(codec, 0x16, 0,
			    AC_VERB_SET_AMP_GAIN_MUTE, AMP_OUT_MUTE);

	if (hp1_pin_sense || hp2_pin_sense || spec->ultra_low_power)
		msleep(85);

	if (hp1_pin_sense || spec->ultra_low_power)
		snd_hda_codec_write(codec, hp_pin, 0,
			    AC_VERB_SET_PIN_WIDGET_CONTROL, PIN_OUT);
	if (hp2_pin_sense)
		snd_hda_codec_write(codec, 0x16, 0,
			    AC_VERB_SET_PIN_WIDGET_CONTROL, PIN_OUT);

	if (hp1_pin_sense || hp2_pin_sense || spec->ultra_low_power)
		msleep(100);

	alc_update_coef_idx(codec, 0x4a, 3 << 10, 0);
	alc_update_coefex_idx(codec, 0x57, 0x04, 0x0007, 0x4); /* Hight power */
}

static void alc225_shutup(struct hda_codec *codec)
{
	struct alc_spec *spec = codec->spec;
	hda_nid_t hp_pin = alc_get_hp_pin(spec);
	bool hp1_pin_sense, hp2_pin_sense;

	if (!hp_pin)
		hp_pin = 0x21;

	alc_disable_headset_jack_key(codec);
	/* 3k pull low control for Headset jack. */
	alc_update_coef_idx(codec, 0x4a, 0, 3 << 10);

	hp1_pin_sense = snd_hda_jack_detect(codec, hp_pin);
	hp2_pin_sense = snd_hda_jack_detect(codec, 0x16);

	if (hp1_pin_sense || hp2_pin_sense)
		msleep(2);

	if (hp1_pin_sense || spec->ultra_low_power)
		snd_hda_codec_write(codec, hp_pin, 0,
			    AC_VERB_SET_AMP_GAIN_MUTE, AMP_OUT_MUTE);
	if (hp2_pin_sense)
		snd_hda_codec_write(codec, 0x16, 0,
			    AC_VERB_SET_AMP_GAIN_MUTE, AMP_OUT_MUTE);

	if (hp1_pin_sense || hp2_pin_sense || spec->ultra_low_power)
		msleep(85);

	if (hp1_pin_sense || spec->ultra_low_power)
		snd_hda_codec_write(codec, hp_pin, 0,
			    AC_VERB_SET_PIN_WIDGET_CONTROL, 0x0);
	if (hp2_pin_sense)
		snd_hda_codec_write(codec, 0x16, 0,
			    AC_VERB_SET_PIN_WIDGET_CONTROL, 0x0);

	if (hp1_pin_sense || hp2_pin_sense || spec->ultra_low_power)
		msleep(100);

	alc_auto_setup_eapd(codec, false);
	alc_shutup_pins(codec);
	if (spec->ultra_low_power) {
		msleep(50);
		alc_update_coef_idx(codec, 0x08, 0x0f << 2, 0x0c << 2);
		alc_update_coef_idx(codec, 0x0e, 7<<6, 0);
		alc_update_coef_idx(codec, 0x33, 1<<11, 1<<11);
		alc_update_coef_idx(codec, 0x4a, 3<<4, 2<<4);
		msleep(30);
	}

	alc_update_coef_idx(codec, 0x4a, 3 << 10, 0);
	alc_enable_headset_jack_key(codec);
}

static void alc_default_init(struct hda_codec *codec)
{
	struct alc_spec *spec = codec->spec;
	hda_nid_t hp_pin = alc_get_hp_pin(spec);
	bool hp_pin_sense;

	if (!hp_pin)
		return;

	msleep(30);

	hp_pin_sense = snd_hda_jack_detect(codec, hp_pin);

	if (hp_pin_sense)
		msleep(2);

	snd_hda_codec_write(codec, hp_pin, 0,
			    AC_VERB_SET_AMP_GAIN_MUTE, AMP_OUT_MUTE);

	if (hp_pin_sense)
		msleep(85);

	snd_hda_codec_write(codec, hp_pin, 0,
			    AC_VERB_SET_PIN_WIDGET_CONTROL, PIN_OUT);

	if (hp_pin_sense)
		msleep(100);
}

static void alc_default_shutup(struct hda_codec *codec)
{
	struct alc_spec *spec = codec->spec;
	hda_nid_t hp_pin = alc_get_hp_pin(spec);
	bool hp_pin_sense;

	if (!hp_pin) {
		alc269_shutup(codec);
		return;
	}

	hp_pin_sense = snd_hda_jack_detect(codec, hp_pin);

	if (hp_pin_sense)
		msleep(2);

	snd_hda_codec_write(codec, hp_pin, 0,
			    AC_VERB_SET_AMP_GAIN_MUTE, AMP_OUT_MUTE);

	if (hp_pin_sense)
		msleep(85);

	if (!spec->no_shutup_pins)
		snd_hda_codec_write(codec, hp_pin, 0,
				    AC_VERB_SET_PIN_WIDGET_CONTROL, 0x0);

	if (hp_pin_sense)
		msleep(100);

	alc_auto_setup_eapd(codec, false);
	alc_shutup_pins(codec);
}

static void alc294_hp_init(struct hda_codec *codec)
{
	struct alc_spec *spec = codec->spec;
	hda_nid_t hp_pin = alc_get_hp_pin(spec);
	int i, val;

	if (!hp_pin)
		return;

	snd_hda_codec_write(codec, hp_pin, 0,
			    AC_VERB_SET_AMP_GAIN_MUTE, AMP_OUT_MUTE);

	msleep(100);

	if (!spec->no_shutup_pins)
		snd_hda_codec_write(codec, hp_pin, 0,
				    AC_VERB_SET_PIN_WIDGET_CONTROL, 0x0);

	alc_update_coef_idx(codec, 0x6f, 0x000f, 0);/* Set HP depop to manual mode */
	alc_update_coefex_idx(codec, 0x58, 0x00, 0x8000, 0x8000); /* HP depop procedure start */

	/* Wait for depop procedure finish  */
	val = alc_read_coefex_idx(codec, 0x58, 0x01);
	for (i = 0; i < 20 && val & 0x0080; i++) {
		msleep(50);
		val = alc_read_coefex_idx(codec, 0x58, 0x01);
	}
	/* Set HP depop to auto mode */
	alc_update_coef_idx(codec, 0x6f, 0x000f, 0x000b);
	msleep(50);
}

static void alc294_init(struct hda_codec *codec)
{
	struct alc_spec *spec = codec->spec;

	/* required only at boot or S4 resume time */
	if (!spec->done_hp_init ||
	    codec->core.dev.power.power_state.event == PM_EVENT_RESTORE) {
		alc294_hp_init(codec);
		spec->done_hp_init = true;
	}
	alc_default_init(codec);
}

static void alc5505_coef_set(struct hda_codec *codec, unsigned int index_reg,
			     unsigned int val)
{
	snd_hda_codec_write(codec, 0x51, 0, AC_VERB_SET_COEF_INDEX, index_reg >> 1);
	snd_hda_codec_write(codec, 0x51, 0, AC_VERB_SET_PROC_COEF, val & 0xffff); /* LSB */
	snd_hda_codec_write(codec, 0x51, 0, AC_VERB_SET_PROC_COEF, val >> 16); /* MSB */
}

static int alc5505_coef_get(struct hda_codec *codec, unsigned int index_reg)
{
	unsigned int val;

	snd_hda_codec_write(codec, 0x51, 0, AC_VERB_SET_COEF_INDEX, index_reg >> 1);
	val = snd_hda_codec_read(codec, 0x51, 0, AC_VERB_GET_PROC_COEF, 0)
		& 0xffff;
	val |= snd_hda_codec_read(codec, 0x51, 0, AC_VERB_GET_PROC_COEF, 0)
		<< 16;
	return val;
}

static void alc5505_dsp_halt(struct hda_codec *codec)
{
	unsigned int val;

	alc5505_coef_set(codec, 0x3000, 0x000c); /* DSP CPU stop */
	alc5505_coef_set(codec, 0x880c, 0x0008); /* DDR enter self refresh */
	alc5505_coef_set(codec, 0x61c0, 0x11110080); /* Clock control for PLL and CPU */
	alc5505_coef_set(codec, 0x6230, 0xfc0d4011); /* Disable Input OP */
	alc5505_coef_set(codec, 0x61b4, 0x040a2b03); /* Stop PLL2 */
	alc5505_coef_set(codec, 0x61b0, 0x00005b17); /* Stop PLL1 */
	alc5505_coef_set(codec, 0x61b8, 0x04133303); /* Stop PLL3 */
	val = alc5505_coef_get(codec, 0x6220);
	alc5505_coef_set(codec, 0x6220, (val | 0x3000)); /* switch Ringbuffer clock to DBUS clock */
}

static void alc5505_dsp_back_from_halt(struct hda_codec *codec)
{
	alc5505_coef_set(codec, 0x61b8, 0x04133302);
	alc5505_coef_set(codec, 0x61b0, 0x00005b16);
	alc5505_coef_set(codec, 0x61b4, 0x040a2b02);
	alc5505_coef_set(codec, 0x6230, 0xf80d4011);
	alc5505_coef_set(codec, 0x6220, 0x2002010f);
	alc5505_coef_set(codec, 0x880c, 0x00000004);
}

static void alc5505_dsp_init(struct hda_codec *codec)
{
	unsigned int val;

	alc5505_dsp_halt(codec);
	alc5505_dsp_back_from_halt(codec);
	alc5505_coef_set(codec, 0x61b0, 0x5b14); /* PLL1 control */
	alc5505_coef_set(codec, 0x61b0, 0x5b16);
	alc5505_coef_set(codec, 0x61b4, 0x04132b00); /* PLL2 control */
	alc5505_coef_set(codec, 0x61b4, 0x04132b02);
	alc5505_coef_set(codec, 0x61b8, 0x041f3300); /* PLL3 control*/
	alc5505_coef_set(codec, 0x61b8, 0x041f3302);
	snd_hda_codec_write(codec, 0x51, 0, AC_VERB_SET_CODEC_RESET, 0); /* Function reset */
	alc5505_coef_set(codec, 0x61b8, 0x041b3302);
	alc5505_coef_set(codec, 0x61b8, 0x04173302);
	alc5505_coef_set(codec, 0x61b8, 0x04163302);
	alc5505_coef_set(codec, 0x8800, 0x348b328b); /* DRAM control */
	alc5505_coef_set(codec, 0x8808, 0x00020022); /* DRAM control */
	alc5505_coef_set(codec, 0x8818, 0x00000400); /* DRAM control */

	val = alc5505_coef_get(codec, 0x6200) >> 16; /* Read revision ID */
	if (val <= 3)
		alc5505_coef_set(codec, 0x6220, 0x2002010f); /* I/O PAD Configuration */
	else
		alc5505_coef_set(codec, 0x6220, 0x6002018f);

	alc5505_coef_set(codec, 0x61ac, 0x055525f0); /**/
	alc5505_coef_set(codec, 0x61c0, 0x12230080); /* Clock control */
	alc5505_coef_set(codec, 0x61b4, 0x040e2b02); /* PLL2 control */
	alc5505_coef_set(codec, 0x61bc, 0x010234f8); /* OSC Control */
	alc5505_coef_set(codec, 0x880c, 0x00000004); /* DRAM Function control */
	alc5505_coef_set(codec, 0x880c, 0x00000003);
	alc5505_coef_set(codec, 0x880c, 0x00000010);

#ifdef HALT_REALTEK_ALC5505
	alc5505_dsp_halt(codec);
#endif
}

#ifdef HALT_REALTEK_ALC5505
#define alc5505_dsp_suspend(codec)	do { } while (0) /* NOP */
#define alc5505_dsp_resume(codec)	do { } while (0) /* NOP */
#else
#define alc5505_dsp_suspend(codec)	alc5505_dsp_halt(codec)
#define alc5505_dsp_resume(codec)	alc5505_dsp_back_from_halt(codec)
#endif

#ifdef CONFIG_PM
static int alc269_suspend(struct hda_codec *codec)
{
	struct alc_spec *spec = codec->spec;

	if (spec->has_alc5505_dsp)
		alc5505_dsp_suspend(codec);
	return alc_suspend(codec);
}

static int alc269_resume(struct hda_codec *codec)
{
	struct alc_spec *spec = codec->spec;

	if (spec->codec_variant == ALC269_TYPE_ALC269VB)
		alc269vb_toggle_power_output(codec, 0);
	if (spec->codec_variant == ALC269_TYPE_ALC269VB &&
			(alc_get_coef0(codec) & 0x00ff) == 0x018) {
		msleep(150);
	}

	codec->patch_ops.init(codec);

	if (spec->codec_variant == ALC269_TYPE_ALC269VB)
		alc269vb_toggle_power_output(codec, 1);
	if (spec->codec_variant == ALC269_TYPE_ALC269VB &&
			(alc_get_coef0(codec) & 0x00ff) == 0x017) {
		msleep(200);
	}

	snd_hda_regmap_sync(codec);
	hda_call_check_power_status(codec, 0x01);

	/* on some machine, the BIOS will clear the codec gpio data when enter
	 * suspend, and won't restore the data after resume, so we restore it
	 * in the driver.
	 */
	if (spec->gpio_data)
		alc_write_gpio_data(codec);

	if (spec->has_alc5505_dsp)
		alc5505_dsp_resume(codec);

	return 0;
}
#endif /* CONFIG_PM */

static void alc269_fixup_pincfg_no_hp_to_lineout(struct hda_codec *codec,
						 const struct hda_fixup *fix, int action)
{
	struct alc_spec *spec = codec->spec;

	if (action == HDA_FIXUP_ACT_PRE_PROBE)
		spec->parse_flags = HDA_PINCFG_NO_HP_FIXUP;
}

static void alc269_fixup_pincfg_U7x7_headset_mic(struct hda_codec *codec,
						 const struct hda_fixup *fix,
						 int action)
{
	unsigned int cfg_headphone = snd_hda_codec_get_pincfg(codec, 0x21);
	unsigned int cfg_headset_mic = snd_hda_codec_get_pincfg(codec, 0x19);

	if (cfg_headphone && cfg_headset_mic == 0x411111f0)
		snd_hda_codec_set_pincfg(codec, 0x19,
			(cfg_headphone & ~AC_DEFCFG_DEVICE) |
			(AC_JACK_MIC_IN << AC_DEFCFG_DEVICE_SHIFT));
}

static void alc269_fixup_hweq(struct hda_codec *codec,
			       const struct hda_fixup *fix, int action)
{
	if (action == HDA_FIXUP_ACT_INIT)
		alc_update_coef_idx(codec, 0x1e, 0, 0x80);
}

static void alc269_fixup_headset_mic(struct hda_codec *codec,
				       const struct hda_fixup *fix, int action)
{
	struct alc_spec *spec = codec->spec;

	if (action == HDA_FIXUP_ACT_PRE_PROBE)
		spec->parse_flags |= HDA_PINCFG_HEADSET_MIC;
}

static void alc271_fixup_dmic(struct hda_codec *codec,
			      const struct hda_fixup *fix, int action)
{
	static const struct hda_verb verbs[] = {
		{0x20, AC_VERB_SET_COEF_INDEX, 0x0d},
		{0x20, AC_VERB_SET_PROC_COEF, 0x4000},
		{}
	};
	unsigned int cfg;

	if (strcmp(codec->core.chip_name, "ALC271X") &&
	    strcmp(codec->core.chip_name, "ALC269VB"))
		return;
	cfg = snd_hda_codec_get_pincfg(codec, 0x12);
	if (get_defcfg_connect(cfg) == AC_JACK_PORT_FIXED)
		snd_hda_sequence_write(codec, verbs);
}

/* Fix the speaker amp after resume, etc */
static void alc269vb_fixup_aspire_e1_coef(struct hda_codec *codec,
					  const struct hda_fixup *fix,
					  int action)
{
	if (action == HDA_FIXUP_ACT_INIT)
		alc_update_coef_idx(codec, 0x0d, 0x6000, 0x6000);
}

static void alc269_fixup_pcm_44k(struct hda_codec *codec,
				 const struct hda_fixup *fix, int action)
{
	struct alc_spec *spec = codec->spec;

	if (action != HDA_FIXUP_ACT_PROBE)
		return;

	/* Due to a hardware problem on Lenovo Ideadpad, we need to
	 * fix the sample rate of analog I/O to 44.1kHz
	 */
	spec->gen.stream_analog_playback = &alc269_44k_pcm_analog_playback;
	spec->gen.stream_analog_capture = &alc269_44k_pcm_analog_capture;
}

static void alc269_fixup_stereo_dmic(struct hda_codec *codec,
				     const struct hda_fixup *fix, int action)
{
	/* The digital-mic unit sends PDM (differential signal) instead of
	 * the standard PCM, thus you can't record a valid mono stream as is.
	 * Below is a workaround specific to ALC269 to control the dmic
	 * signal source as mono.
	 */
	if (action == HDA_FIXUP_ACT_INIT)
		alc_update_coef_idx(codec, 0x07, 0, 0x80);
}

static void alc269_quanta_automute(struct hda_codec *codec)
{
	snd_hda_gen_update_outputs(codec);

	alc_write_coef_idx(codec, 0x0c, 0x680);
	alc_write_coef_idx(codec, 0x0c, 0x480);
}

static void alc269_fixup_quanta_mute(struct hda_codec *codec,
				     const struct hda_fixup *fix, int action)
{
	struct alc_spec *spec = codec->spec;
	if (action != HDA_FIXUP_ACT_PROBE)
		return;
	spec->gen.automute_hook = alc269_quanta_automute;
}

static void alc269_x101_hp_automute_hook(struct hda_codec *codec,
					 struct hda_jack_callback *jack)
{
	struct alc_spec *spec = codec->spec;
	int vref;
	msleep(200);
	snd_hda_gen_hp_automute(codec, jack);

	vref = spec->gen.hp_jack_present ? PIN_VREF80 : 0;
	msleep(100);
	snd_hda_codec_write(codec, 0x18, 0, AC_VERB_SET_PIN_WIDGET_CONTROL,
			    vref);
	msleep(500);
	snd_hda_codec_write(codec, 0x18, 0, AC_VERB_SET_PIN_WIDGET_CONTROL,
			    vref);
}

/*
 * Magic sequence to make Huawei Matebook X right speaker working (bko#197801)
 */
struct hda_alc298_mbxinit {
	unsigned char value_0x23;
	unsigned char value_0x25;
};

static void alc298_huawei_mbx_stereo_seq(struct hda_codec *codec,
					 const struct hda_alc298_mbxinit *initval,
					 bool first)
{
	snd_hda_codec_write(codec, 0x06, 0, AC_VERB_SET_DIGI_CONVERT_3, 0x0);
	alc_write_coef_idx(codec, 0x26, 0xb000);

	if (first)
		snd_hda_codec_write(codec, 0x21, 0, AC_VERB_GET_PIN_SENSE, 0x0);

	snd_hda_codec_write(codec, 0x6, 0, AC_VERB_SET_DIGI_CONVERT_3, 0x80);
	alc_write_coef_idx(codec, 0x26, 0xf000);
	alc_write_coef_idx(codec, 0x23, initval->value_0x23);

	if (initval->value_0x23 != 0x1e)
		alc_write_coef_idx(codec, 0x25, initval->value_0x25);

	snd_hda_codec_write(codec, 0x20, 0, AC_VERB_SET_COEF_INDEX, 0x26);
	snd_hda_codec_write(codec, 0x20, 0, AC_VERB_SET_PROC_COEF, 0xb010);
}

static void alc298_fixup_huawei_mbx_stereo(struct hda_codec *codec,
					   const struct hda_fixup *fix,
					   int action)
{
	/* Initialization magic */
	static const struct hda_alc298_mbxinit dac_init[] = {
		{0x0c, 0x00}, {0x0d, 0x00}, {0x0e, 0x00}, {0x0f, 0x00},
		{0x10, 0x00}, {0x1a, 0x40}, {0x1b, 0x82}, {0x1c, 0x00},
		{0x1d, 0x00}, {0x1e, 0x00}, {0x1f, 0x00},
		{0x20, 0xc2}, {0x21, 0xc8}, {0x22, 0x26}, {0x23, 0x24},
		{0x27, 0xff}, {0x28, 0xff}, {0x29, 0xff}, {0x2a, 0x8f},
		{0x2b, 0x02}, {0x2c, 0x48}, {0x2d, 0x34}, {0x2e, 0x00},
		{0x2f, 0x00},
		{0x30, 0x00}, {0x31, 0x00}, {0x32, 0x00}, {0x33, 0x00},
		{0x34, 0x00}, {0x35, 0x01}, {0x36, 0x93}, {0x37, 0x0c},
		{0x38, 0x00}, {0x39, 0x00}, {0x3a, 0xf8}, {0x38, 0x80},
		{}
	};
	const struct hda_alc298_mbxinit *seq;

	if (action != HDA_FIXUP_ACT_INIT)
		return;

	/* Start */
	snd_hda_codec_write(codec, 0x06, 0, AC_VERB_SET_DIGI_CONVERT_3, 0x00);
	snd_hda_codec_write(codec, 0x06, 0, AC_VERB_SET_DIGI_CONVERT_3, 0x80);
	alc_write_coef_idx(codec, 0x26, 0xf000);
	alc_write_coef_idx(codec, 0x22, 0x31);
	alc_write_coef_idx(codec, 0x23, 0x0b);
	alc_write_coef_idx(codec, 0x25, 0x00);
	snd_hda_codec_write(codec, 0x20, 0, AC_VERB_SET_COEF_INDEX, 0x26);
	snd_hda_codec_write(codec, 0x20, 0, AC_VERB_SET_PROC_COEF, 0xb010);

	for (seq = dac_init; seq->value_0x23; seq++)
		alc298_huawei_mbx_stereo_seq(codec, seq, seq == dac_init);
}

static void alc269_fixup_x101_headset_mic(struct hda_codec *codec,
				     const struct hda_fixup *fix, int action)
{
	struct alc_spec *spec = codec->spec;
	if (action == HDA_FIXUP_ACT_PRE_PROBE) {
		spec->parse_flags |= HDA_PINCFG_HEADSET_MIC;
		spec->gen.hp_automute_hook = alc269_x101_hp_automute_hook;
	}
}

static void alc_update_vref_led(struct hda_codec *codec, hda_nid_t pin,
				bool polarity, bool on)
{
	unsigned int pinval;

	if (!pin)
		return;
	if (polarity)
		on = !on;
	pinval = snd_hda_codec_get_pin_target(codec, pin);
	pinval &= ~AC_PINCTL_VREFEN;
	pinval |= on ? AC_PINCTL_VREF_80 : AC_PINCTL_VREF_HIZ;
	/* temporarily power up/down for setting VREF */
	snd_hda_power_up_pm(codec);
	snd_hda_set_pin_ctl_cache(codec, pin, pinval);
	snd_hda_power_down_pm(codec);
}

/* update mute-LED according to the speaker mute state via mic VREF pin */
static int vref_mute_led_set(struct led_classdev *led_cdev,
			     enum led_brightness brightness)
{
	struct hda_codec *codec = dev_to_hda_codec(led_cdev->dev->parent);
	struct alc_spec *spec = codec->spec;

	alc_update_vref_led(codec, spec->mute_led_nid,
			    spec->mute_led_polarity, brightness);
	return 0;
}

/* Make sure the led works even in runtime suspend */
static unsigned int led_power_filter(struct hda_codec *codec,
						  hda_nid_t nid,
						  unsigned int power_state)
{
	struct alc_spec *spec = codec->spec;

	if (power_state != AC_PWRST_D3 || nid == 0 ||
	    (nid != spec->mute_led_nid && nid != spec->cap_mute_led_nid))
		return power_state;

	/* Set pin ctl again, it might have just been set to 0 */
	snd_hda_set_pin_ctl(codec, nid,
			    snd_hda_codec_get_pin_target(codec, nid));

	return snd_hda_gen_path_power_filter(codec, nid, power_state);
}

static void alc269_fixup_hp_mute_led(struct hda_codec *codec,
				     const struct hda_fixup *fix, int action)
{
	struct alc_spec *spec = codec->spec;
	const struct dmi_device *dev = NULL;

	if (action != HDA_FIXUP_ACT_PRE_PROBE)
		return;

	while ((dev = dmi_find_device(DMI_DEV_TYPE_OEM_STRING, NULL, dev))) {
		int pol, pin;
		if (sscanf(dev->name, "HP_Mute_LED_%d_%x", &pol, &pin) != 2)
			continue;
		if (pin < 0x0a || pin >= 0x10)
			break;
		spec->mute_led_polarity = pol;
		spec->mute_led_nid = pin - 0x0a + 0x18;
		snd_hda_gen_add_mute_led_cdev(codec, vref_mute_led_set);
		codec->power_filter = led_power_filter;
		codec_dbg(codec,
			  "Detected mute LED for %x:%d\n", spec->mute_led_nid,
			   spec->mute_led_polarity);
		break;
	}
}

static void alc269_fixup_hp_mute_led_micx(struct hda_codec *codec,
					  const struct hda_fixup *fix,
					  int action, hda_nid_t pin)
{
	struct alc_spec *spec = codec->spec;

	if (action == HDA_FIXUP_ACT_PRE_PROBE) {
		spec->mute_led_polarity = 0;
		spec->mute_led_nid = pin;
		snd_hda_gen_add_mute_led_cdev(codec, vref_mute_led_set);
		codec->power_filter = led_power_filter;
	}
}

static void alc269_fixup_hp_mute_led_mic1(struct hda_codec *codec,
				const struct hda_fixup *fix, int action)
{
	alc269_fixup_hp_mute_led_micx(codec, fix, action, 0x18);
}

static void alc269_fixup_hp_mute_led_mic2(struct hda_codec *codec,
				const struct hda_fixup *fix, int action)
{
	alc269_fixup_hp_mute_led_micx(codec, fix, action, 0x19);
}

static void alc269_fixup_hp_mute_led_mic3(struct hda_codec *codec,
				const struct hda_fixup *fix, int action)
{
	alc269_fixup_hp_mute_led_micx(codec, fix, action, 0x1b);
}

/* update LED status via GPIO */
static void alc_update_gpio_led(struct hda_codec *codec, unsigned int mask,
				int polarity, bool enabled)
{
	if (polarity)
		enabled = !enabled;
	alc_update_gpio_data(codec, mask, !enabled); /* muted -> LED on */
}

/* turn on/off mute LED via GPIO per vmaster hook */
static int gpio_mute_led_set(struct led_classdev *led_cdev,
			     enum led_brightness brightness)
{
	struct hda_codec *codec = dev_to_hda_codec(led_cdev->dev->parent);
	struct alc_spec *spec = codec->spec;

	alc_update_gpio_led(codec, spec->gpio_mute_led_mask,
			    spec->mute_led_polarity, !brightness);
	return 0;
}

/* turn on/off mic-mute LED via GPIO per capture hook */
static int micmute_led_set(struct led_classdev *led_cdev,
			   enum led_brightness brightness)
{
	struct hda_codec *codec = dev_to_hda_codec(led_cdev->dev->parent);
	struct alc_spec *spec = codec->spec;

	alc_update_gpio_led(codec, spec->gpio_mic_led_mask,
			    spec->micmute_led_polarity, !brightness);
	return 0;
}

/* setup mute and mic-mute GPIO bits, add hooks appropriately */
static void alc_fixup_hp_gpio_led(struct hda_codec *codec,
				  int action,
				  unsigned int mute_mask,
				  unsigned int micmute_mask)
{
	struct alc_spec *spec = codec->spec;

	alc_fixup_gpio(codec, action, mute_mask | micmute_mask);

	if (action != HDA_FIXUP_ACT_PRE_PROBE)
		return;
	if (mute_mask) {
		spec->gpio_mute_led_mask = mute_mask;
		snd_hda_gen_add_mute_led_cdev(codec, gpio_mute_led_set);
	}
	if (micmute_mask) {
		spec->gpio_mic_led_mask = micmute_mask;
		snd_hda_gen_add_micmute_led_cdev(codec, micmute_led_set);
	}
}

static void alc236_fixup_hp_gpio_led(struct hda_codec *codec,
				const struct hda_fixup *fix, int action)
{
	alc_fixup_hp_gpio_led(codec, action, 0x02, 0x01);
}

static void alc269_fixup_hp_gpio_led(struct hda_codec *codec,
				const struct hda_fixup *fix, int action)
{
	alc_fixup_hp_gpio_led(codec, action, 0x08, 0x10);
}

static void alc285_fixup_hp_gpio_led(struct hda_codec *codec,
				const struct hda_fixup *fix, int action)
{
	alc_fixup_hp_gpio_led(codec, action, 0x04, 0x01);
}

static void alc286_fixup_hp_gpio_led(struct hda_codec *codec,
				const struct hda_fixup *fix, int action)
{
	alc_fixup_hp_gpio_led(codec, action, 0x02, 0x20);
}

static void alc287_fixup_hp_gpio_led(struct hda_codec *codec,
				const struct hda_fixup *fix, int action)
{
	alc_fixup_hp_gpio_led(codec, action, 0x10, 0);
}

static void alc245_fixup_hp_gpio_led(struct hda_codec *codec,
				const struct hda_fixup *fix, int action)
{
	struct alc_spec *spec = codec->spec;

	if (action == HDA_FIXUP_ACT_PRE_PROBE)
		spec->micmute_led_polarity = 1;
	alc_fixup_hp_gpio_led(codec, action, 0, 0x04);
}

/* turn on/off mic-mute LED per capture hook via VREF change */
static int vref_micmute_led_set(struct led_classdev *led_cdev,
				enum led_brightness brightness)
{
	struct hda_codec *codec = dev_to_hda_codec(led_cdev->dev->parent);
	struct alc_spec *spec = codec->spec;

	alc_update_vref_led(codec, spec->cap_mute_led_nid,
			    spec->micmute_led_polarity, brightness);
	return 0;
}

static void alc269_fixup_hp_gpio_mic1_led(struct hda_codec *codec,
				const struct hda_fixup *fix, int action)
{
	struct alc_spec *spec = codec->spec;

	alc_fixup_hp_gpio_led(codec, action, 0x08, 0);
	if (action == HDA_FIXUP_ACT_PRE_PROBE) {
		/* Like hp_gpio_mic1_led, but also needs GPIO4 low to
		 * enable headphone amp
		 */
		spec->gpio_mask |= 0x10;
		spec->gpio_dir |= 0x10;
		spec->cap_mute_led_nid = 0x18;
		snd_hda_gen_add_micmute_led_cdev(codec, vref_micmute_led_set);
		codec->power_filter = led_power_filter;
	}
}

static void alc280_fixup_hp_gpio4(struct hda_codec *codec,
				   const struct hda_fixup *fix, int action)
{
	struct alc_spec *spec = codec->spec;

	alc_fixup_hp_gpio_led(codec, action, 0x08, 0);
	if (action == HDA_FIXUP_ACT_PRE_PROBE) {
		spec->cap_mute_led_nid = 0x18;
		snd_hda_gen_add_micmute_led_cdev(codec, vref_micmute_led_set);
		codec->power_filter = led_power_filter;
	}
}

/* HP Spectre x360 14 model needs a unique workaround for enabling the amp;
 * it needs to toggle the GPIO0 once on and off at each time (bko#210633)
 */
static void alc245_fixup_hp_x360_amp(struct hda_codec *codec,
				     const struct hda_fixup *fix, int action)
{
	struct alc_spec *spec = codec->spec;

	switch (action) {
	case HDA_FIXUP_ACT_PRE_PROBE:
		spec->gpio_mask |= 0x01;
		spec->gpio_dir |= 0x01;
		break;
	case HDA_FIXUP_ACT_INIT:
		/* need to toggle GPIO to enable the amp */
		alc_update_gpio_data(codec, 0x01, true);
		msleep(100);
		alc_update_gpio_data(codec, 0x01, false);
		break;
	}
}

/* toggle GPIO2 at each time stream is started; we use PREPARE state instead */
static void alc274_hp_envy_pcm_hook(struct hda_pcm_stream *hinfo,
				    struct hda_codec *codec,
				    struct snd_pcm_substream *substream,
				    int action)
{
	switch (action) {
	case HDA_GEN_PCM_ACT_PREPARE:
		alc_update_gpio_data(codec, 0x04, true);
		break;
	case HDA_GEN_PCM_ACT_CLEANUP:
		alc_update_gpio_data(codec, 0x04, false);
		break;
	}
}

static void alc274_fixup_hp_envy_gpio(struct hda_codec *codec,
				      const struct hda_fixup *fix,
				      int action)
{
	struct alc_spec *spec = codec->spec;

	if (action == HDA_FIXUP_ACT_PROBE) {
		spec->gpio_mask |= 0x04;
		spec->gpio_dir |= 0x04;
		spec->gen.pcm_playback_hook = alc274_hp_envy_pcm_hook;
	}
}

static void alc_update_coef_led(struct hda_codec *codec,
				struct alc_coef_led *led,
				bool polarity, bool on)
{
	if (polarity)
		on = !on;
	/* temporarily power up/down for setting COEF bit */
	alc_update_coef_idx(codec, led->idx, led->mask,
			    on ? led->on : led->off);
}

/* update mute-LED according to the speaker mute state via COEF bit */
static int coef_mute_led_set(struct led_classdev *led_cdev,
			     enum led_brightness brightness)
{
	struct hda_codec *codec = dev_to_hda_codec(led_cdev->dev->parent);
	struct alc_spec *spec = codec->spec;

	alc_update_coef_led(codec, &spec->mute_led_coef,
			    spec->mute_led_polarity, brightness);
	return 0;
}

static void alc285_fixup_hp_mute_led_coefbit(struct hda_codec *codec,
					  const struct hda_fixup *fix,
					  int action)
{
	struct alc_spec *spec = codec->spec;

	if (action == HDA_FIXUP_ACT_PRE_PROBE) {
		spec->mute_led_polarity = 0;
		spec->mute_led_coef.idx = 0x0b;
		spec->mute_led_coef.mask = 1 << 3;
		spec->mute_led_coef.on = 1 << 3;
		spec->mute_led_coef.off = 0;
		snd_hda_gen_add_mute_led_cdev(codec, coef_mute_led_set);
	}
}

static void alc236_fixup_hp_mute_led_coefbit(struct hda_codec *codec,
					  const struct hda_fixup *fix,
					  int action)
{
	struct alc_spec *spec = codec->spec;

	if (action == HDA_FIXUP_ACT_PRE_PROBE) {
		spec->mute_led_polarity = 0;
		spec->mute_led_coef.idx = 0x34;
		spec->mute_led_coef.mask = 1 << 5;
		spec->mute_led_coef.on = 0;
		spec->mute_led_coef.off = 1 << 5;
		snd_hda_gen_add_mute_led_cdev(codec, coef_mute_led_set);
	}
}

/* turn on/off mic-mute LED per capture hook by coef bit */
static int coef_micmute_led_set(struct led_classdev *led_cdev,
				enum led_brightness brightness)
{
	struct hda_codec *codec = dev_to_hda_codec(led_cdev->dev->parent);
	struct alc_spec *spec = codec->spec;

	alc_update_coef_led(codec, &spec->mic_led_coef,
			    spec->micmute_led_polarity, brightness);
	return 0;
}

static void alc285_fixup_hp_coef_micmute_led(struct hda_codec *codec,
				const struct hda_fixup *fix, int action)
{
	struct alc_spec *spec = codec->spec;

	if (action == HDA_FIXUP_ACT_PRE_PROBE) {
		spec->mic_led_coef.idx = 0x19;
		spec->mic_led_coef.mask = 1 << 13;
		spec->mic_led_coef.on = 1 << 13;
		spec->mic_led_coef.off = 0;
		snd_hda_gen_add_micmute_led_cdev(codec, coef_micmute_led_set);
	}
}

static void alc236_fixup_hp_coef_micmute_led(struct hda_codec *codec,
				const struct hda_fixup *fix, int action)
{
	struct alc_spec *spec = codec->spec;

	if (action == HDA_FIXUP_ACT_PRE_PROBE) {
		spec->mic_led_coef.idx = 0x35;
		spec->mic_led_coef.mask = 3 << 2;
		spec->mic_led_coef.on = 2 << 2;
		spec->mic_led_coef.off = 1 << 2;
		snd_hda_gen_add_micmute_led_cdev(codec, coef_micmute_led_set);
	}
}

static void alc285_fixup_hp_mute_led(struct hda_codec *codec,
				const struct hda_fixup *fix, int action)
{
	alc285_fixup_hp_mute_led_coefbit(codec, fix, action);
	alc285_fixup_hp_coef_micmute_led(codec, fix, action);
}

static void alc236_fixup_hp_mute_led(struct hda_codec *codec,
				const struct hda_fixup *fix, int action)
{
	alc236_fixup_hp_mute_led_coefbit(codec, fix, action);
	alc236_fixup_hp_coef_micmute_led(codec, fix, action);
}

static void alc236_fixup_hp_micmute_led_vref(struct hda_codec *codec,
				const struct hda_fixup *fix, int action)
{
	struct alc_spec *spec = codec->spec;

	if (action == HDA_FIXUP_ACT_PRE_PROBE) {
		spec->cap_mute_led_nid = 0x1a;
		snd_hda_gen_add_micmute_led_cdev(codec, vref_micmute_led_set);
		codec->power_filter = led_power_filter;
	}
}

static void alc236_fixup_hp_mute_led_micmute_vref(struct hda_codec *codec,
				const struct hda_fixup *fix, int action)
{
	alc236_fixup_hp_mute_led_coefbit(codec, fix, action);
	alc236_fixup_hp_micmute_led_vref(codec, fix, action);
}

#if IS_REACHABLE(CONFIG_INPUT)
static void gpio2_mic_hotkey_event(struct hda_codec *codec,
				   struct hda_jack_callback *event)
{
	struct alc_spec *spec = codec->spec;

	/* GPIO2 just toggles on a keypress/keyrelease cycle. Therefore
	   send both key on and key off event for every interrupt. */
	input_report_key(spec->kb_dev, spec->alc_mute_keycode_map[ALC_KEY_MICMUTE_INDEX], 1);
	input_sync(spec->kb_dev);
	input_report_key(spec->kb_dev, spec->alc_mute_keycode_map[ALC_KEY_MICMUTE_INDEX], 0);
	input_sync(spec->kb_dev);
}

static int alc_register_micmute_input_device(struct hda_codec *codec)
{
	struct alc_spec *spec = codec->spec;
	int i;

	spec->kb_dev = input_allocate_device();
	if (!spec->kb_dev) {
		codec_err(codec, "Out of memory (input_allocate_device)\n");
		return -ENOMEM;
	}

	spec->alc_mute_keycode_map[ALC_KEY_MICMUTE_INDEX] = KEY_MICMUTE;

	spec->kb_dev->name = "Microphone Mute Button";
	spec->kb_dev->evbit[0] = BIT_MASK(EV_KEY);
	spec->kb_dev->keycodesize = sizeof(spec->alc_mute_keycode_map[0]);
	spec->kb_dev->keycodemax = ARRAY_SIZE(spec->alc_mute_keycode_map);
	spec->kb_dev->keycode = spec->alc_mute_keycode_map;
	for (i = 0; i < ARRAY_SIZE(spec->alc_mute_keycode_map); i++)
		set_bit(spec->alc_mute_keycode_map[i], spec->kb_dev->keybit);

	if (input_register_device(spec->kb_dev)) {
		codec_err(codec, "input_register_device failed\n");
		input_free_device(spec->kb_dev);
		spec->kb_dev = NULL;
		return -ENOMEM;
	}

	return 0;
}

/* GPIO1 = set according to SKU external amp
 * GPIO2 = mic mute hotkey
 * GPIO3 = mute LED
 * GPIO4 = mic mute LED
 */
static void alc280_fixup_hp_gpio2_mic_hotkey(struct hda_codec *codec,
					     const struct hda_fixup *fix, int action)
{
	struct alc_spec *spec = codec->spec;

	alc_fixup_hp_gpio_led(codec, action, 0x08, 0x10);
	if (action == HDA_FIXUP_ACT_PRE_PROBE) {
		spec->init_amp = ALC_INIT_DEFAULT;
		if (alc_register_micmute_input_device(codec) != 0)
			return;

		spec->gpio_mask |= 0x06;
		spec->gpio_dir |= 0x02;
		spec->gpio_data |= 0x02;
		snd_hda_codec_write_cache(codec, codec->core.afg, 0,
					  AC_VERB_SET_GPIO_UNSOLICITED_RSP_MASK, 0x04);
		snd_hda_jack_detect_enable_callback(codec, codec->core.afg,
						    gpio2_mic_hotkey_event);
		return;
	}

	if (!spec->kb_dev)
		return;

	switch (action) {
	case HDA_FIXUP_ACT_FREE:
		input_unregister_device(spec->kb_dev);
		spec->kb_dev = NULL;
	}
}

/* Line2 = mic mute hotkey
 * GPIO2 = mic mute LED
 */
static void alc233_fixup_lenovo_line2_mic_hotkey(struct hda_codec *codec,
					     const struct hda_fixup *fix, int action)
{
	struct alc_spec *spec = codec->spec;

	alc_fixup_hp_gpio_led(codec, action, 0, 0x04);
	if (action == HDA_FIXUP_ACT_PRE_PROBE) {
		spec->init_amp = ALC_INIT_DEFAULT;
		if (alc_register_micmute_input_device(codec) != 0)
			return;

		snd_hda_jack_detect_enable_callback(codec, 0x1b,
						    gpio2_mic_hotkey_event);
		return;
	}

	if (!spec->kb_dev)
		return;

	switch (action) {
	case HDA_FIXUP_ACT_FREE:
		input_unregister_device(spec->kb_dev);
		spec->kb_dev = NULL;
	}
}
#else /* INPUT */
#define alc280_fixup_hp_gpio2_mic_hotkey	NULL
#define alc233_fixup_lenovo_line2_mic_hotkey	NULL
#endif /* INPUT */

static void alc269_fixup_hp_line1_mic1_led(struct hda_codec *codec,
				const struct hda_fixup *fix, int action)
{
	struct alc_spec *spec = codec->spec;

	alc269_fixup_hp_mute_led_micx(codec, fix, action, 0x1a);
	if (action == HDA_FIXUP_ACT_PRE_PROBE) {
		spec->cap_mute_led_nid = 0x18;
		snd_hda_gen_add_micmute_led_cdev(codec, vref_micmute_led_set);
	}
}

static const struct coef_fw alc225_pre_hsmode[] = {
	UPDATE_COEF(0x4a, 1<<8, 0),
	UPDATE_COEFEX(0x57, 0x05, 1<<14, 0),
	UPDATE_COEF(0x63, 3<<14, 3<<14),
	UPDATE_COEF(0x4a, 3<<4, 2<<4),
	UPDATE_COEF(0x4a, 3<<10, 3<<10),
	UPDATE_COEF(0x45, 0x3f<<10, 0x34<<10),
	UPDATE_COEF(0x4a, 3<<10, 0),
	{}
};

static void alc_headset_mode_unplugged(struct hda_codec *codec)
{
	struct alc_spec *spec = codec->spec;
	static const struct coef_fw coef0255[] = {
		WRITE_COEF(0x1b, 0x0c0b), /* LDO and MISC control */
		WRITE_COEF(0x45, 0xd089), /* UAJ function set to menual mode */
		UPDATE_COEFEX(0x57, 0x05, 1<<14, 0), /* Direct Drive HP Amp control(Set to verb control)*/
		WRITE_COEF(0x06, 0x6104), /* Set MIC2 Vref gate with HP */
		WRITE_COEFEX(0x57, 0x03, 0x8aa6), /* Direct Drive HP Amp control */
		{}
	};
	static const struct coef_fw coef0256[] = {
		WRITE_COEF(0x1b, 0x0c4b), /* LDO and MISC control */
		WRITE_COEF(0x45, 0xd089), /* UAJ function set to menual mode */
		WRITE_COEF(0x06, 0x6104), /* Set MIC2 Vref gate with HP */
		WRITE_COEFEX(0x57, 0x03, 0x09a3), /* Direct Drive HP Amp control */
		UPDATE_COEFEX(0x57, 0x05, 1<<14, 0), /* Direct Drive HP Amp control(Set to verb control)*/
		{}
	};
	static const struct coef_fw coef0233[] = {
		WRITE_COEF(0x1b, 0x0c0b),
		WRITE_COEF(0x45, 0xc429),
		UPDATE_COEF(0x35, 0x4000, 0),
		WRITE_COEF(0x06, 0x2104),
		WRITE_COEF(0x1a, 0x0001),
		WRITE_COEF(0x26, 0x0004),
		WRITE_COEF(0x32, 0x42a3),
		{}
	};
	static const struct coef_fw coef0288[] = {
		UPDATE_COEF(0x4f, 0xfcc0, 0xc400),
		UPDATE_COEF(0x50, 0x2000, 0x2000),
		UPDATE_COEF(0x56, 0x0006, 0x0006),
		UPDATE_COEF(0x66, 0x0008, 0),
		UPDATE_COEF(0x67, 0x2000, 0),
		{}
	};
	static const struct coef_fw coef0298[] = {
		UPDATE_COEF(0x19, 0x1300, 0x0300),
		{}
	};
	static const struct coef_fw coef0292[] = {
		WRITE_COEF(0x76, 0x000e),
		WRITE_COEF(0x6c, 0x2400),
		WRITE_COEF(0x18, 0x7308),
		WRITE_COEF(0x6b, 0xc429),
		{}
	};
	static const struct coef_fw coef0293[] = {
		UPDATE_COEF(0x10, 7<<8, 6<<8), /* SET Line1 JD to 0 */
		UPDATE_COEFEX(0x57, 0x05, 1<<15|1<<13, 0x0), /* SET charge pump by verb */
		UPDATE_COEFEX(0x57, 0x03, 1<<10, 1<<10), /* SET EN_OSW to 1 */
		UPDATE_COEF(0x1a, 1<<3, 1<<3), /* Combo JD gating with LINE1-VREFO */
		WRITE_COEF(0x45, 0xc429), /* Set to TRS type */
		UPDATE_COEF(0x4a, 0x000f, 0x000e), /* Combo Jack auto detect */
		{}
	};
	static const struct coef_fw coef0668[] = {
		WRITE_COEF(0x15, 0x0d40),
		WRITE_COEF(0xb7, 0x802b),
		{}
	};
	static const struct coef_fw coef0225[] = {
		UPDATE_COEF(0x63, 3<<14, 0),
		{}
	};
	static const struct coef_fw coef0274[] = {
		UPDATE_COEF(0x4a, 0x0100, 0),
		UPDATE_COEFEX(0x57, 0x05, 0x4000, 0),
		UPDATE_COEF(0x6b, 0xf000, 0x5000),
		UPDATE_COEF(0x4a, 0x0010, 0),
		UPDATE_COEF(0x4a, 0x0c00, 0x0c00),
		WRITE_COEF(0x45, 0x5289),
		UPDATE_COEF(0x4a, 0x0c00, 0),
		{}
	};

	if (spec->no_internal_mic_pin) {
		alc_update_coef_idx(codec, 0x45, 0xf<<12 | 1<<10, 5<<12);
		return;
	}

	switch (codec->core.vendor_id) {
	case 0x10ec0255:
		alc_process_coef_fw(codec, coef0255);
		break;
	case 0x10ec0230:
	case 0x10ec0236:
	case 0x10ec0256:
		alc_process_coef_fw(codec, coef0256);
		break;
	case 0x10ec0234:
	case 0x10ec0274:
	case 0x10ec0294:
		alc_process_coef_fw(codec, coef0274);
		break;
	case 0x10ec0233:
	case 0x10ec0283:
		alc_process_coef_fw(codec, coef0233);
		break;
	case 0x10ec0286:
	case 0x10ec0288:
		alc_process_coef_fw(codec, coef0288);
		break;
	case 0x10ec0298:
		alc_process_coef_fw(codec, coef0298);
		alc_process_coef_fw(codec, coef0288);
		break;
	case 0x10ec0292:
		alc_process_coef_fw(codec, coef0292);
		break;
	case 0x10ec0293:
		alc_process_coef_fw(codec, coef0293);
		break;
	case 0x10ec0668:
		alc_process_coef_fw(codec, coef0668);
		break;
	case 0x10ec0215:
	case 0x10ec0225:
	case 0x10ec0285:
	case 0x10ec0295:
	case 0x10ec0289:
	case 0x10ec0299:
		alc_process_coef_fw(codec, alc225_pre_hsmode);
		alc_process_coef_fw(codec, coef0225);
		break;
	case 0x10ec0867:
		alc_update_coefex_idx(codec, 0x57, 0x5, 1<<14, 0);
		break;
	}
	codec_dbg(codec, "Headset jack set to unplugged mode.\n");
}


static void alc_headset_mode_mic_in(struct hda_codec *codec, hda_nid_t hp_pin,
				    hda_nid_t mic_pin)
{
	static const struct coef_fw coef0255[] = {
		WRITE_COEFEX(0x57, 0x03, 0x8aa6),
		WRITE_COEF(0x06, 0x6100), /* Set MIC2 Vref gate to normal */
		{}
	};
	static const struct coef_fw coef0256[] = {
		UPDATE_COEFEX(0x57, 0x05, 1<<14, 1<<14), /* Direct Drive HP Amp control(Set to verb control)*/
		WRITE_COEFEX(0x57, 0x03, 0x09a3),
		WRITE_COEF(0x06, 0x6100), /* Set MIC2 Vref gate to normal */
		{}
	};
	static const struct coef_fw coef0233[] = {
		UPDATE_COEF(0x35, 0, 1<<14),
		WRITE_COEF(0x06, 0x2100),
		WRITE_COEF(0x1a, 0x0021),
		WRITE_COEF(0x26, 0x008c),
		{}
	};
	static const struct coef_fw coef0288[] = {
		UPDATE_COEF(0x4f, 0x00c0, 0),
		UPDATE_COEF(0x50, 0x2000, 0),
		UPDATE_COEF(0x56, 0x0006, 0),
		UPDATE_COEF(0x4f, 0xfcc0, 0xc400),
		UPDATE_COEF(0x66, 0x0008, 0x0008),
		UPDATE_COEF(0x67, 0x2000, 0x2000),
		{}
	};
	static const struct coef_fw coef0292[] = {
		WRITE_COEF(0x19, 0xa208),
		WRITE_COEF(0x2e, 0xacf0),
		{}
	};
	static const struct coef_fw coef0293[] = {
		UPDATE_COEFEX(0x57, 0x05, 0, 1<<15|1<<13), /* SET charge pump by verb */
		UPDATE_COEFEX(0x57, 0x03, 1<<10, 0), /* SET EN_OSW to 0 */
		UPDATE_COEF(0x1a, 1<<3, 0), /* Combo JD gating without LINE1-VREFO */
		{}
	};
	static const struct coef_fw coef0688[] = {
		WRITE_COEF(0xb7, 0x802b),
		WRITE_COEF(0xb5, 0x1040),
		UPDATE_COEF(0xc3, 0, 1<<12),
		{}
	};
	static const struct coef_fw coef0225[] = {
		UPDATE_COEFEX(0x57, 0x05, 1<<14, 1<<14),
		UPDATE_COEF(0x4a, 3<<4, 2<<4),
		UPDATE_COEF(0x63, 3<<14, 0),
		{}
	};
	static const struct coef_fw coef0274[] = {
		UPDATE_COEFEX(0x57, 0x05, 0x4000, 0x4000),
		UPDATE_COEF(0x4a, 0x0010, 0),
		UPDATE_COEF(0x6b, 0xf000, 0),
		{}
	};

	switch (codec->core.vendor_id) {
	case 0x10ec0255:
		alc_write_coef_idx(codec, 0x45, 0xc489);
		snd_hda_set_pin_ctl_cache(codec, hp_pin, 0);
		alc_process_coef_fw(codec, coef0255);
		snd_hda_set_pin_ctl_cache(codec, mic_pin, PIN_VREF50);
		break;
	case 0x10ec0230:
	case 0x10ec0236:
	case 0x10ec0256:
		alc_write_coef_idx(codec, 0x45, 0xc489);
		snd_hda_set_pin_ctl_cache(codec, hp_pin, 0);
		alc_process_coef_fw(codec, coef0256);
		snd_hda_set_pin_ctl_cache(codec, mic_pin, PIN_VREF50);
		break;
	case 0x10ec0234:
	case 0x10ec0274:
	case 0x10ec0294:
		alc_write_coef_idx(codec, 0x45, 0x4689);
		snd_hda_set_pin_ctl_cache(codec, hp_pin, 0);
		alc_process_coef_fw(codec, coef0274);
		snd_hda_set_pin_ctl_cache(codec, mic_pin, PIN_VREF50);
		break;
	case 0x10ec0233:
	case 0x10ec0283:
		alc_write_coef_idx(codec, 0x45, 0xc429);
		snd_hda_set_pin_ctl_cache(codec, hp_pin, 0);
		alc_process_coef_fw(codec, coef0233);
		snd_hda_set_pin_ctl_cache(codec, mic_pin, PIN_VREF50);
		break;
	case 0x10ec0286:
	case 0x10ec0288:
	case 0x10ec0298:
		snd_hda_set_pin_ctl_cache(codec, hp_pin, 0);
		alc_process_coef_fw(codec, coef0288);
		snd_hda_set_pin_ctl_cache(codec, mic_pin, PIN_VREF50);
		break;
	case 0x10ec0292:
		snd_hda_set_pin_ctl_cache(codec, hp_pin, 0);
		alc_process_coef_fw(codec, coef0292);
		break;
	case 0x10ec0293:
		/* Set to TRS mode */
		alc_write_coef_idx(codec, 0x45, 0xc429);
		snd_hda_set_pin_ctl_cache(codec, hp_pin, 0);
		alc_process_coef_fw(codec, coef0293);
		snd_hda_set_pin_ctl_cache(codec, mic_pin, PIN_VREF50);
		break;
	case 0x10ec0867:
		alc_update_coefex_idx(codec, 0x57, 0x5, 0, 1<<14);
		fallthrough;
	case 0x10ec0221:
	case 0x10ec0662:
		snd_hda_set_pin_ctl_cache(codec, hp_pin, 0);
		snd_hda_set_pin_ctl_cache(codec, mic_pin, PIN_VREF50);
		break;
	case 0x10ec0668:
		alc_write_coef_idx(codec, 0x11, 0x0001);
		snd_hda_set_pin_ctl_cache(codec, hp_pin, 0);
		alc_process_coef_fw(codec, coef0688);
		snd_hda_set_pin_ctl_cache(codec, mic_pin, PIN_VREF50);
		break;
	case 0x10ec0215:
	case 0x10ec0225:
	case 0x10ec0285:
	case 0x10ec0295:
	case 0x10ec0289:
	case 0x10ec0299:
		alc_process_coef_fw(codec, alc225_pre_hsmode);
		alc_update_coef_idx(codec, 0x45, 0x3f<<10, 0x31<<10);
		snd_hda_set_pin_ctl_cache(codec, hp_pin, 0);
		alc_process_coef_fw(codec, coef0225);
		snd_hda_set_pin_ctl_cache(codec, mic_pin, PIN_VREF50);
		break;
	}
	codec_dbg(codec, "Headset jack set to mic-in mode.\n");
}

static void alc_headset_mode_default(struct hda_codec *codec)
{
	static const struct coef_fw coef0225[] = {
		UPDATE_COEF(0x45, 0x3f<<10, 0x30<<10),
		UPDATE_COEF(0x45, 0x3f<<10, 0x31<<10),
		UPDATE_COEF(0x49, 3<<8, 0<<8),
		UPDATE_COEF(0x4a, 3<<4, 3<<4),
		UPDATE_COEF(0x63, 3<<14, 0),
		UPDATE_COEF(0x67, 0xf000, 0x3000),
		{}
	};
	static const struct coef_fw coef0255[] = {
		WRITE_COEF(0x45, 0xc089),
		WRITE_COEF(0x45, 0xc489),
		WRITE_COEFEX(0x57, 0x03, 0x8ea6),
		WRITE_COEF(0x49, 0x0049),
		{}
	};
	static const struct coef_fw coef0256[] = {
		WRITE_COEF(0x45, 0xc489),
		WRITE_COEFEX(0x57, 0x03, 0x0da3),
		WRITE_COEF(0x49, 0x0049),
		UPDATE_COEFEX(0x57, 0x05, 1<<14, 0), /* Direct Drive HP Amp control(Set to verb control)*/
		WRITE_COEF(0x06, 0x6100),
		{}
	};
	static const struct coef_fw coef0233[] = {
		WRITE_COEF(0x06, 0x2100),
		WRITE_COEF(0x32, 0x4ea3),
		{}
	};
	static const struct coef_fw coef0288[] = {
		UPDATE_COEF(0x4f, 0xfcc0, 0xc400), /* Set to TRS type */
		UPDATE_COEF(0x50, 0x2000, 0x2000),
		UPDATE_COEF(0x56, 0x0006, 0x0006),
		UPDATE_COEF(0x66, 0x0008, 0),
		UPDATE_COEF(0x67, 0x2000, 0),
		{}
	};
	static const struct coef_fw coef0292[] = {
		WRITE_COEF(0x76, 0x000e),
		WRITE_COEF(0x6c, 0x2400),
		WRITE_COEF(0x6b, 0xc429),
		WRITE_COEF(0x18, 0x7308),
		{}
	};
	static const struct coef_fw coef0293[] = {
		UPDATE_COEF(0x4a, 0x000f, 0x000e), /* Combo Jack auto detect */
		WRITE_COEF(0x45, 0xC429), /* Set to TRS type */
		UPDATE_COEF(0x1a, 1<<3, 0), /* Combo JD gating without LINE1-VREFO */
		{}
	};
	static const struct coef_fw coef0688[] = {
		WRITE_COEF(0x11, 0x0041),
		WRITE_COEF(0x15, 0x0d40),
		WRITE_COEF(0xb7, 0x802b),
		{}
	};
	static const struct coef_fw coef0274[] = {
		WRITE_COEF(0x45, 0x4289),
		UPDATE_COEF(0x4a, 0x0010, 0x0010),
		UPDATE_COEF(0x6b, 0x0f00, 0),
		UPDATE_COEF(0x49, 0x0300, 0x0300),
		{}
	};

	switch (codec->core.vendor_id) {
	case 0x10ec0215:
	case 0x10ec0225:
	case 0x10ec0285:
	case 0x10ec0295:
	case 0x10ec0289:
	case 0x10ec0299:
		alc_process_coef_fw(codec, alc225_pre_hsmode);
		alc_process_coef_fw(codec, coef0225);
		break;
	case 0x10ec0255:
		alc_process_coef_fw(codec, coef0255);
		break;
	case 0x10ec0230:
	case 0x10ec0236:
	case 0x10ec0256:
		alc_write_coef_idx(codec, 0x1b, 0x0e4b);
		alc_write_coef_idx(codec, 0x45, 0xc089);
		msleep(50);
		alc_process_coef_fw(codec, coef0256);
		break;
	case 0x10ec0234:
	case 0x10ec0274:
	case 0x10ec0294:
		alc_process_coef_fw(codec, coef0274);
		break;
	case 0x10ec0233:
	case 0x10ec0283:
		alc_process_coef_fw(codec, coef0233);
		break;
	case 0x10ec0286:
	case 0x10ec0288:
	case 0x10ec0298:
		alc_process_coef_fw(codec, coef0288);
		break;
	case 0x10ec0292:
		alc_process_coef_fw(codec, coef0292);
		break;
	case 0x10ec0293:
		alc_process_coef_fw(codec, coef0293);
		break;
	case 0x10ec0668:
		alc_process_coef_fw(codec, coef0688);
		break;
	case 0x10ec0867:
		alc_update_coefex_idx(codec, 0x57, 0x5, 1<<14, 0);
		break;
	}
	codec_dbg(codec, "Headset jack set to headphone (default) mode.\n");
}

/* Iphone type */
static void alc_headset_mode_ctia(struct hda_codec *codec)
{
	int val;

	static const struct coef_fw coef0255[] = {
		WRITE_COEF(0x45, 0xd489), /* Set to CTIA type */
		WRITE_COEF(0x1b, 0x0c2b),
		WRITE_COEFEX(0x57, 0x03, 0x8ea6),
		{}
	};
	static const struct coef_fw coef0256[] = {
		WRITE_COEF(0x45, 0xd489), /* Set to CTIA type */
		WRITE_COEF(0x1b, 0x0e6b),
		{}
	};
	static const struct coef_fw coef0233[] = {
		WRITE_COEF(0x45, 0xd429),
		WRITE_COEF(0x1b, 0x0c2b),
		WRITE_COEF(0x32, 0x4ea3),
		{}
	};
	static const struct coef_fw coef0288[] = {
		UPDATE_COEF(0x50, 0x2000, 0x2000),
		UPDATE_COEF(0x56, 0x0006, 0x0006),
		UPDATE_COEF(0x66, 0x0008, 0),
		UPDATE_COEF(0x67, 0x2000, 0),
		{}
	};
	static const struct coef_fw coef0292[] = {
		WRITE_COEF(0x6b, 0xd429),
		WRITE_COEF(0x76, 0x0008),
		WRITE_COEF(0x18, 0x7388),
		{}
	};
	static const struct coef_fw coef0293[] = {
		WRITE_COEF(0x45, 0xd429), /* Set to ctia type */
		UPDATE_COEF(0x10, 7<<8, 7<<8), /* SET Line1 JD to 1 */
		{}
	};
	static const struct coef_fw coef0688[] = {
		WRITE_COEF(0x11, 0x0001),
		WRITE_COEF(0x15, 0x0d60),
		WRITE_COEF(0xc3, 0x0000),
		{}
	};
	static const struct coef_fw coef0225_1[] = {
		UPDATE_COEF(0x45, 0x3f<<10, 0x35<<10),
		UPDATE_COEF(0x63, 3<<14, 2<<14),
		{}
	};
	static const struct coef_fw coef0225_2[] = {
		UPDATE_COEF(0x45, 0x3f<<10, 0x35<<10),
		UPDATE_COEF(0x63, 3<<14, 1<<14),
		{}
	};

	switch (codec->core.vendor_id) {
	case 0x10ec0255:
		alc_process_coef_fw(codec, coef0255);
		break;
	case 0x10ec0230:
	case 0x10ec0236:
	case 0x10ec0256:
		alc_process_coef_fw(codec, coef0256);
		break;
	case 0x10ec0234:
	case 0x10ec0274:
	case 0x10ec0294:
		alc_write_coef_idx(codec, 0x45, 0xd689);
		break;
	case 0x10ec0233:
	case 0x10ec0283:
		alc_process_coef_fw(codec, coef0233);
		break;
	case 0x10ec0298:
		val = alc_read_coef_idx(codec, 0x50);
		if (val & (1 << 12)) {
			alc_update_coef_idx(codec, 0x8e, 0x0070, 0x0020);
			alc_update_coef_idx(codec, 0x4f, 0xfcc0, 0xd400);
			msleep(300);
		} else {
			alc_update_coef_idx(codec, 0x8e, 0x0070, 0x0010);
			alc_update_coef_idx(codec, 0x4f, 0xfcc0, 0xd400);
			msleep(300);
		}
		break;
	case 0x10ec0286:
	case 0x10ec0288:
		alc_update_coef_idx(codec, 0x4f, 0xfcc0, 0xd400);
		msleep(300);
		alc_process_coef_fw(codec, coef0288);
		break;
	case 0x10ec0292:
		alc_process_coef_fw(codec, coef0292);
		break;
	case 0x10ec0293:
		alc_process_coef_fw(codec, coef0293);
		break;
	case 0x10ec0668:
		alc_process_coef_fw(codec, coef0688);
		break;
	case 0x10ec0215:
	case 0x10ec0225:
	case 0x10ec0285:
	case 0x10ec0295:
	case 0x10ec0289:
	case 0x10ec0299:
		val = alc_read_coef_idx(codec, 0x45);
		if (val & (1 << 9))
			alc_process_coef_fw(codec, coef0225_2);
		else
			alc_process_coef_fw(codec, coef0225_1);
		break;
	case 0x10ec0867:
		alc_update_coefex_idx(codec, 0x57, 0x5, 1<<14, 0);
		break;
	}
	codec_dbg(codec, "Headset jack set to iPhone-style headset mode.\n");
}

/* Nokia type */
static void alc_headset_mode_omtp(struct hda_codec *codec)
{
	static const struct coef_fw coef0255[] = {
		WRITE_COEF(0x45, 0xe489), /* Set to OMTP Type */
		WRITE_COEF(0x1b, 0x0c2b),
		WRITE_COEFEX(0x57, 0x03, 0x8ea6),
		{}
	};
	static const struct coef_fw coef0256[] = {
		WRITE_COEF(0x45, 0xe489), /* Set to OMTP Type */
		WRITE_COEF(0x1b, 0x0e6b),
		{}
	};
	static const struct coef_fw coef0233[] = {
		WRITE_COEF(0x45, 0xe429),
		WRITE_COEF(0x1b, 0x0c2b),
		WRITE_COEF(0x32, 0x4ea3),
		{}
	};
	static const struct coef_fw coef0288[] = {
		UPDATE_COEF(0x50, 0x2000, 0x2000),
		UPDATE_COEF(0x56, 0x0006, 0x0006),
		UPDATE_COEF(0x66, 0x0008, 0),
		UPDATE_COEF(0x67, 0x2000, 0),
		{}
	};
	static const struct coef_fw coef0292[] = {
		WRITE_COEF(0x6b, 0xe429),
		WRITE_COEF(0x76, 0x0008),
		WRITE_COEF(0x18, 0x7388),
		{}
	};
	static const struct coef_fw coef0293[] = {
		WRITE_COEF(0x45, 0xe429), /* Set to omtp type */
		UPDATE_COEF(0x10, 7<<8, 7<<8), /* SET Line1 JD to 1 */
		{}
	};
	static const struct coef_fw coef0688[] = {
		WRITE_COEF(0x11, 0x0001),
		WRITE_COEF(0x15, 0x0d50),
		WRITE_COEF(0xc3, 0x0000),
		{}
	};
	static const struct coef_fw coef0225[] = {
		UPDATE_COEF(0x45, 0x3f<<10, 0x39<<10),
		UPDATE_COEF(0x63, 3<<14, 2<<14),
		{}
	};

	switch (codec->core.vendor_id) {
	case 0x10ec0255:
		alc_process_coef_fw(codec, coef0255);
		break;
	case 0x10ec0230:
	case 0x10ec0236:
	case 0x10ec0256:
		alc_process_coef_fw(codec, coef0256);
		break;
	case 0x10ec0234:
	case 0x10ec0274:
	case 0x10ec0294:
		alc_write_coef_idx(codec, 0x45, 0xe689);
		break;
	case 0x10ec0233:
	case 0x10ec0283:
		alc_process_coef_fw(codec, coef0233);
		break;
	case 0x10ec0298:
		alc_update_coef_idx(codec, 0x8e, 0x0070, 0x0010);/* Headset output enable */
		alc_update_coef_idx(codec, 0x4f, 0xfcc0, 0xe400);
		msleep(300);
		break;
	case 0x10ec0286:
	case 0x10ec0288:
		alc_update_coef_idx(codec, 0x4f, 0xfcc0, 0xe400);
		msleep(300);
		alc_process_coef_fw(codec, coef0288);
		break;
	case 0x10ec0292:
		alc_process_coef_fw(codec, coef0292);
		break;
	case 0x10ec0293:
		alc_process_coef_fw(codec, coef0293);
		break;
	case 0x10ec0668:
		alc_process_coef_fw(codec, coef0688);
		break;
	case 0x10ec0215:
	case 0x10ec0225:
	case 0x10ec0285:
	case 0x10ec0295:
	case 0x10ec0289:
	case 0x10ec0299:
		alc_process_coef_fw(codec, coef0225);
		break;
	}
	codec_dbg(codec, "Headset jack set to Nokia-style headset mode.\n");
}

static void alc_determine_headset_type(struct hda_codec *codec)
{
	int val;
	bool is_ctia = false;
	struct alc_spec *spec = codec->spec;
	static const struct coef_fw coef0255[] = {
		WRITE_COEF(0x45, 0xd089), /* combo jack auto switch control(Check type)*/
		WRITE_COEF(0x49, 0x0149), /* combo jack auto switch control(Vref
 conteol) */
		{}
	};
	static const struct coef_fw coef0288[] = {
		UPDATE_COEF(0x4f, 0xfcc0, 0xd400), /* Check Type */
		{}
	};
	static const struct coef_fw coef0298[] = {
		UPDATE_COEF(0x50, 0x2000, 0x2000),
		UPDATE_COEF(0x56, 0x0006, 0x0006),
		UPDATE_COEF(0x66, 0x0008, 0),
		UPDATE_COEF(0x67, 0x2000, 0),
		UPDATE_COEF(0x19, 0x1300, 0x1300),
		{}
	};
	static const struct coef_fw coef0293[] = {
		UPDATE_COEF(0x4a, 0x000f, 0x0008), /* Combo Jack auto detect */
		WRITE_COEF(0x45, 0xD429), /* Set to ctia type */
		{}
	};
	static const struct coef_fw coef0688[] = {
		WRITE_COEF(0x11, 0x0001),
		WRITE_COEF(0xb7, 0x802b),
		WRITE_COEF(0x15, 0x0d60),
		WRITE_COEF(0xc3, 0x0c00),
		{}
	};
	static const struct coef_fw coef0274[] = {
		UPDATE_COEF(0x4a, 0x0010, 0),
		UPDATE_COEF(0x4a, 0x8000, 0),
		WRITE_COEF(0x45, 0xd289),
		UPDATE_COEF(0x49, 0x0300, 0x0300),
		{}
	};

	if (spec->no_internal_mic_pin) {
		alc_update_coef_idx(codec, 0x45, 0xf<<12 | 1<<10, 5<<12);
		return;
	}

	switch (codec->core.vendor_id) {
	case 0x10ec0255:
		alc_process_coef_fw(codec, coef0255);
		msleep(300);
		val = alc_read_coef_idx(codec, 0x46);
		is_ctia = (val & 0x0070) == 0x0070;
		break;
	case 0x10ec0230:
	case 0x10ec0236:
	case 0x10ec0256:
		alc_write_coef_idx(codec, 0x1b, 0x0e4b);
		alc_write_coef_idx(codec, 0x06, 0x6104);
		alc_write_coefex_idx(codec, 0x57, 0x3, 0x09a3);

		snd_hda_codec_write(codec, 0x21, 0,
			    AC_VERB_SET_AMP_GAIN_MUTE, AMP_OUT_MUTE);
		msleep(80);
		snd_hda_codec_write(codec, 0x21, 0,
			    AC_VERB_SET_PIN_WIDGET_CONTROL, 0x0);

		alc_process_coef_fw(codec, coef0255);
		msleep(300);
		val = alc_read_coef_idx(codec, 0x46);
		is_ctia = (val & 0x0070) == 0x0070;

		alc_write_coefex_idx(codec, 0x57, 0x3, 0x0da3);
		alc_update_coefex_idx(codec, 0x57, 0x5, 1<<14, 0);

		snd_hda_codec_write(codec, 0x21, 0,
			    AC_VERB_SET_PIN_WIDGET_CONTROL, PIN_OUT);
		msleep(80);
		snd_hda_codec_write(codec, 0x21, 0,
			    AC_VERB_SET_AMP_GAIN_MUTE, AMP_OUT_UNMUTE);
		break;
	case 0x10ec0234:
	case 0x10ec0274:
	case 0x10ec0294:
		alc_process_coef_fw(codec, coef0274);
		msleep(850);
		val = alc_read_coef_idx(codec, 0x46);
		is_ctia = (val & 0x00f0) == 0x00f0;
		break;
	case 0x10ec0233:
	case 0x10ec0283:
		alc_write_coef_idx(codec, 0x45, 0xd029);
		msleep(300);
		val = alc_read_coef_idx(codec, 0x46);
		is_ctia = (val & 0x0070) == 0x0070;
		break;
	case 0x10ec0298:
		snd_hda_codec_write(codec, 0x21, 0,
			    AC_VERB_SET_AMP_GAIN_MUTE, AMP_OUT_MUTE);
		msleep(100);
		snd_hda_codec_write(codec, 0x21, 0,
			    AC_VERB_SET_PIN_WIDGET_CONTROL, 0x0);
		msleep(200);

		val = alc_read_coef_idx(codec, 0x50);
		if (val & (1 << 12)) {
			alc_update_coef_idx(codec, 0x8e, 0x0070, 0x0020);
			alc_process_coef_fw(codec, coef0288);
			msleep(350);
			val = alc_read_coef_idx(codec, 0x50);
			is_ctia = (val & 0x0070) == 0x0070;
		} else {
			alc_update_coef_idx(codec, 0x8e, 0x0070, 0x0010);
			alc_process_coef_fw(codec, coef0288);
			msleep(350);
			val = alc_read_coef_idx(codec, 0x50);
			is_ctia = (val & 0x0070) == 0x0070;
		}
		alc_process_coef_fw(codec, coef0298);
		snd_hda_codec_write(codec, 0x21, 0,
			    AC_VERB_SET_PIN_WIDGET_CONTROL, PIN_HP);
		msleep(75);
		snd_hda_codec_write(codec, 0x21, 0,
			    AC_VERB_SET_AMP_GAIN_MUTE, AMP_OUT_UNMUTE);
		break;
	case 0x10ec0286:
	case 0x10ec0288:
		alc_process_coef_fw(codec, coef0288);
		msleep(350);
		val = alc_read_coef_idx(codec, 0x50);
		is_ctia = (val & 0x0070) == 0x0070;
		break;
	case 0x10ec0292:
		alc_write_coef_idx(codec, 0x6b, 0xd429);
		msleep(300);
		val = alc_read_coef_idx(codec, 0x6c);
		is_ctia = (val & 0x001c) == 0x001c;
		break;
	case 0x10ec0293:
		alc_process_coef_fw(codec, coef0293);
		msleep(300);
		val = alc_read_coef_idx(codec, 0x46);
		is_ctia = (val & 0x0070) == 0x0070;
		break;
	case 0x10ec0668:
		alc_process_coef_fw(codec, coef0688);
		msleep(300);
		val = alc_read_coef_idx(codec, 0xbe);
		is_ctia = (val & 0x1c02) == 0x1c02;
		break;
	case 0x10ec0215:
	case 0x10ec0225:
	case 0x10ec0285:
	case 0x10ec0295:
	case 0x10ec0289:
	case 0x10ec0299:
		snd_hda_codec_write(codec, 0x21, 0,
			    AC_VERB_SET_AMP_GAIN_MUTE, AMP_OUT_MUTE);
		msleep(80);
		snd_hda_codec_write(codec, 0x21, 0,
			    AC_VERB_SET_PIN_WIDGET_CONTROL, 0x0);

		alc_process_coef_fw(codec, alc225_pre_hsmode);
		alc_update_coef_idx(codec, 0x67, 0xf000, 0x1000);
		val = alc_read_coef_idx(codec, 0x45);
		if (val & (1 << 9)) {
			alc_update_coef_idx(codec, 0x45, 0x3f<<10, 0x34<<10);
			alc_update_coef_idx(codec, 0x49, 3<<8, 2<<8);
			msleep(800);
			val = alc_read_coef_idx(codec, 0x46);
			is_ctia = (val & 0x00f0) == 0x00f0;
		} else {
			alc_update_coef_idx(codec, 0x45, 0x3f<<10, 0x34<<10);
			alc_update_coef_idx(codec, 0x49, 3<<8, 1<<8);
			msleep(800);
			val = alc_read_coef_idx(codec, 0x46);
			is_ctia = (val & 0x00f0) == 0x00f0;
		}
		alc_update_coef_idx(codec, 0x4a, 7<<6, 7<<6);
		alc_update_coef_idx(codec, 0x4a, 3<<4, 3<<4);
		alc_update_coef_idx(codec, 0x67, 0xf000, 0x3000);

		snd_hda_codec_write(codec, 0x21, 0,
			    AC_VERB_SET_PIN_WIDGET_CONTROL, PIN_OUT);
		msleep(80);
		snd_hda_codec_write(codec, 0x21, 0,
			    AC_VERB_SET_AMP_GAIN_MUTE, AMP_OUT_UNMUTE);
		break;
	case 0x10ec0867:
		is_ctia = true;
		break;
	}

	codec_dbg(codec, "Headset jack detected iPhone-style headset: %s\n",
		    is_ctia ? "yes" : "no");
	spec->current_headset_type = is_ctia ? ALC_HEADSET_TYPE_CTIA : ALC_HEADSET_TYPE_OMTP;
}

static void alc_update_headset_mode(struct hda_codec *codec)
{
	struct alc_spec *spec = codec->spec;

	hda_nid_t mux_pin = spec->gen.imux_pins[spec->gen.cur_mux[0]];
	hda_nid_t hp_pin = alc_get_hp_pin(spec);

	int new_headset_mode;

	if (!snd_hda_jack_detect(codec, hp_pin))
		new_headset_mode = ALC_HEADSET_MODE_UNPLUGGED;
	else if (mux_pin == spec->headset_mic_pin)
		new_headset_mode = ALC_HEADSET_MODE_HEADSET;
	else if (mux_pin == spec->headphone_mic_pin)
		new_headset_mode = ALC_HEADSET_MODE_MIC;
	else
		new_headset_mode = ALC_HEADSET_MODE_HEADPHONE;

	if (new_headset_mode == spec->current_headset_mode) {
		snd_hda_gen_update_outputs(codec);
		return;
	}

	switch (new_headset_mode) {
	case ALC_HEADSET_MODE_UNPLUGGED:
		alc_headset_mode_unplugged(codec);
		spec->current_headset_mode = ALC_HEADSET_MODE_UNKNOWN;
		spec->current_headset_type = ALC_HEADSET_TYPE_UNKNOWN;
		spec->gen.hp_jack_present = false;
		break;
	case ALC_HEADSET_MODE_HEADSET:
		if (spec->current_headset_type == ALC_HEADSET_TYPE_UNKNOWN)
			alc_determine_headset_type(codec);
		if (spec->current_headset_type == ALC_HEADSET_TYPE_CTIA)
			alc_headset_mode_ctia(codec);
		else if (spec->current_headset_type == ALC_HEADSET_TYPE_OMTP)
			alc_headset_mode_omtp(codec);
		spec->gen.hp_jack_present = true;
		break;
	case ALC_HEADSET_MODE_MIC:
		alc_headset_mode_mic_in(codec, hp_pin, spec->headphone_mic_pin);
		spec->gen.hp_jack_present = false;
		break;
	case ALC_HEADSET_MODE_HEADPHONE:
		alc_headset_mode_default(codec);
		spec->gen.hp_jack_present = true;
		break;
	}
	if (new_headset_mode != ALC_HEADSET_MODE_MIC) {
		snd_hda_set_pin_ctl_cache(codec, hp_pin,
					  AC_PINCTL_OUT_EN | AC_PINCTL_HP_EN);
		if (spec->headphone_mic_pin && spec->headphone_mic_pin != hp_pin)
			snd_hda_set_pin_ctl_cache(codec, spec->headphone_mic_pin,
						  PIN_VREFHIZ);
	}
	spec->current_headset_mode = new_headset_mode;

	snd_hda_gen_update_outputs(codec);
}

static void alc_update_headset_mode_hook(struct hda_codec *codec,
					 struct snd_kcontrol *kcontrol,
					 struct snd_ctl_elem_value *ucontrol)
{
	alc_update_headset_mode(codec);
}

static void alc_update_headset_jack_cb(struct hda_codec *codec,
				       struct hda_jack_callback *jack)
{
	snd_hda_gen_hp_automute(codec, jack);
	alc_update_headset_mode(codec);
}

static void alc_probe_headset_mode(struct hda_codec *codec)
{
	int i;
	struct alc_spec *spec = codec->spec;
	struct auto_pin_cfg *cfg = &spec->gen.autocfg;

	/* Find mic pins */
	for (i = 0; i < cfg->num_inputs; i++) {
		if (cfg->inputs[i].is_headset_mic && !spec->headset_mic_pin)
			spec->headset_mic_pin = cfg->inputs[i].pin;
		if (cfg->inputs[i].is_headphone_mic && !spec->headphone_mic_pin)
			spec->headphone_mic_pin = cfg->inputs[i].pin;
	}

	WARN_ON(spec->gen.cap_sync_hook);
	spec->gen.cap_sync_hook = alc_update_headset_mode_hook;
	spec->gen.automute_hook = alc_update_headset_mode;
	spec->gen.hp_automute_hook = alc_update_headset_jack_cb;
}

static void alc_fixup_headset_mode(struct hda_codec *codec,
				const struct hda_fixup *fix, int action)
{
	struct alc_spec *spec = codec->spec;

	switch (action) {
	case HDA_FIXUP_ACT_PRE_PROBE:
		spec->parse_flags |= HDA_PINCFG_HEADSET_MIC | HDA_PINCFG_HEADPHONE_MIC;
		break;
	case HDA_FIXUP_ACT_PROBE:
		alc_probe_headset_mode(codec);
		break;
	case HDA_FIXUP_ACT_INIT:
		if (is_s3_resume(codec) || is_s4_resume(codec)) {
			spec->current_headset_mode = ALC_HEADSET_MODE_UNKNOWN;
			spec->current_headset_type = ALC_HEADSET_TYPE_UNKNOWN;
		}
		alc_update_headset_mode(codec);
		break;
	}
}

static void alc_fixup_headset_mode_no_hp_mic(struct hda_codec *codec,
				const struct hda_fixup *fix, int action)
{
	if (action == HDA_FIXUP_ACT_PRE_PROBE) {
		struct alc_spec *spec = codec->spec;
		spec->parse_flags |= HDA_PINCFG_HEADSET_MIC;
	}
	else
		alc_fixup_headset_mode(codec, fix, action);
}

static void alc255_set_default_jack_type(struct hda_codec *codec)
{
	/* Set to iphone type */
	static const struct coef_fw alc255fw[] = {
		WRITE_COEF(0x1b, 0x880b),
		WRITE_COEF(0x45, 0xd089),
		WRITE_COEF(0x1b, 0x080b),
		WRITE_COEF(0x46, 0x0004),
		WRITE_COEF(0x1b, 0x0c0b),
		{}
	};
	static const struct coef_fw alc256fw[] = {
		WRITE_COEF(0x1b, 0x884b),
		WRITE_COEF(0x45, 0xd089),
		WRITE_COEF(0x1b, 0x084b),
		WRITE_COEF(0x46, 0x0004),
		WRITE_COEF(0x1b, 0x0c4b),
		{}
	};
	switch (codec->core.vendor_id) {
	case 0x10ec0255:
		alc_process_coef_fw(codec, alc255fw);
		break;
	case 0x10ec0230:
	case 0x10ec0236:
	case 0x10ec0256:
		alc_process_coef_fw(codec, alc256fw);
		break;
	}
	msleep(30);
}

static void alc_fixup_headset_mode_alc255(struct hda_codec *codec,
				const struct hda_fixup *fix, int action)
{
	if (action == HDA_FIXUP_ACT_PRE_PROBE) {
		alc255_set_default_jack_type(codec);
	}
	alc_fixup_headset_mode(codec, fix, action);
}

static void alc_fixup_headset_mode_alc255_no_hp_mic(struct hda_codec *codec,
				const struct hda_fixup *fix, int action)
{
	if (action == HDA_FIXUP_ACT_PRE_PROBE) {
		struct alc_spec *spec = codec->spec;
		spec->parse_flags |= HDA_PINCFG_HEADSET_MIC;
		alc255_set_default_jack_type(codec);
	} 
	else
		alc_fixup_headset_mode(codec, fix, action);
}

static void alc288_update_headset_jack_cb(struct hda_codec *codec,
				       struct hda_jack_callback *jack)
{
	struct alc_spec *spec = codec->spec;

	alc_update_headset_jack_cb(codec, jack);
	/* Headset Mic enable or disable, only for Dell Dino */
	alc_update_gpio_data(codec, 0x40, spec->gen.hp_jack_present);
}

static void alc_fixup_headset_mode_dell_alc288(struct hda_codec *codec,
				const struct hda_fixup *fix, int action)
{
	alc_fixup_headset_mode(codec, fix, action);
	if (action == HDA_FIXUP_ACT_PROBE) {
		struct alc_spec *spec = codec->spec;
		/* toggled via hp_automute_hook */
		spec->gpio_mask |= 0x40;
		spec->gpio_dir |= 0x40;
		spec->gen.hp_automute_hook = alc288_update_headset_jack_cb;
	}
}

static void alc_fixup_auto_mute_via_amp(struct hda_codec *codec,
					const struct hda_fixup *fix, int action)
{
	if (action == HDA_FIXUP_ACT_PRE_PROBE) {
		struct alc_spec *spec = codec->spec;
		spec->gen.auto_mute_via_amp = 1;
	}
}

static void alc_fixup_no_shutup(struct hda_codec *codec,
				const struct hda_fixup *fix, int action)
{
	if (action == HDA_FIXUP_ACT_PRE_PROBE) {
		struct alc_spec *spec = codec->spec;
		spec->no_shutup_pins = 1;
	}
}

static void alc_fixup_disable_aamix(struct hda_codec *codec,
				    const struct hda_fixup *fix, int action)
{
	if (action == HDA_FIXUP_ACT_PRE_PROBE) {
		struct alc_spec *spec = codec->spec;
		/* Disable AA-loopback as it causes white noise */
		spec->gen.mixer_nid = 0;
	}
}

/* fixup for Thinkpad docks: add dock pins, avoid HP parser fixup */
static void alc_fixup_tpt440_dock(struct hda_codec *codec,
				  const struct hda_fixup *fix, int action)
{
	static const struct hda_pintbl pincfgs[] = {
		{ 0x16, 0x21211010 }, /* dock headphone */
		{ 0x19, 0x21a11010 }, /* dock mic */
		{ }
	};
	struct alc_spec *spec = codec->spec;

	if (action == HDA_FIXUP_ACT_PRE_PROBE) {
		spec->parse_flags = HDA_PINCFG_NO_HP_FIXUP;
		codec->power_save_node = 0; /* avoid click noises */
		snd_hda_apply_pincfgs(codec, pincfgs);
	}
}

static void alc_fixup_tpt470_dock(struct hda_codec *codec,
				  const struct hda_fixup *fix, int action)
{
	static const struct hda_pintbl pincfgs[] = {
		{ 0x17, 0x21211010 }, /* dock headphone */
		{ 0x19, 0x21a11010 }, /* dock mic */
		{ }
	};
	struct alc_spec *spec = codec->spec;

	if (action == HDA_FIXUP_ACT_PRE_PROBE) {
		spec->parse_flags = HDA_PINCFG_NO_HP_FIXUP;
		snd_hda_apply_pincfgs(codec, pincfgs);
	} else if (action == HDA_FIXUP_ACT_INIT) {
		/* Enable DOCK device */
		snd_hda_codec_write(codec, 0x17, 0,
			    AC_VERB_SET_CONFIG_DEFAULT_BYTES_3, 0);
		/* Enable DOCK device */
		snd_hda_codec_write(codec, 0x19, 0,
			    AC_VERB_SET_CONFIG_DEFAULT_BYTES_3, 0);
	}
}

static void alc_fixup_tpt470_dacs(struct hda_codec *codec,
				  const struct hda_fixup *fix, int action)
{
	/* Assure the speaker pin to be coupled with DAC NID 0x03; otherwise
	 * the speaker output becomes too low by some reason on Thinkpads with
	 * ALC298 codec
	 */
	static const hda_nid_t preferred_pairs[] = {
		0x14, 0x03, 0x17, 0x02, 0x21, 0x02,
		0
	};
	struct alc_spec *spec = codec->spec;

	if (action == HDA_FIXUP_ACT_PRE_PROBE)
		spec->gen.preferred_dacs = preferred_pairs;
}

static void alc295_fixup_asus_dacs(struct hda_codec *codec,
				   const struct hda_fixup *fix, int action)
{
	static const hda_nid_t preferred_pairs[] = {
		0x17, 0x02, 0x21, 0x03, 0
	};
	struct alc_spec *spec = codec->spec;

	if (action == HDA_FIXUP_ACT_PRE_PROBE)
		spec->gen.preferred_dacs = preferred_pairs;
}

static void alc_shutup_dell_xps13(struct hda_codec *codec)
{
	struct alc_spec *spec = codec->spec;
	int hp_pin = alc_get_hp_pin(spec);

	/* Prevent pop noises when headphones are plugged in */
	snd_hda_codec_write(codec, hp_pin, 0,
			    AC_VERB_SET_AMP_GAIN_MUTE, AMP_OUT_MUTE);
	msleep(20);
}

static void alc_fixup_dell_xps13(struct hda_codec *codec,
				const struct hda_fixup *fix, int action)
{
	struct alc_spec *spec = codec->spec;
	struct hda_input_mux *imux = &spec->gen.input_mux;
	int i;

	switch (action) {
	case HDA_FIXUP_ACT_PRE_PROBE:
		/* mic pin 0x19 must be initialized with Vref Hi-Z, otherwise
		 * it causes a click noise at start up
		 */
		snd_hda_codec_set_pin_target(codec, 0x19, PIN_VREFHIZ);
		spec->shutup = alc_shutup_dell_xps13;
		break;
	case HDA_FIXUP_ACT_PROBE:
		/* Make the internal mic the default input source. */
		for (i = 0; i < imux->num_items; i++) {
			if (spec->gen.imux_pins[i] == 0x12) {
				spec->gen.cur_mux[0] = i;
				break;
			}
		}
		break;
	}
}

static void alc_fixup_headset_mode_alc662(struct hda_codec *codec,
				const struct hda_fixup *fix, int action)
{
	struct alc_spec *spec = codec->spec;

	if (action == HDA_FIXUP_ACT_PRE_PROBE) {
		spec->parse_flags |= HDA_PINCFG_HEADSET_MIC;
		spec->gen.hp_mic = 1; /* Mic-in is same pin as headphone */

		/* Disable boost for mic-in permanently. (This code is only called
		   from quirks that guarantee that the headphone is at NID 0x1b.) */
		snd_hda_codec_write(codec, 0x1b, 0, AC_VERB_SET_AMP_GAIN_MUTE, 0x7000);
		snd_hda_override_wcaps(codec, 0x1b, get_wcaps(codec, 0x1b) & ~AC_WCAP_IN_AMP);
	} else
		alc_fixup_headset_mode(codec, fix, action);
}

static void alc_fixup_headset_mode_alc668(struct hda_codec *codec,
				const struct hda_fixup *fix, int action)
{
	if (action == HDA_FIXUP_ACT_PRE_PROBE) {
		alc_write_coef_idx(codec, 0xc4, 0x8000);
		alc_update_coef_idx(codec, 0xc2, ~0xfe, 0);
		snd_hda_set_pin_ctl_cache(codec, 0x18, 0);
	}
	alc_fixup_headset_mode(codec, fix, action);
}

/* Returns the nid of the external mic input pin, or 0 if it cannot be found. */
static int find_ext_mic_pin(struct hda_codec *codec)
{
	struct alc_spec *spec = codec->spec;
	struct auto_pin_cfg *cfg = &spec->gen.autocfg;
	hda_nid_t nid;
	unsigned int defcfg;
	int i;

	for (i = 0; i < cfg->num_inputs; i++) {
		if (cfg->inputs[i].type != AUTO_PIN_MIC)
			continue;
		nid = cfg->inputs[i].pin;
		defcfg = snd_hda_codec_get_pincfg(codec, nid);
		if (snd_hda_get_input_pin_attr(defcfg) == INPUT_PIN_ATTR_INT)
			continue;
		return nid;
	}

	return 0;
}

static void alc271_hp_gate_mic_jack(struct hda_codec *codec,
				    const struct hda_fixup *fix,
				    int action)
{
	struct alc_spec *spec = codec->spec;

	if (action == HDA_FIXUP_ACT_PROBE) {
		int mic_pin = find_ext_mic_pin(codec);
		int hp_pin = alc_get_hp_pin(spec);

		if (snd_BUG_ON(!mic_pin || !hp_pin))
			return;
		snd_hda_jack_set_gating_jack(codec, mic_pin, hp_pin);
	}
}

static void alc269_fixup_limit_int_mic_boost(struct hda_codec *codec,
					     const struct hda_fixup *fix,
					     int action)
{
	struct alc_spec *spec = codec->spec;
	struct auto_pin_cfg *cfg = &spec->gen.autocfg;
	int i;

	/* The mic boosts on level 2 and 3 are too noisy
	   on the internal mic input.
	   Therefore limit the boost to 0 or 1. */

	if (action != HDA_FIXUP_ACT_PROBE)
		return;

	for (i = 0; i < cfg->num_inputs; i++) {
		hda_nid_t nid = cfg->inputs[i].pin;
		unsigned int defcfg;
		if (cfg->inputs[i].type != AUTO_PIN_MIC)
			continue;
		defcfg = snd_hda_codec_get_pincfg(codec, nid);
		if (snd_hda_get_input_pin_attr(defcfg) != INPUT_PIN_ATTR_INT)
			continue;

		snd_hda_override_amp_caps(codec, nid, HDA_INPUT,
					  (0x00 << AC_AMPCAP_OFFSET_SHIFT) |
					  (0x01 << AC_AMPCAP_NUM_STEPS_SHIFT) |
					  (0x2f << AC_AMPCAP_STEP_SIZE_SHIFT) |
					  (0 << AC_AMPCAP_MUTE_SHIFT));
	}
}

static void alc283_hp_automute_hook(struct hda_codec *codec,
				    struct hda_jack_callback *jack)
{
	struct alc_spec *spec = codec->spec;
	int vref;

	msleep(200);
	snd_hda_gen_hp_automute(codec, jack);

	vref = spec->gen.hp_jack_present ? PIN_VREF80 : 0;

	msleep(600);
	snd_hda_codec_write(codec, 0x19, 0, AC_VERB_SET_PIN_WIDGET_CONTROL,
			    vref);
}

static void alc283_fixup_chromebook(struct hda_codec *codec,
				    const struct hda_fixup *fix, int action)
{
	struct alc_spec *spec = codec->spec;

	switch (action) {
	case HDA_FIXUP_ACT_PRE_PROBE:
		snd_hda_override_wcaps(codec, 0x03, 0);
		/* Disable AA-loopback as it causes white noise */
		spec->gen.mixer_nid = 0;
		break;
	case HDA_FIXUP_ACT_INIT:
		/* MIC2-VREF control */
		/* Set to manual mode */
		alc_update_coef_idx(codec, 0x06, 0x000c, 0);
		/* Enable Line1 input control by verb */
		alc_update_coef_idx(codec, 0x1a, 0, 1 << 4);
		break;
	}
}

static void alc283_fixup_sense_combo_jack(struct hda_codec *codec,
				    const struct hda_fixup *fix, int action)
{
	struct alc_spec *spec = codec->spec;

	switch (action) {
	case HDA_FIXUP_ACT_PRE_PROBE:
		spec->gen.hp_automute_hook = alc283_hp_automute_hook;
		break;
	case HDA_FIXUP_ACT_INIT:
		/* MIC2-VREF control */
		/* Set to manual mode */
		alc_update_coef_idx(codec, 0x06, 0x000c, 0);
		break;
	}
}

/* mute tablet speaker pin (0x14) via dock plugging in addition */
static void asus_tx300_automute(struct hda_codec *codec)
{
	struct alc_spec *spec = codec->spec;
	snd_hda_gen_update_outputs(codec);
	if (snd_hda_jack_detect(codec, 0x1b))
		spec->gen.mute_bits |= (1ULL << 0x14);
}

static void alc282_fixup_asus_tx300(struct hda_codec *codec,
				    const struct hda_fixup *fix, int action)
{
	struct alc_spec *spec = codec->spec;
	static const struct hda_pintbl dock_pins[] = {
		{ 0x1b, 0x21114000 }, /* dock speaker pin */
		{}
	};

	switch (action) {
	case HDA_FIXUP_ACT_PRE_PROBE:
		spec->init_amp = ALC_INIT_DEFAULT;
		/* TX300 needs to set up GPIO2 for the speaker amp */
		alc_setup_gpio(codec, 0x04);
		snd_hda_apply_pincfgs(codec, dock_pins);
		spec->gen.auto_mute_via_amp = 1;
		spec->gen.automute_hook = asus_tx300_automute;
		snd_hda_jack_detect_enable_callback(codec, 0x1b,
						    snd_hda_gen_hp_automute);
		break;
	case HDA_FIXUP_ACT_PROBE:
		spec->init_amp = ALC_INIT_DEFAULT;
		break;
	case HDA_FIXUP_ACT_BUILD:
		/* this is a bit tricky; give more sane names for the main
		 * (tablet) speaker and the dock speaker, respectively
		 */
		rename_ctl(codec, "Speaker Playback Switch",
			   "Dock Speaker Playback Switch");
		rename_ctl(codec, "Bass Speaker Playback Switch",
			   "Speaker Playback Switch");
		break;
	}
}

static void alc290_fixup_mono_speakers(struct hda_codec *codec,
				       const struct hda_fixup *fix, int action)
{
	if (action == HDA_FIXUP_ACT_PRE_PROBE) {
		/* DAC node 0x03 is giving mono output. We therefore want to
		   make sure 0x14 (front speaker) and 0x15 (headphones) use the
		   stereo DAC, while leaving 0x17 (bass speaker) for node 0x03. */
		static const hda_nid_t conn1[] = { 0x0c };
		snd_hda_override_conn_list(codec, 0x14, ARRAY_SIZE(conn1), conn1);
		snd_hda_override_conn_list(codec, 0x15, ARRAY_SIZE(conn1), conn1);
	}
}

static void alc298_fixup_speaker_volume(struct hda_codec *codec,
					const struct hda_fixup *fix, int action)
{
	if (action == HDA_FIXUP_ACT_PRE_PROBE) {
		/* The speaker is routed to the Node 0x06 by a mistake, as a result
		   we can't adjust the speaker's volume since this node does not has
		   Amp-out capability. we change the speaker's route to:
		   Node 0x02 (Audio Output) -> Node 0x0c (Audio Mixer) -> Node 0x17 (
		   Pin Complex), since Node 0x02 has Amp-out caps, we can adjust
		   speaker's volume now. */

		static const hda_nid_t conn1[] = { 0x0c };
		snd_hda_override_conn_list(codec, 0x17, ARRAY_SIZE(conn1), conn1);
	}
}

/* disable DAC3 (0x06) selection on NID 0x17 as it has no volume amp control */
static void alc295_fixup_disable_dac3(struct hda_codec *codec,
				      const struct hda_fixup *fix, int action)
{
	if (action == HDA_FIXUP_ACT_PRE_PROBE) {
		static const hda_nid_t conn[] = { 0x02, 0x03 };
		snd_hda_override_conn_list(codec, 0x17, ARRAY_SIZE(conn), conn);
	}
}

/* force NID 0x17 (Bass Speaker) to DAC1 to share it with the main speaker */
static void alc285_fixup_speaker2_to_dac1(struct hda_codec *codec,
					  const struct hda_fixup *fix, int action)
{
	if (action == HDA_FIXUP_ACT_PRE_PROBE) {
		static const hda_nid_t conn[] = { 0x02 };
		snd_hda_override_conn_list(codec, 0x17, ARRAY_SIZE(conn), conn);
	}
}

/* Hook to update amp GPIO4 for automute */
static void alc280_hp_gpio4_automute_hook(struct hda_codec *codec,
					  struct hda_jack_callback *jack)
{
	struct alc_spec *spec = codec->spec;

	snd_hda_gen_hp_automute(codec, jack);
	/* mute_led_polarity is set to 0, so we pass inverted value here */
	alc_update_gpio_led(codec, 0x10, spec->mute_led_polarity,
			    !spec->gen.hp_jack_present);
}

/* Manage GPIOs for HP EliteBook Folio 9480m.
 *
 * GPIO4 is the headphone amplifier power control
 * GPIO3 is the audio output mute indicator LED
 */

static void alc280_fixup_hp_9480m(struct hda_codec *codec,
				  const struct hda_fixup *fix,
				  int action)
{
	struct alc_spec *spec = codec->spec;

	alc_fixup_hp_gpio_led(codec, action, 0x08, 0);
	if (action == HDA_FIXUP_ACT_PRE_PROBE) {
		/* amp at GPIO4; toggled via alc280_hp_gpio4_automute_hook() */
		spec->gpio_mask |= 0x10;
		spec->gpio_dir |= 0x10;
		spec->gen.hp_automute_hook = alc280_hp_gpio4_automute_hook;
	}
}

static void alc275_fixup_gpio4_off(struct hda_codec *codec,
				   const struct hda_fixup *fix,
				   int action)
{
	struct alc_spec *spec = codec->spec;

	if (action == HDA_FIXUP_ACT_PRE_PROBE) {
		spec->gpio_mask |= 0x04;
		spec->gpio_dir |= 0x04;
		/* set data bit low */
	}
}

/* Quirk for Thinkpad X1 7th and 8th Gen
 * The following fixed routing needed
 * DAC1 (NID 0x02) -> Speaker (NID 0x14); some eq applied secretly
 * DAC2 (NID 0x03) -> Bass (NID 0x17) & Headphone (NID 0x21); sharing a DAC
 * DAC3 (NID 0x06) -> Unused, due to the lack of volume amp
 */
static void alc285_fixup_thinkpad_x1_gen7(struct hda_codec *codec,
					  const struct hda_fixup *fix, int action)
{
	static const hda_nid_t conn[] = { 0x02, 0x03 }; /* exclude 0x06 */
	static const hda_nid_t preferred_pairs[] = {
		0x14, 0x02, 0x17, 0x03, 0x21, 0x03, 0
	};
	struct alc_spec *spec = codec->spec;

	switch (action) {
	case HDA_FIXUP_ACT_PRE_PROBE:
		snd_hda_override_conn_list(codec, 0x17, ARRAY_SIZE(conn), conn);
		spec->gen.preferred_dacs = preferred_pairs;
		break;
	case HDA_FIXUP_ACT_BUILD:
		/* The generic parser creates somewhat unintuitive volume ctls
		 * with the fixed routing above, and the shared DAC2 may be
		 * confusing for PA.
		 * Rename those to unique names so that PA doesn't touch them
		 * and use only Master volume.
		 */
		rename_ctl(codec, "Front Playback Volume", "DAC1 Playback Volume");
		rename_ctl(codec, "Bass Speaker Playback Volume", "DAC2 Playback Volume");
		break;
	}
}

static void alc233_alc662_fixup_lenovo_dual_codecs(struct hda_codec *codec,
					 const struct hda_fixup *fix,
					 int action)
{
	alc_fixup_dual_codecs(codec, fix, action);
	switch (action) {
	case HDA_FIXUP_ACT_PRE_PROBE:
		/* override card longname to provide a unique UCM profile */
		strcpy(codec->card->longname, "HDAudio-Lenovo-DualCodecs");
		break;
	case HDA_FIXUP_ACT_BUILD:
		/* rename Capture controls depending on the codec */
		rename_ctl(codec, "Capture Volume",
			   codec->addr == 0 ?
			   "Rear-Panel Capture Volume" :
			   "Front-Panel Capture Volume");
		rename_ctl(codec, "Capture Switch",
			   codec->addr == 0 ?
			   "Rear-Panel Capture Switch" :
			   "Front-Panel Capture Switch");
		break;
	}
}

static void alc225_fixup_s3_pop_noise(struct hda_codec *codec,
				      const struct hda_fixup *fix, int action)
{
	if (action != HDA_FIXUP_ACT_PRE_PROBE)
		return;

	codec->power_save_node = 1;
}

/* Forcibly assign NID 0x03 to HP/LO while NID 0x02 to SPK for EQ */
static void alc274_fixup_bind_dacs(struct hda_codec *codec,
				    const struct hda_fixup *fix, int action)
{
	struct alc_spec *spec = codec->spec;
	static const hda_nid_t preferred_pairs[] = {
		0x21, 0x03, 0x1b, 0x03, 0x16, 0x02,
		0
	};

	if (action != HDA_FIXUP_ACT_PRE_PROBE)
		return;

	spec->gen.preferred_dacs = preferred_pairs;
	spec->gen.auto_mute_via_amp = 1;
	codec->power_save_node = 0;
}

/* avoid DAC 0x06 for bass speaker 0x17; it has no volume control */
static void alc289_fixup_asus_ga401(struct hda_codec *codec,
				    const struct hda_fixup *fix, int action)
{
	static const hda_nid_t preferred_pairs[] = {
		0x14, 0x02, 0x17, 0x02, 0x21, 0x03, 0
	};
	struct alc_spec *spec = codec->spec;

	if (action == HDA_FIXUP_ACT_PRE_PROBE) {
		spec->gen.preferred_dacs = preferred_pairs;
		spec->gen.obey_preferred_dacs = 1;
	}
}

/* The DAC of NID 0x3 will introduce click/pop noise on headphones, so invalidate it */
static void alc285_fixup_invalidate_dacs(struct hda_codec *codec,
			      const struct hda_fixup *fix, int action)
{
	if (action != HDA_FIXUP_ACT_PRE_PROBE)
		return;

	snd_hda_override_wcaps(codec, 0x03, 0);
}

static void alc_combo_jack_hp_jd_restart(struct hda_codec *codec)
{
	switch (codec->core.vendor_id) {
	case 0x10ec0274:
	case 0x10ec0294:
	case 0x10ec0225:
	case 0x10ec0295:
	case 0x10ec0299:
		alc_update_coef_idx(codec, 0x4a, 0x8000, 1 << 15); /* Reset HP JD */
		alc_update_coef_idx(codec, 0x4a, 0x8000, 0 << 15);
		break;
	case 0x10ec0230:
	case 0x10ec0235:
	case 0x10ec0236:
	case 0x10ec0255:
	case 0x10ec0256:
		alc_update_coef_idx(codec, 0x1b, 0x8000, 1 << 15); /* Reset HP JD */
		alc_update_coef_idx(codec, 0x1b, 0x8000, 0 << 15);
		break;
	}
}

static void alc295_fixup_chromebook(struct hda_codec *codec,
				    const struct hda_fixup *fix, int action)
{
	struct alc_spec *spec = codec->spec;

	switch (action) {
	case HDA_FIXUP_ACT_PRE_PROBE:
		spec->ultra_low_power = true;
		break;
	case HDA_FIXUP_ACT_INIT:
		alc_combo_jack_hp_jd_restart(codec);
		break;
	}
}

static void alc_fixup_disable_mic_vref(struct hda_codec *codec,
				  const struct hda_fixup *fix, int action)
{
	if (action == HDA_FIXUP_ACT_PRE_PROBE)
		snd_hda_codec_set_pin_target(codec, 0x19, PIN_VREFHIZ);
}


static void alc294_gx502_toggle_output(struct hda_codec *codec,
					struct hda_jack_callback *cb)
{
	/* The Windows driver sets the codec up in a very different way where
	 * it appears to leave 0x10 = 0x8a20 set. For Linux we need to toggle it
	 */
	if (snd_hda_jack_detect_state(codec, 0x21) == HDA_JACK_PRESENT)
		alc_write_coef_idx(codec, 0x10, 0x8a20);
	else
		alc_write_coef_idx(codec, 0x10, 0x0a20);
}

static void alc294_fixup_gx502_hp(struct hda_codec *codec,
					const struct hda_fixup *fix, int action)
{
	/* Pin 0x21: headphones/headset mic */
	if (!is_jack_detectable(codec, 0x21))
		return;

	switch (action) {
	case HDA_FIXUP_ACT_PRE_PROBE:
		snd_hda_jack_detect_enable_callback(codec, 0x21,
				alc294_gx502_toggle_output);
		break;
	case HDA_FIXUP_ACT_INIT:
		/* Make sure to start in a correct state, i.e. if
		 * headphones have been plugged in before powering up the system
		 */
		alc294_gx502_toggle_output(codec, NULL);
		break;
	}
}

static void alc294_gu502_toggle_output(struct hda_codec *codec,
				       struct hda_jack_callback *cb)
{
	/* Windows sets 0x10 to 0x8420 for Node 0x20 which is
	 * responsible from changes between speakers and headphones
	 */
	if (snd_hda_jack_detect_state(codec, 0x21) == HDA_JACK_PRESENT)
		alc_write_coef_idx(codec, 0x10, 0x8420);
	else
		alc_write_coef_idx(codec, 0x10, 0x0a20);
}

static void alc294_fixup_gu502_hp(struct hda_codec *codec,
				  const struct hda_fixup *fix, int action)
{
	if (!is_jack_detectable(codec, 0x21))
		return;

	switch (action) {
	case HDA_FIXUP_ACT_PRE_PROBE:
		snd_hda_jack_detect_enable_callback(codec, 0x21,
				alc294_gu502_toggle_output);
		break;
	case HDA_FIXUP_ACT_INIT:
		alc294_gu502_toggle_output(codec, NULL);
		break;
	}
}

static void  alc285_fixup_hp_gpio_amp_init(struct hda_codec *codec,
			      const struct hda_fixup *fix, int action)
{
	if (action != HDA_FIXUP_ACT_INIT)
		return;

	msleep(100);
	alc_write_coef_idx(codec, 0x65, 0x0);
}

static void alc274_fixup_hp_headset_mic(struct hda_codec *codec,
				    const struct hda_fixup *fix, int action)
{
	switch (action) {
	case HDA_FIXUP_ACT_INIT:
		alc_combo_jack_hp_jd_restart(codec);
		break;
	}
}

static void alc_fixup_no_int_mic(struct hda_codec *codec,
				    const struct hda_fixup *fix, int action)
{
	struct alc_spec *spec = codec->spec;

	switch (action) {
	case HDA_FIXUP_ACT_PRE_PROBE:
		/* Mic RING SLEEVE swap for combo jack */
		alc_update_coef_idx(codec, 0x45, 0xf<<12 | 1<<10, 5<<12);
		spec->no_internal_mic_pin = true;
		break;
	case HDA_FIXUP_ACT_INIT:
		alc_combo_jack_hp_jd_restart(codec);
		break;
	}
}

/* GPIO1 = amplifier on/off
 * GPIO3 = mic mute LED
 */
static void alc285_fixup_hp_spectre_x360_eb1(struct hda_codec *codec,
					  const struct hda_fixup *fix, int action)
{
	static const hda_nid_t conn[] = { 0x02 };

	struct alc_spec *spec = codec->spec;
	static const struct hda_pintbl pincfgs[] = {
		{ 0x14, 0x90170110 },  /* front/high speakers */
		{ 0x17, 0x90170130 },  /* back/bass speakers */
		{ }
	};

	//enable micmute led
	alc_fixup_hp_gpio_led(codec, action, 0x00, 0x04);

	switch (action) {
	case HDA_FIXUP_ACT_PRE_PROBE:
		spec->micmute_led_polarity = 1;
		/* needed for amp of back speakers */
		spec->gpio_mask |= 0x01;
		spec->gpio_dir |= 0x01;
		snd_hda_apply_pincfgs(codec, pincfgs);
		/* share DAC to have unified volume control */
		snd_hda_override_conn_list(codec, 0x14, ARRAY_SIZE(conn), conn);
		snd_hda_override_conn_list(codec, 0x17, ARRAY_SIZE(conn), conn);
		break;
	case HDA_FIXUP_ACT_INIT:
		/* need to toggle GPIO to enable the amp of back speakers */
		alc_update_gpio_data(codec, 0x01, true);
		msleep(100);
		alc_update_gpio_data(codec, 0x01, false);
		break;
	}
}

static void alc285_fixup_hp_spectre_x360(struct hda_codec *codec,
					  const struct hda_fixup *fix, int action)
{
	static const hda_nid_t conn[] = { 0x02 };
	static const struct hda_pintbl pincfgs[] = {
		{ 0x14, 0x90170110 },  /* rear speaker */
		{ }
	};

	switch (action) {
	case HDA_FIXUP_ACT_PRE_PROBE:
		snd_hda_apply_pincfgs(codec, pincfgs);
		/* force front speaker to DAC1 */
		snd_hda_override_conn_list(codec, 0x17, ARRAY_SIZE(conn), conn);
		break;
	}
}

/* for hda_fixup_thinkpad_acpi() */
#include "thinkpad_helper.c"

static void alc_fixup_thinkpad_acpi(struct hda_codec *codec,
				    const struct hda_fixup *fix, int action)
{
	alc_fixup_no_shutup(codec, fix, action); /* reduce click noise */
	hda_fixup_thinkpad_acpi(codec, fix, action);
}

/* Fixup for Lenovo Legion 15IMHg05 speaker output on headset removal. */
static void alc287_fixup_legion_15imhg05_speakers(struct hda_codec *codec,
						  const struct hda_fixup *fix,
						  int action)
{
	struct alc_spec *spec = codec->spec;

	switch (action) {
	case HDA_FIXUP_ACT_PRE_PROBE:
		spec->gen.suppress_auto_mute = 1;
		break;
	}
}

/* for alc295_fixup_hp_top_speakers */
#include "hp_x360_helper.c"

/* for alc285_fixup_ideapad_s740_coef() */
#include "ideapad_s740_helper.c"

static const struct coef_fw alc256_fixup_set_coef_defaults_coefs[] = {
	WRITE_COEF(0x10, 0x0020), WRITE_COEF(0x24, 0x0000),
	WRITE_COEF(0x26, 0x0000), WRITE_COEF(0x29, 0x3000),
	WRITE_COEF(0x37, 0xfe05), WRITE_COEF(0x45, 0x5089),
	{}
};

static void alc256_fixup_set_coef_defaults(struct hda_codec *codec,
					   const struct hda_fixup *fix,
					   int action)
{
	/*
	 * A certain other OS sets these coeffs to different values. On at least
	 * one TongFang barebone these settings might survive even a cold
	 * reboot. So to restore a clean slate the values are explicitly reset
	 * to default here. Without this, the external microphone is always in a
	 * plugged-in state, while the internal microphone is always in an
	 * unplugged state, breaking the ability to use the internal microphone.
	 */
	alc_process_coef_fw(codec, alc256_fixup_set_coef_defaults_coefs);
}

static const struct coef_fw alc233_fixup_no_audio_jack_coefs[] = {
	WRITE_COEF(0x1a, 0x9003), WRITE_COEF(0x1b, 0x0e2b), WRITE_COEF(0x37, 0xfe06),
	WRITE_COEF(0x38, 0x4981), WRITE_COEF(0x45, 0xd489), WRITE_COEF(0x46, 0x0074),
	WRITE_COEF(0x49, 0x0149),
	{}
};

static void alc233_fixup_no_audio_jack(struct hda_codec *codec,
				       const struct hda_fixup *fix,
				       int action)
{
	/*
	 * The audio jack input and output is not detected on the ASRock NUC Box
	 * 1100 series when cold booting without this fix. Warm rebooting from a
	 * certain other OS makes the audio functional, as COEF settings are
	 * preserved in this case. This fix sets these altered COEF values as
	 * the default.
	 */
	alc_process_coef_fw(codec, alc233_fixup_no_audio_jack_coefs);
<<<<<<< HEAD
=======
}

static void alc256_fixup_mic_no_presence_and_resume(struct hda_codec *codec,
						    const struct hda_fixup *fix,
						    int action)
{
	/*
	 * The Clevo NJ51CU comes either with the ALC293 or the ALC256 codec,
	 * but uses the 0x8686 subproduct id in both cases. The ALC256 codec
	 * needs an additional quirk for sound working after suspend and resume.
	 */
	if (codec->core.vendor_id == 0x10ec0256) {
		alc_update_coef_idx(codec, 0x10, 1<<9, 0);
		snd_hda_codec_set_pincfg(codec, 0x19, 0x04a11120);
	} else {
		snd_hda_codec_set_pincfg(codec, 0x1a, 0x04a1113c);
	}
>>>>>>> df0cc57e
}

enum {
	ALC269_FIXUP_GPIO2,
	ALC269_FIXUP_SONY_VAIO,
	ALC275_FIXUP_SONY_VAIO_GPIO2,
	ALC269_FIXUP_DELL_M101Z,
	ALC269_FIXUP_SKU_IGNORE,
	ALC269_FIXUP_ASUS_G73JW,
	ALC269_FIXUP_LENOVO_EAPD,
	ALC275_FIXUP_SONY_HWEQ,
	ALC275_FIXUP_SONY_DISABLE_AAMIX,
	ALC271_FIXUP_DMIC,
	ALC269_FIXUP_PCM_44K,
	ALC269_FIXUP_STEREO_DMIC,
	ALC269_FIXUP_HEADSET_MIC,
	ALC269_FIXUP_QUANTA_MUTE,
	ALC269_FIXUP_LIFEBOOK,
	ALC269_FIXUP_LIFEBOOK_EXTMIC,
	ALC269_FIXUP_LIFEBOOK_HP_PIN,
	ALC269_FIXUP_LIFEBOOK_NO_HP_TO_LINEOUT,
	ALC255_FIXUP_LIFEBOOK_U7x7_HEADSET_MIC,
	ALC269_FIXUP_AMIC,
	ALC269_FIXUP_DMIC,
	ALC269VB_FIXUP_AMIC,
	ALC269VB_FIXUP_DMIC,
	ALC269_FIXUP_HP_MUTE_LED,
	ALC269_FIXUP_HP_MUTE_LED_MIC1,
	ALC269_FIXUP_HP_MUTE_LED_MIC2,
	ALC269_FIXUP_HP_MUTE_LED_MIC3,
	ALC269_FIXUP_HP_GPIO_LED,
	ALC269_FIXUP_HP_GPIO_MIC1_LED,
	ALC269_FIXUP_HP_LINE1_MIC1_LED,
	ALC269_FIXUP_INV_DMIC,
	ALC269_FIXUP_LENOVO_DOCK,
	ALC269_FIXUP_LENOVO_DOCK_LIMIT_BOOST,
	ALC269_FIXUP_NO_SHUTUP,
	ALC286_FIXUP_SONY_MIC_NO_PRESENCE,
	ALC269_FIXUP_PINCFG_NO_HP_TO_LINEOUT,
	ALC269_FIXUP_DELL1_MIC_NO_PRESENCE,
	ALC269_FIXUP_DELL2_MIC_NO_PRESENCE,
	ALC269_FIXUP_DELL3_MIC_NO_PRESENCE,
	ALC269_FIXUP_DELL4_MIC_NO_PRESENCE,
	ALC269_FIXUP_HEADSET_MODE,
	ALC269_FIXUP_HEADSET_MODE_NO_HP_MIC,
	ALC269_FIXUP_ASPIRE_HEADSET_MIC,
	ALC269_FIXUP_ASUS_X101_FUNC,
	ALC269_FIXUP_ASUS_X101_VERB,
	ALC269_FIXUP_ASUS_X101,
	ALC271_FIXUP_AMIC_MIC2,
	ALC271_FIXUP_HP_GATE_MIC_JACK,
	ALC271_FIXUP_HP_GATE_MIC_JACK_E1_572,
	ALC269_FIXUP_ACER_AC700,
	ALC269_FIXUP_LIMIT_INT_MIC_BOOST,
	ALC269VB_FIXUP_ASUS_ZENBOOK,
	ALC269VB_FIXUP_ASUS_ZENBOOK_UX31A,
	ALC269_FIXUP_LIMIT_INT_MIC_BOOST_MUTE_LED,
	ALC269VB_FIXUP_ORDISSIMO_EVE2,
	ALC283_FIXUP_CHROME_BOOK,
	ALC283_FIXUP_SENSE_COMBO_JACK,
	ALC282_FIXUP_ASUS_TX300,
	ALC283_FIXUP_INT_MIC,
	ALC290_FIXUP_MONO_SPEAKERS,
	ALC290_FIXUP_MONO_SPEAKERS_HSJACK,
	ALC290_FIXUP_SUBWOOFER,
	ALC290_FIXUP_SUBWOOFER_HSJACK,
	ALC269_FIXUP_THINKPAD_ACPI,
	ALC269_FIXUP_DMIC_THINKPAD_ACPI,
	ALC255_FIXUP_ACER_MIC_NO_PRESENCE,
	ALC255_FIXUP_ASUS_MIC_NO_PRESENCE,
	ALC255_FIXUP_DELL1_MIC_NO_PRESENCE,
	ALC255_FIXUP_DELL2_MIC_NO_PRESENCE,
	ALC255_FIXUP_HEADSET_MODE,
	ALC255_FIXUP_HEADSET_MODE_NO_HP_MIC,
	ALC293_FIXUP_DELL1_MIC_NO_PRESENCE,
	ALC292_FIXUP_TPT440_DOCK,
	ALC292_FIXUP_TPT440,
	ALC283_FIXUP_HEADSET_MIC,
	ALC255_FIXUP_MIC_MUTE_LED,
	ALC282_FIXUP_ASPIRE_V5_PINS,
	ALC269VB_FIXUP_ASPIRE_E1_COEF,
	ALC280_FIXUP_HP_GPIO4,
	ALC286_FIXUP_HP_GPIO_LED,
	ALC280_FIXUP_HP_GPIO2_MIC_HOTKEY,
	ALC280_FIXUP_HP_DOCK_PINS,
	ALC269_FIXUP_HP_DOCK_GPIO_MIC1_LED,
	ALC280_FIXUP_HP_9480M,
	ALC245_FIXUP_HP_X360_AMP,
	ALC285_FIXUP_HP_SPECTRE_X360_EB1,
	ALC288_FIXUP_DELL_HEADSET_MODE,
	ALC288_FIXUP_DELL1_MIC_NO_PRESENCE,
	ALC288_FIXUP_DELL_XPS_13,
	ALC288_FIXUP_DISABLE_AAMIX,
	ALC292_FIXUP_DELL_E7X_AAMIX,
	ALC292_FIXUP_DELL_E7X,
	ALC292_FIXUP_DISABLE_AAMIX,
	ALC293_FIXUP_DISABLE_AAMIX_MULTIJACK,
	ALC298_FIXUP_ALIENWARE_MIC_NO_PRESENCE,
	ALC298_FIXUP_DELL1_MIC_NO_PRESENCE,
	ALC298_FIXUP_DELL_AIO_MIC_NO_PRESENCE,
	ALC275_FIXUP_DELL_XPS,
	ALC293_FIXUP_LENOVO_SPK_NOISE,
	ALC233_FIXUP_LENOVO_LINE2_MIC_HOTKEY,
	ALC255_FIXUP_DELL_SPK_NOISE,
	ALC225_FIXUP_DISABLE_MIC_VREF,
	ALC225_FIXUP_DELL1_MIC_NO_PRESENCE,
	ALC295_FIXUP_DISABLE_DAC3,
	ALC285_FIXUP_SPEAKER2_TO_DAC1,
	ALC280_FIXUP_HP_HEADSET_MIC,
	ALC221_FIXUP_HP_FRONT_MIC,
	ALC292_FIXUP_TPT460,
	ALC298_FIXUP_SPK_VOLUME,
	ALC298_FIXUP_LENOVO_SPK_VOLUME,
	ALC256_FIXUP_DELL_INSPIRON_7559_SUBWOOFER,
	ALC269_FIXUP_ATIV_BOOK_8,
	ALC221_FIXUP_HP_MIC_NO_PRESENCE,
	ALC256_FIXUP_ASUS_HEADSET_MODE,
	ALC256_FIXUP_ASUS_MIC,
	ALC256_FIXUP_ASUS_AIO_GPIO2,
	ALC233_FIXUP_ASUS_MIC_NO_PRESENCE,
	ALC233_FIXUP_EAPD_COEF_AND_MIC_NO_PRESENCE,
	ALC233_FIXUP_LENOVO_MULTI_CODECS,
	ALC233_FIXUP_ACER_HEADSET_MIC,
	ALC294_FIXUP_LENOVO_MIC_LOCATION,
	ALC225_FIXUP_DELL_WYSE_MIC_NO_PRESENCE,
	ALC225_FIXUP_S3_POP_NOISE,
	ALC700_FIXUP_INTEL_REFERENCE,
	ALC274_FIXUP_DELL_BIND_DACS,
	ALC274_FIXUP_DELL_AIO_LINEOUT_VERB,
	ALC298_FIXUP_TPT470_DOCK_FIX,
	ALC298_FIXUP_TPT470_DOCK,
	ALC255_FIXUP_DUMMY_LINEOUT_VERB,
	ALC255_FIXUP_DELL_HEADSET_MIC,
	ALC256_FIXUP_HUAWEI_MACH_WX9_PINS,
	ALC298_FIXUP_HUAWEI_MBX_STEREO,
	ALC295_FIXUP_HP_X360,
	ALC221_FIXUP_HP_HEADSET_MIC,
	ALC285_FIXUP_LENOVO_HEADPHONE_NOISE,
	ALC295_FIXUP_HP_AUTO_MUTE,
	ALC286_FIXUP_ACER_AIO_MIC_NO_PRESENCE,
	ALC294_FIXUP_ASUS_MIC,
	ALC294_FIXUP_ASUS_HEADSET_MIC,
	ALC294_FIXUP_ASUS_SPK,
	ALC293_FIXUP_SYSTEM76_MIC_NO_PRESENCE,
	ALC285_FIXUP_LENOVO_PC_BEEP_IN_NOISE,
	ALC255_FIXUP_ACER_HEADSET_MIC,
	ALC295_FIXUP_CHROME_BOOK,
	ALC225_FIXUP_HEADSET_JACK,
	ALC225_FIXUP_DELL_WYSE_AIO_MIC_NO_PRESENCE,
	ALC225_FIXUP_WYSE_AUTO_MUTE,
	ALC225_FIXUP_WYSE_DISABLE_MIC_VREF,
	ALC286_FIXUP_ACER_AIO_HEADSET_MIC,
	ALC256_FIXUP_ASUS_HEADSET_MIC,
	ALC256_FIXUP_ASUS_MIC_NO_PRESENCE,
	ALC299_FIXUP_PREDATOR_SPK,
	ALC256_FIXUP_MEDION_HEADSET_NO_PRESENCE,
	ALC289_FIXUP_DELL_SPK2,
	ALC289_FIXUP_DUAL_SPK,
	ALC294_FIXUP_SPK2_TO_DAC1,
	ALC294_FIXUP_ASUS_DUAL_SPK,
	ALC285_FIXUP_THINKPAD_X1_GEN7,
	ALC285_FIXUP_THINKPAD_HEADSET_JACK,
	ALC294_FIXUP_ASUS_HPE,
	ALC294_FIXUP_ASUS_COEF_1B,
	ALC294_FIXUP_ASUS_GX502_HP,
	ALC294_FIXUP_ASUS_GX502_PINS,
	ALC294_FIXUP_ASUS_GX502_VERBS,
	ALC294_FIXUP_ASUS_GU502_HP,
	ALC294_FIXUP_ASUS_GU502_PINS,
	ALC294_FIXUP_ASUS_GU502_VERBS,
	ALC285_FIXUP_HP_GPIO_LED,
	ALC285_FIXUP_HP_MUTE_LED,
	ALC236_FIXUP_HP_GPIO_LED,
	ALC236_FIXUP_HP_MUTE_LED,
	ALC236_FIXUP_HP_MUTE_LED_MICMUTE_VREF,
	ALC298_FIXUP_SAMSUNG_HEADPHONE_VERY_QUIET,
	ALC295_FIXUP_ASUS_MIC_NO_PRESENCE,
	ALC269VC_FIXUP_ACER_VCOPPERBOX_PINS,
	ALC269VC_FIXUP_ACER_HEADSET_MIC,
	ALC269VC_FIXUP_ACER_MIC_NO_PRESENCE,
	ALC289_FIXUP_ASUS_GA401,
	ALC289_FIXUP_ASUS_GA502,
	ALC256_FIXUP_ACER_MIC_NO_PRESENCE,
	ALC285_FIXUP_HP_GPIO_AMP_INIT,
	ALC269_FIXUP_CZC_B20,
	ALC269_FIXUP_CZC_TMI,
	ALC269_FIXUP_CZC_L101,
	ALC269_FIXUP_LEMOTE_A1802,
	ALC269_FIXUP_LEMOTE_A190X,
	ALC256_FIXUP_INTEL_NUC8_RUGGED,
	ALC233_FIXUP_INTEL_NUC8_DMIC,
	ALC233_FIXUP_INTEL_NUC8_BOOST,
	ALC256_FIXUP_INTEL_NUC10,
	ALC255_FIXUP_XIAOMI_HEADSET_MIC,
	ALC274_FIXUP_HP_MIC,
	ALC274_FIXUP_HP_HEADSET_MIC,
	ALC274_FIXUP_HP_ENVY_GPIO,
	ALC256_FIXUP_ASUS_HPE,
	ALC285_FIXUP_THINKPAD_NO_BASS_SPK_HEADSET_JACK,
	ALC287_FIXUP_HP_GPIO_LED,
	ALC256_FIXUP_HP_HEADSET_MIC,
	ALC245_FIXUP_HP_GPIO_LED,
	ALC236_FIXUP_DELL_AIO_HEADSET_MIC,
	ALC282_FIXUP_ACER_DISABLE_LINEOUT,
	ALC255_FIXUP_ACER_LIMIT_INT_MIC_BOOST,
	ALC256_FIXUP_ACER_HEADSET_MIC,
	ALC285_FIXUP_IDEAPAD_S740_COEF,
	ALC285_FIXUP_HP_LIMIT_INT_MIC_BOOST,
	ALC295_FIXUP_ASUS_DACS,
	ALC295_FIXUP_HP_OMEN,
	ALC285_FIXUP_HP_SPECTRE_X360,
	ALC287_FIXUP_IDEAPAD_BASS_SPK_AMP,
	ALC623_FIXUP_LENOVO_THINKSTATION_P340,
	ALC255_FIXUP_ACER_HEADPHONE_AND_MIC,
	ALC236_FIXUP_HP_LIMIT_INT_MIC_BOOST,
	ALC287_FIXUP_LEGION_15IMHG05_SPEAKERS,
	ALC287_FIXUP_LEGION_15IMHG05_AUTOMUTE,
	ALC287_FIXUP_YOGA7_14ITL_SPEAKERS,
	ALC287_FIXUP_13S_GEN2_SPEAKERS,
	ALC256_FIXUP_SET_COEF_DEFAULTS,
	ALC256_FIXUP_SYSTEM76_MIC_NO_PRESENCE,
	ALC233_FIXUP_NO_AUDIO_JACK,
<<<<<<< HEAD
=======
	ALC256_FIXUP_MIC_NO_PRESENCE_AND_RESUME,
>>>>>>> df0cc57e
};

static const struct hda_fixup alc269_fixups[] = {
	[ALC269_FIXUP_GPIO2] = {
		.type = HDA_FIXUP_FUNC,
		.v.func = alc_fixup_gpio2,
	},
	[ALC269_FIXUP_SONY_VAIO] = {
		.type = HDA_FIXUP_PINCTLS,
		.v.pins = (const struct hda_pintbl[]) {
			{0x19, PIN_VREFGRD},
			{}
		}
	},
	[ALC275_FIXUP_SONY_VAIO_GPIO2] = {
		.type = HDA_FIXUP_FUNC,
		.v.func = alc275_fixup_gpio4_off,
		.chained = true,
		.chain_id = ALC269_FIXUP_SONY_VAIO
	},
	[ALC269_FIXUP_DELL_M101Z] = {
		.type = HDA_FIXUP_VERBS,
		.v.verbs = (const struct hda_verb[]) {
			/* Enables internal speaker */
			{0x20, AC_VERB_SET_COEF_INDEX, 13},
			{0x20, AC_VERB_SET_PROC_COEF, 0x4040},
			{}
		}
	},
	[ALC269_FIXUP_SKU_IGNORE] = {
		.type = HDA_FIXUP_FUNC,
		.v.func = alc_fixup_sku_ignore,
	},
	[ALC269_FIXUP_ASUS_G73JW] = {
		.type = HDA_FIXUP_PINS,
		.v.pins = (const struct hda_pintbl[]) {
			{ 0x17, 0x99130111 }, /* subwoofer */
			{ }
		}
	},
	[ALC269_FIXUP_LENOVO_EAPD] = {
		.type = HDA_FIXUP_VERBS,
		.v.verbs = (const struct hda_verb[]) {
			{0x14, AC_VERB_SET_EAPD_BTLENABLE, 0},
			{}
		}
	},
	[ALC275_FIXUP_SONY_HWEQ] = {
		.type = HDA_FIXUP_FUNC,
		.v.func = alc269_fixup_hweq,
		.chained = true,
		.chain_id = ALC275_FIXUP_SONY_VAIO_GPIO2
	},
	[ALC275_FIXUP_SONY_DISABLE_AAMIX] = {
		.type = HDA_FIXUP_FUNC,
		.v.func = alc_fixup_disable_aamix,
		.chained = true,
		.chain_id = ALC269_FIXUP_SONY_VAIO
	},
	[ALC271_FIXUP_DMIC] = {
		.type = HDA_FIXUP_FUNC,
		.v.func = alc271_fixup_dmic,
	},
	[ALC269_FIXUP_PCM_44K] = {
		.type = HDA_FIXUP_FUNC,
		.v.func = alc269_fixup_pcm_44k,
		.chained = true,
		.chain_id = ALC269_FIXUP_QUANTA_MUTE
	},
	[ALC269_FIXUP_STEREO_DMIC] = {
		.type = HDA_FIXUP_FUNC,
		.v.func = alc269_fixup_stereo_dmic,
	},
	[ALC269_FIXUP_HEADSET_MIC] = {
		.type = HDA_FIXUP_FUNC,
		.v.func = alc269_fixup_headset_mic,
	},
	[ALC269_FIXUP_QUANTA_MUTE] = {
		.type = HDA_FIXUP_FUNC,
		.v.func = alc269_fixup_quanta_mute,
	},
	[ALC269_FIXUP_LIFEBOOK] = {
		.type = HDA_FIXUP_PINS,
		.v.pins = (const struct hda_pintbl[]) {
			{ 0x1a, 0x2101103f }, /* dock line-out */
			{ 0x1b, 0x23a11040 }, /* dock mic-in */
			{ }
		},
		.chained = true,
		.chain_id = ALC269_FIXUP_QUANTA_MUTE
	},
	[ALC269_FIXUP_LIFEBOOK_EXTMIC] = {
		.type = HDA_FIXUP_PINS,
		.v.pins = (const struct hda_pintbl[]) {
			{ 0x19, 0x01a1903c }, /* headset mic, with jack detect */
			{ }
		},
	},
	[ALC269_FIXUP_LIFEBOOK_HP_PIN] = {
		.type = HDA_FIXUP_PINS,
		.v.pins = (const struct hda_pintbl[]) {
			{ 0x21, 0x0221102f }, /* HP out */
			{ }
		},
	},
	[ALC269_FIXUP_LIFEBOOK_NO_HP_TO_LINEOUT] = {
		.type = HDA_FIXUP_FUNC,
		.v.func = alc269_fixup_pincfg_no_hp_to_lineout,
	},
	[ALC255_FIXUP_LIFEBOOK_U7x7_HEADSET_MIC] = {
		.type = HDA_FIXUP_FUNC,
		.v.func = alc269_fixup_pincfg_U7x7_headset_mic,
	},
	[ALC269_FIXUP_AMIC] = {
		.type = HDA_FIXUP_PINS,
		.v.pins = (const struct hda_pintbl[]) {
			{ 0x14, 0x99130110 }, /* speaker */
			{ 0x15, 0x0121401f }, /* HP out */
			{ 0x18, 0x01a19c20 }, /* mic */
			{ 0x19, 0x99a3092f }, /* int-mic */
			{ }
		},
	},
	[ALC269_FIXUP_DMIC] = {
		.type = HDA_FIXUP_PINS,
		.v.pins = (const struct hda_pintbl[]) {
			{ 0x12, 0x99a3092f }, /* int-mic */
			{ 0x14, 0x99130110 }, /* speaker */
			{ 0x15, 0x0121401f }, /* HP out */
			{ 0x18, 0x01a19c20 }, /* mic */
			{ }
		},
	},
	[ALC269VB_FIXUP_AMIC] = {
		.type = HDA_FIXUP_PINS,
		.v.pins = (const struct hda_pintbl[]) {
			{ 0x14, 0x99130110 }, /* speaker */
			{ 0x18, 0x01a19c20 }, /* mic */
			{ 0x19, 0x99a3092f }, /* int-mic */
			{ 0x21, 0x0121401f }, /* HP out */
			{ }
		},
	},
	[ALC269VB_FIXUP_DMIC] = {
		.type = HDA_FIXUP_PINS,
		.v.pins = (const struct hda_pintbl[]) {
			{ 0x12, 0x99a3092f }, /* int-mic */
			{ 0x14, 0x99130110 }, /* speaker */
			{ 0x18, 0x01a19c20 }, /* mic */
			{ 0x21, 0x0121401f }, /* HP out */
			{ }
		},
	},
	[ALC269_FIXUP_HP_MUTE_LED] = {
		.type = HDA_FIXUP_FUNC,
		.v.func = alc269_fixup_hp_mute_led,
	},
	[ALC269_FIXUP_HP_MUTE_LED_MIC1] = {
		.type = HDA_FIXUP_FUNC,
		.v.func = alc269_fixup_hp_mute_led_mic1,
	},
	[ALC269_FIXUP_HP_MUTE_LED_MIC2] = {
		.type = HDA_FIXUP_FUNC,
		.v.func = alc269_fixup_hp_mute_led_mic2,
	},
	[ALC269_FIXUP_HP_MUTE_LED_MIC3] = {
		.type = HDA_FIXUP_FUNC,
		.v.func = alc269_fixup_hp_mute_led_mic3,
		.chained = true,
		.chain_id = ALC295_FIXUP_HP_AUTO_MUTE
	},
	[ALC269_FIXUP_HP_GPIO_LED] = {
		.type = HDA_FIXUP_FUNC,
		.v.func = alc269_fixup_hp_gpio_led,
	},
	[ALC269_FIXUP_HP_GPIO_MIC1_LED] = {
		.type = HDA_FIXUP_FUNC,
		.v.func = alc269_fixup_hp_gpio_mic1_led,
	},
	[ALC269_FIXUP_HP_LINE1_MIC1_LED] = {
		.type = HDA_FIXUP_FUNC,
		.v.func = alc269_fixup_hp_line1_mic1_led,
	},
	[ALC269_FIXUP_INV_DMIC] = {
		.type = HDA_FIXUP_FUNC,
		.v.func = alc_fixup_inv_dmic,
	},
	[ALC269_FIXUP_NO_SHUTUP] = {
		.type = HDA_FIXUP_FUNC,
		.v.func = alc_fixup_no_shutup,
	},
	[ALC269_FIXUP_LENOVO_DOCK] = {
		.type = HDA_FIXUP_PINS,
		.v.pins = (const struct hda_pintbl[]) {
			{ 0x19, 0x23a11040 }, /* dock mic */
			{ 0x1b, 0x2121103f }, /* dock headphone */
			{ }
		},
		.chained = true,
		.chain_id = ALC269_FIXUP_PINCFG_NO_HP_TO_LINEOUT
	},
	[ALC269_FIXUP_LENOVO_DOCK_LIMIT_BOOST] = {
		.type = HDA_FIXUP_FUNC,
		.v.func = alc269_fixup_limit_int_mic_boost,
		.chained = true,
		.chain_id = ALC269_FIXUP_LENOVO_DOCK,
	},
	[ALC269_FIXUP_PINCFG_NO_HP_TO_LINEOUT] = {
		.type = HDA_FIXUP_FUNC,
		.v.func = alc269_fixup_pincfg_no_hp_to_lineout,
		.chained = true,
		.chain_id = ALC269_FIXUP_THINKPAD_ACPI,
	},
	[ALC269_FIXUP_DELL1_MIC_NO_PRESENCE] = {
		.type = HDA_FIXUP_PINS,
		.v.pins = (const struct hda_pintbl[]) {
			{ 0x19, 0x01a1913c }, /* use as headset mic, without its own jack detect */
			{ 0x1a, 0x01a1913d }, /* use as headphone mic, without its own jack detect */
			{ }
		},
		.chained = true,
		.chain_id = ALC269_FIXUP_HEADSET_MODE
	},
	[ALC269_FIXUP_DELL2_MIC_NO_PRESENCE] = {
		.type = HDA_FIXUP_PINS,
		.v.pins = (const struct hda_pintbl[]) {
			{ 0x16, 0x21014020 }, /* dock line out */
			{ 0x19, 0x21a19030 }, /* dock mic */
			{ 0x1a, 0x01a1913c }, /* use as headset mic, without its own jack detect */
			{ }
		},
		.chained = true,
		.chain_id = ALC269_FIXUP_HEADSET_MODE_NO_HP_MIC
	},
	[ALC269_FIXUP_DELL3_MIC_NO_PRESENCE] = {
		.type = HDA_FIXUP_PINS,
		.v.pins = (const struct hda_pintbl[]) {
			{ 0x1a, 0x01a1913c }, /* use as headset mic, without its own jack detect */
			{ }
		},
		.chained = true,
		.chain_id = ALC269_FIXUP_HEADSET_MODE_NO_HP_MIC
	},
	[ALC269_FIXUP_DELL4_MIC_NO_PRESENCE] = {
		.type = HDA_FIXUP_PINS,
		.v.pins = (const struct hda_pintbl[]) {
			{ 0x19, 0x01a1913c }, /* use as headset mic, without its own jack detect */
			{ 0x1b, 0x01a1913d }, /* use as headphone mic, without its own jack detect */
			{ }
		},
		.chained = true,
		.chain_id = ALC269_FIXUP_HEADSET_MODE
	},
	[ALC269_FIXUP_HEADSET_MODE] = {
		.type = HDA_FIXUP_FUNC,
		.v.func = alc_fixup_headset_mode,
		.chained = true,
		.chain_id = ALC255_FIXUP_MIC_MUTE_LED
	},
	[ALC269_FIXUP_HEADSET_MODE_NO_HP_MIC] = {
		.type = HDA_FIXUP_FUNC,
		.v.func = alc_fixup_headset_mode_no_hp_mic,
	},
	[ALC269_FIXUP_ASPIRE_HEADSET_MIC] = {
		.type = HDA_FIXUP_PINS,
		.v.pins = (const struct hda_pintbl[]) {
			{ 0x19, 0x01a1913c }, /* headset mic w/o jack detect */
			{ }
		},
		.chained = true,
		.chain_id = ALC269_FIXUP_HEADSET_MODE,
	},
	[ALC286_FIXUP_SONY_MIC_NO_PRESENCE] = {
		.type = HDA_FIXUP_PINS,
		.v.pins = (const struct hda_pintbl[]) {
			{ 0x18, 0x01a1913c }, /* use as headset mic, without its own jack detect */
			{ }
		},
		.chained = true,
		.chain_id = ALC269_FIXUP_HEADSET_MIC
	},
	[ALC256_FIXUP_HUAWEI_MACH_WX9_PINS] = {
		.type = HDA_FIXUP_PINS,
		.v.pins = (const struct hda_pintbl[]) {
			{0x12, 0x90a60130},
			{0x13, 0x40000000},
			{0x14, 0x90170110},
			{0x18, 0x411111f0},
			{0x19, 0x04a11040},
			{0x1a, 0x411111f0},
			{0x1b, 0x90170112},
			{0x1d, 0x40759a05},
			{0x1e, 0x411111f0},
			{0x21, 0x04211020},
			{ }
		},
		.chained = true,
		.chain_id = ALC255_FIXUP_MIC_MUTE_LED
	},
	[ALC298_FIXUP_HUAWEI_MBX_STEREO] = {
		.type = HDA_FIXUP_FUNC,
		.v.func = alc298_fixup_huawei_mbx_stereo,
		.chained = true,
		.chain_id = ALC255_FIXUP_MIC_MUTE_LED
	},
	[ALC269_FIXUP_ASUS_X101_FUNC] = {
		.type = HDA_FIXUP_FUNC,
		.v.func = alc269_fixup_x101_headset_mic,
	},
	[ALC269_FIXUP_ASUS_X101_VERB] = {
		.type = HDA_FIXUP_VERBS,
		.v.verbs = (const struct hda_verb[]) {
			{0x18, AC_VERB_SET_PIN_WIDGET_CONTROL, 0},
			{0x20, AC_VERB_SET_COEF_INDEX, 0x08},
			{0x20, AC_VERB_SET_PROC_COEF,  0x0310},
			{ }
		},
		.chained = true,
		.chain_id = ALC269_FIXUP_ASUS_X101_FUNC
	},
	[ALC269_FIXUP_ASUS_X101] = {
		.type = HDA_FIXUP_PINS,
		.v.pins = (const struct hda_pintbl[]) {
			{ 0x18, 0x04a1182c }, /* Headset mic */
			{ }
		},
		.chained = true,
		.chain_id = ALC269_FIXUP_ASUS_X101_VERB
	},
	[ALC271_FIXUP_AMIC_MIC2] = {
		.type = HDA_FIXUP_PINS,
		.v.pins = (const struct hda_pintbl[]) {
			{ 0x14, 0x99130110 }, /* speaker */
			{ 0x19, 0x01a19c20 }, /* mic */
			{ 0x1b, 0x99a7012f }, /* int-mic */
			{ 0x21, 0x0121401f }, /* HP out */
			{ }
		},
	},
	[ALC271_FIXUP_HP_GATE_MIC_JACK] = {
		.type = HDA_FIXUP_FUNC,
		.v.func = alc271_hp_gate_mic_jack,
		.chained = true,
		.chain_id = ALC271_FIXUP_AMIC_MIC2,
	},
	[ALC271_FIXUP_HP_GATE_MIC_JACK_E1_572] = {
		.type = HDA_FIXUP_FUNC,
		.v.func = alc269_fixup_limit_int_mic_boost,
		.chained = true,
		.chain_id = ALC271_FIXUP_HP_GATE_MIC_JACK,
	},
	[ALC269_FIXUP_ACER_AC700] = {
		.type = HDA_FIXUP_PINS,
		.v.pins = (const struct hda_pintbl[]) {
			{ 0x12, 0x99a3092f }, /* int-mic */
			{ 0x14, 0x99130110 }, /* speaker */
			{ 0x18, 0x03a11c20 }, /* mic */
			{ 0x1e, 0x0346101e }, /* SPDIF1 */
			{ 0x21, 0x0321101f }, /* HP out */
			{ }
		},
		.chained = true,
		.chain_id = ALC271_FIXUP_DMIC,
	},
	[ALC269_FIXUP_LIMIT_INT_MIC_BOOST] = {
		.type = HDA_FIXUP_FUNC,
		.v.func = alc269_fixup_limit_int_mic_boost,
		.chained = true,
		.chain_id = ALC269_FIXUP_THINKPAD_ACPI,
	},
	[ALC269VB_FIXUP_ASUS_ZENBOOK] = {
		.type = HDA_FIXUP_FUNC,
		.v.func = alc269_fixup_limit_int_mic_boost,
		.chained = true,
		.chain_id = ALC269VB_FIXUP_DMIC,
	},
	[ALC269VB_FIXUP_ASUS_ZENBOOK_UX31A] = {
		.type = HDA_FIXUP_VERBS,
		.v.verbs = (const struct hda_verb[]) {
			/* class-D output amp +5dB */
			{ 0x20, AC_VERB_SET_COEF_INDEX, 0x12 },
			{ 0x20, AC_VERB_SET_PROC_COEF, 0x2800 },
			{}
		},
		.chained = true,
		.chain_id = ALC269VB_FIXUP_ASUS_ZENBOOK,
	},
	[ALC269_FIXUP_LIMIT_INT_MIC_BOOST_MUTE_LED] = {
		.type = HDA_FIXUP_FUNC,
		.v.func = alc269_fixup_limit_int_mic_boost,
		.chained = true,
		.chain_id = ALC269_FIXUP_HP_MUTE_LED_MIC1,
	},
	[ALC269VB_FIXUP_ORDISSIMO_EVE2] = {
		.type = HDA_FIXUP_PINS,
		.v.pins = (const struct hda_pintbl[]) {
			{ 0x12, 0x99a3092f }, /* int-mic */
			{ 0x18, 0x03a11d20 }, /* mic */
			{ 0x19, 0x411111f0 }, /* Unused bogus pin */
			{ }
		},
	},
	[ALC283_FIXUP_CHROME_BOOK] = {
		.type = HDA_FIXUP_FUNC,
		.v.func = alc283_fixup_chromebook,
	},
	[ALC283_FIXUP_SENSE_COMBO_JACK] = {
		.type = HDA_FIXUP_FUNC,
		.v.func = alc283_fixup_sense_combo_jack,
		.chained = true,
		.chain_id = ALC283_FIXUP_CHROME_BOOK,
	},
	[ALC282_FIXUP_ASUS_TX300] = {
		.type = HDA_FIXUP_FUNC,
		.v.func = alc282_fixup_asus_tx300,
	},
	[ALC283_FIXUP_INT_MIC] = {
		.type = HDA_FIXUP_VERBS,
		.v.verbs = (const struct hda_verb[]) {
			{0x20, AC_VERB_SET_COEF_INDEX, 0x1a},
			{0x20, AC_VERB_SET_PROC_COEF, 0x0011},
			{ }
		},
		.chained = true,
		.chain_id = ALC269_FIXUP_LIMIT_INT_MIC_BOOST
	},
	[ALC290_FIXUP_SUBWOOFER_HSJACK] = {
		.type = HDA_FIXUP_PINS,
		.v.pins = (const struct hda_pintbl[]) {
			{ 0x17, 0x90170112 }, /* subwoofer */
			{ }
		},
		.chained = true,
		.chain_id = ALC290_FIXUP_MONO_SPEAKERS_HSJACK,
	},
	[ALC290_FIXUP_SUBWOOFER] = {
		.type = HDA_FIXUP_PINS,
		.v.pins = (const struct hda_pintbl[]) {
			{ 0x17, 0x90170112 }, /* subwoofer */
			{ }
		},
		.chained = true,
		.chain_id = ALC290_FIXUP_MONO_SPEAKERS,
	},
	[ALC290_FIXUP_MONO_SPEAKERS] = {
		.type = HDA_FIXUP_FUNC,
		.v.func = alc290_fixup_mono_speakers,
	},
	[ALC290_FIXUP_MONO_SPEAKERS_HSJACK] = {
		.type = HDA_FIXUP_FUNC,
		.v.func = alc290_fixup_mono_speakers,
		.chained = true,
		.chain_id = ALC269_FIXUP_DELL3_MIC_NO_PRESENCE,
	},
	[ALC269_FIXUP_THINKPAD_ACPI] = {
		.type = HDA_FIXUP_FUNC,
		.v.func = alc_fixup_thinkpad_acpi,
		.chained = true,
		.chain_id = ALC269_FIXUP_SKU_IGNORE,
	},
	[ALC269_FIXUP_DMIC_THINKPAD_ACPI] = {
		.type = HDA_FIXUP_FUNC,
		.v.func = alc_fixup_inv_dmic,
		.chained = true,
		.chain_id = ALC269_FIXUP_THINKPAD_ACPI,
	},
	[ALC255_FIXUP_ACER_MIC_NO_PRESENCE] = {
		.type = HDA_FIXUP_PINS,
		.v.pins = (const struct hda_pintbl[]) {
			{ 0x19, 0x01a1913c }, /* use as headset mic, without its own jack detect */
			{ }
		},
		.chained = true,
		.chain_id = ALC255_FIXUP_HEADSET_MODE
	},
	[ALC255_FIXUP_ASUS_MIC_NO_PRESENCE] = {
		.type = HDA_FIXUP_PINS,
		.v.pins = (const struct hda_pintbl[]) {
			{ 0x19, 0x01a1913c }, /* use as headset mic, without its own jack detect */
			{ }
		},
		.chained = true,
		.chain_id = ALC255_FIXUP_HEADSET_MODE
	},
	[ALC255_FIXUP_DELL1_MIC_NO_PRESENCE] = {
		.type = HDA_FIXUP_PINS,
		.v.pins = (const struct hda_pintbl[]) {
			{ 0x19, 0x01a1913c }, /* use as headset mic, without its own jack detect */
			{ 0x1a, 0x01a1913d }, /* use as headphone mic, without its own jack detect */
			{ }
		},
		.chained = true,
		.chain_id = ALC255_FIXUP_HEADSET_MODE
	},
	[ALC255_FIXUP_DELL2_MIC_NO_PRESENCE] = {
		.type = HDA_FIXUP_PINS,
		.v.pins = (const struct hda_pintbl[]) {
			{ 0x19, 0x01a1913c }, /* use as headset mic, without its own jack detect */
			{ }
		},
		.chained = true,
		.chain_id = ALC255_FIXUP_HEADSET_MODE_NO_HP_MIC
	},
	[ALC255_FIXUP_HEADSET_MODE] = {
		.type = HDA_FIXUP_FUNC,
		.v.func = alc_fixup_headset_mode_alc255,
		.chained = true,
		.chain_id = ALC255_FIXUP_MIC_MUTE_LED
	},
	[ALC255_FIXUP_HEADSET_MODE_NO_HP_MIC] = {
		.type = HDA_FIXUP_FUNC,
		.v.func = alc_fixup_headset_mode_alc255_no_hp_mic,
	},
	[ALC293_FIXUP_DELL1_MIC_NO_PRESENCE] = {
		.type = HDA_FIXUP_PINS,
		.v.pins = (const struct hda_pintbl[]) {
			{ 0x18, 0x01a1913d }, /* use as headphone mic, without its own jack detect */
			{ 0x1a, 0x01a1913c }, /* use as headset mic, without its own jack detect */
			{ }
		},
		.chained = true,
		.chain_id = ALC269_FIXUP_HEADSET_MODE
	},
	[ALC292_FIXUP_TPT440_DOCK] = {
		.type = HDA_FIXUP_FUNC,
		.v.func = alc_fixup_tpt440_dock,
		.chained = true,
		.chain_id = ALC269_FIXUP_LIMIT_INT_MIC_BOOST
	},
	[ALC292_FIXUP_TPT440] = {
		.type = HDA_FIXUP_FUNC,
		.v.func = alc_fixup_disable_aamix,
		.chained = true,
		.chain_id = ALC292_FIXUP_TPT440_DOCK,
	},
	[ALC283_FIXUP_HEADSET_MIC] = {
		.type = HDA_FIXUP_PINS,
		.v.pins = (const struct hda_pintbl[]) {
			{ 0x19, 0x04a110f0 },
			{ },
		},
	},
	[ALC255_FIXUP_MIC_MUTE_LED] = {
		.type = HDA_FIXUP_FUNC,
		.v.func = alc_fixup_micmute_led,
	},
	[ALC282_FIXUP_ASPIRE_V5_PINS] = {
		.type = HDA_FIXUP_PINS,
		.v.pins = (const struct hda_pintbl[]) {
			{ 0x12, 0x90a60130 },
			{ 0x14, 0x90170110 },
			{ 0x17, 0x40000008 },
			{ 0x18, 0x411111f0 },
			{ 0x19, 0x01a1913c },
			{ 0x1a, 0x411111f0 },
			{ 0x1b, 0x411111f0 },
			{ 0x1d, 0x40f89b2d },
			{ 0x1e, 0x411111f0 },
			{ 0x21, 0x0321101f },
			{ },
		},
	},
	[ALC269VB_FIXUP_ASPIRE_E1_COEF] = {
		.type = HDA_FIXUP_FUNC,
		.v.func = alc269vb_fixup_aspire_e1_coef,
	},
	[ALC280_FIXUP_HP_GPIO4] = {
		.type = HDA_FIXUP_FUNC,
		.v.func = alc280_fixup_hp_gpio4,
	},
	[ALC286_FIXUP_HP_GPIO_LED] = {
		.type = HDA_FIXUP_FUNC,
		.v.func = alc286_fixup_hp_gpio_led,
	},
	[ALC280_FIXUP_HP_GPIO2_MIC_HOTKEY] = {
		.type = HDA_FIXUP_FUNC,
		.v.func = alc280_fixup_hp_gpio2_mic_hotkey,
	},
	[ALC280_FIXUP_HP_DOCK_PINS] = {
		.type = HDA_FIXUP_PINS,
		.v.pins = (const struct hda_pintbl[]) {
			{ 0x1b, 0x21011020 }, /* line-out */
			{ 0x1a, 0x01a1903c }, /* headset mic */
			{ 0x18, 0x2181103f }, /* line-in */
			{ },
		},
		.chained = true,
		.chain_id = ALC280_FIXUP_HP_GPIO4
	},
	[ALC269_FIXUP_HP_DOCK_GPIO_MIC1_LED] = {
		.type = HDA_FIXUP_PINS,
		.v.pins = (const struct hda_pintbl[]) {
			{ 0x1b, 0x21011020 }, /* line-out */
			{ 0x18, 0x2181103f }, /* line-in */
			{ },
		},
		.chained = true,
		.chain_id = ALC269_FIXUP_HP_GPIO_MIC1_LED
	},
	[ALC280_FIXUP_HP_9480M] = {
		.type = HDA_FIXUP_FUNC,
		.v.func = alc280_fixup_hp_9480m,
	},
	[ALC245_FIXUP_HP_X360_AMP] = {
		.type = HDA_FIXUP_FUNC,
		.v.func = alc245_fixup_hp_x360_amp,
		.chained = true,
		.chain_id = ALC245_FIXUP_HP_GPIO_LED
	},
	[ALC288_FIXUP_DELL_HEADSET_MODE] = {
		.type = HDA_FIXUP_FUNC,
		.v.func = alc_fixup_headset_mode_dell_alc288,
		.chained = true,
		.chain_id = ALC255_FIXUP_MIC_MUTE_LED
	},
	[ALC288_FIXUP_DELL1_MIC_NO_PRESENCE] = {
		.type = HDA_FIXUP_PINS,
		.v.pins = (const struct hda_pintbl[]) {
			{ 0x18, 0x01a1913c }, /* use as headset mic, without its own jack detect */
			{ 0x1a, 0x01a1913d }, /* use as headphone mic, without its own jack detect */
			{ }
		},
		.chained = true,
		.chain_id = ALC288_FIXUP_DELL_HEADSET_MODE
	},
	[ALC288_FIXUP_DISABLE_AAMIX] = {
		.type = HDA_FIXUP_FUNC,
		.v.func = alc_fixup_disable_aamix,
		.chained = true,
		.chain_id = ALC288_FIXUP_DELL1_MIC_NO_PRESENCE
	},
	[ALC288_FIXUP_DELL_XPS_13] = {
		.type = HDA_FIXUP_FUNC,
		.v.func = alc_fixup_dell_xps13,
		.chained = true,
		.chain_id = ALC288_FIXUP_DISABLE_AAMIX
	},
	[ALC292_FIXUP_DISABLE_AAMIX] = {
		.type = HDA_FIXUP_FUNC,
		.v.func = alc_fixup_disable_aamix,
		.chained = true,
		.chain_id = ALC269_FIXUP_DELL2_MIC_NO_PRESENCE
	},
	[ALC293_FIXUP_DISABLE_AAMIX_MULTIJACK] = {
		.type = HDA_FIXUP_FUNC,
		.v.func = alc_fixup_disable_aamix,
		.chained = true,
		.chain_id = ALC293_FIXUP_DELL1_MIC_NO_PRESENCE
	},
	[ALC292_FIXUP_DELL_E7X_AAMIX] = {
		.type = HDA_FIXUP_FUNC,
		.v.func = alc_fixup_dell_xps13,
		.chained = true,
		.chain_id = ALC292_FIXUP_DISABLE_AAMIX
	},
	[ALC292_FIXUP_DELL_E7X] = {
		.type = HDA_FIXUP_FUNC,
		.v.func = alc_fixup_micmute_led,
		/* micmute fixup must be applied at last */
		.chained_before = true,
		.chain_id = ALC292_FIXUP_DELL_E7X_AAMIX,
	},
	[ALC298_FIXUP_ALIENWARE_MIC_NO_PRESENCE] = {
		.type = HDA_FIXUP_PINS,
		.v.pins = (const struct hda_pintbl[]) {
			{ 0x18, 0x01a1913c }, /* headset mic w/o jack detect */
			{ }
		},
		.chained_before = true,
		.chain_id = ALC269_FIXUP_HEADSET_MODE,
	},
	[ALC298_FIXUP_DELL1_MIC_NO_PRESENCE] = {
		.type = HDA_FIXUP_PINS,
		.v.pins = (const struct hda_pintbl[]) {
			{ 0x18, 0x01a1913c }, /* use as headset mic, without its own jack detect */
			{ 0x1a, 0x01a1913d }, /* use as headphone mic, without its own jack detect */
			{ }
		},
		.chained = true,
		.chain_id = ALC269_FIXUP_HEADSET_MODE
	},
	[ALC298_FIXUP_DELL_AIO_MIC_NO_PRESENCE] = {
		.type = HDA_FIXUP_PINS,
		.v.pins = (const struct hda_pintbl[]) {
			{ 0x18, 0x01a1913c }, /* use as headset mic, without its own jack detect */
			{ }
		},
		.chained = true,
		.chain_id = ALC269_FIXUP_HEADSET_MODE
	},
	[ALC275_FIXUP_DELL_XPS] = {
		.type = HDA_FIXUP_VERBS,
		.v.verbs = (const struct hda_verb[]) {
			/* Enables internal speaker */
			{0x20, AC_VERB_SET_COEF_INDEX, 0x1f},
			{0x20, AC_VERB_SET_PROC_COEF, 0x00c0},
			{0x20, AC_VERB_SET_COEF_INDEX, 0x30},
			{0x20, AC_VERB_SET_PROC_COEF, 0x00b1},
			{}
		}
	},
	[ALC293_FIXUP_LENOVO_SPK_NOISE] = {
		.type = HDA_FIXUP_FUNC,
		.v.func = alc_fixup_disable_aamix,
		.chained = true,
		.chain_id = ALC269_FIXUP_THINKPAD_ACPI
	},
	[ALC233_FIXUP_LENOVO_LINE2_MIC_HOTKEY] = {
		.type = HDA_FIXUP_FUNC,
		.v.func = alc233_fixup_lenovo_line2_mic_hotkey,
	},
	[ALC233_FIXUP_INTEL_NUC8_DMIC] = {
		.type = HDA_FIXUP_FUNC,
		.v.func = alc_fixup_inv_dmic,
		.chained = true,
		.chain_id = ALC233_FIXUP_INTEL_NUC8_BOOST,
	},
	[ALC233_FIXUP_INTEL_NUC8_BOOST] = {
		.type = HDA_FIXUP_FUNC,
		.v.func = alc269_fixup_limit_int_mic_boost
	},
	[ALC255_FIXUP_DELL_SPK_NOISE] = {
		.type = HDA_FIXUP_FUNC,
		.v.func = alc_fixup_disable_aamix,
		.chained = true,
		.chain_id = ALC255_FIXUP_DELL1_MIC_NO_PRESENCE
	},
	[ALC225_FIXUP_DISABLE_MIC_VREF] = {
		.type = HDA_FIXUP_FUNC,
		.v.func = alc_fixup_disable_mic_vref,
		.chained = true,
		.chain_id = ALC269_FIXUP_DELL1_MIC_NO_PRESENCE
	},
	[ALC225_FIXUP_DELL1_MIC_NO_PRESENCE] = {
		.type = HDA_FIXUP_VERBS,
		.v.verbs = (const struct hda_verb[]) {
			/* Disable pass-through path for FRONT 14h */
			{ 0x20, AC_VERB_SET_COEF_INDEX, 0x36 },
			{ 0x20, AC_VERB_SET_PROC_COEF, 0x57d7 },
			{}
		},
		.chained = true,
		.chain_id = ALC225_FIXUP_DISABLE_MIC_VREF
	},
	[ALC280_FIXUP_HP_HEADSET_MIC] = {
		.type = HDA_FIXUP_FUNC,
		.v.func = alc_fixup_disable_aamix,
		.chained = true,
		.chain_id = ALC269_FIXUP_HEADSET_MIC,
	},
	[ALC221_FIXUP_HP_FRONT_MIC] = {
		.type = HDA_FIXUP_PINS,
		.v.pins = (const struct hda_pintbl[]) {
			{ 0x19, 0x02a19020 }, /* Front Mic */
			{ }
		},
	},
	[ALC292_FIXUP_TPT460] = {
		.type = HDA_FIXUP_FUNC,
		.v.func = alc_fixup_tpt440_dock,
		.chained = true,
		.chain_id = ALC293_FIXUP_LENOVO_SPK_NOISE,
	},
	[ALC298_FIXUP_SPK_VOLUME] = {
		.type = HDA_FIXUP_FUNC,
		.v.func = alc298_fixup_speaker_volume,
		.chained = true,
		.chain_id = ALC298_FIXUP_DELL_AIO_MIC_NO_PRESENCE,
	},
	[ALC298_FIXUP_LENOVO_SPK_VOLUME] = {
		.type = HDA_FIXUP_FUNC,
		.v.func = alc298_fixup_speaker_volume,
	},
	[ALC295_FIXUP_DISABLE_DAC3] = {
		.type = HDA_FIXUP_FUNC,
		.v.func = alc295_fixup_disable_dac3,
	},
	[ALC285_FIXUP_SPEAKER2_TO_DAC1] = {
		.type = HDA_FIXUP_FUNC,
		.v.func = alc285_fixup_speaker2_to_dac1,
		.chained = true,
		.chain_id = ALC269_FIXUP_THINKPAD_ACPI
	},
	[ALC256_FIXUP_DELL_INSPIRON_7559_SUBWOOFER] = {
		.type = HDA_FIXUP_PINS,
		.v.pins = (const struct hda_pintbl[]) {
			{ 0x1b, 0x90170151 },
			{ }
		},
		.chained = true,
		.chain_id = ALC255_FIXUP_DELL1_MIC_NO_PRESENCE
	},
	[ALC269_FIXUP_ATIV_BOOK_8] = {
		.type = HDA_FIXUP_FUNC,
		.v.func = alc_fixup_auto_mute_via_amp,
		.chained = true,
		.chain_id = ALC269_FIXUP_NO_SHUTUP
	},
	[ALC221_FIXUP_HP_MIC_NO_PRESENCE] = {
		.type = HDA_FIXUP_PINS,
		.v.pins = (const struct hda_pintbl[]) {
			{ 0x18, 0x01a1913c }, /* use as headset mic, without its own jack detect */
			{ 0x1a, 0x01a1913d }, /* use as headphone mic, without its own jack detect */
			{ }
		},
		.chained = true,
		.chain_id = ALC269_FIXUP_HEADSET_MODE
	},
	[ALC256_FIXUP_ASUS_HEADSET_MODE] = {
		.type = HDA_FIXUP_FUNC,
		.v.func = alc_fixup_headset_mode,
	},
	[ALC256_FIXUP_ASUS_MIC] = {
		.type = HDA_FIXUP_PINS,
		.v.pins = (const struct hda_pintbl[]) {
			{ 0x13, 0x90a60160 }, /* use as internal mic */
			{ 0x19, 0x04a11120 }, /* use as headset mic, without its own jack detect */
			{ }
		},
		.chained = true,
		.chain_id = ALC256_FIXUP_ASUS_HEADSET_MODE
	},
	[ALC256_FIXUP_ASUS_AIO_GPIO2] = {
		.type = HDA_FIXUP_FUNC,
		/* Set up GPIO2 for the speaker amp */
		.v.func = alc_fixup_gpio4,
	},
	[ALC233_FIXUP_ASUS_MIC_NO_PRESENCE] = {
		.type = HDA_FIXUP_PINS,
		.v.pins = (const struct hda_pintbl[]) {
			{ 0x19, 0x01a1913c }, /* use as headset mic, without its own jack detect */
			{ }
		},
		.chained = true,
		.chain_id = ALC269_FIXUP_HEADSET_MIC
	},
	[ALC233_FIXUP_EAPD_COEF_AND_MIC_NO_PRESENCE] = {
		.type = HDA_FIXUP_VERBS,
		.v.verbs = (const struct hda_verb[]) {
			/* Enables internal speaker */
			{0x20, AC_VERB_SET_COEF_INDEX, 0x40},
			{0x20, AC_VERB_SET_PROC_COEF, 0x8800},
			{}
		},
		.chained = true,
		.chain_id = ALC233_FIXUP_ASUS_MIC_NO_PRESENCE
	},
	[ALC233_FIXUP_LENOVO_MULTI_CODECS] = {
		.type = HDA_FIXUP_FUNC,
		.v.func = alc233_alc662_fixup_lenovo_dual_codecs,
		.chained = true,
		.chain_id = ALC269_FIXUP_GPIO2
	},
	[ALC233_FIXUP_ACER_HEADSET_MIC] = {
		.type = HDA_FIXUP_VERBS,
		.v.verbs = (const struct hda_verb[]) {
			{ 0x20, AC_VERB_SET_COEF_INDEX, 0x45 },
			{ 0x20, AC_VERB_SET_PROC_COEF, 0x5089 },
			{ }
		},
		.chained = true,
		.chain_id = ALC233_FIXUP_ASUS_MIC_NO_PRESENCE
	},
	[ALC294_FIXUP_LENOVO_MIC_LOCATION] = {
		.type = HDA_FIXUP_PINS,
		.v.pins = (const struct hda_pintbl[]) {
			/* Change the mic location from front to right, otherwise there are
			   two front mics with the same name, pulseaudio can't handle them.
			   This is just a temporary workaround, after applying this fixup,
			   there will be one "Front Mic" and one "Mic" in this machine.
			 */
			{ 0x1a, 0x04a19040 },
			{ }
		},
	},
	[ALC225_FIXUP_DELL_WYSE_MIC_NO_PRESENCE] = {
		.type = HDA_FIXUP_PINS,
		.v.pins = (const struct hda_pintbl[]) {
			{ 0x16, 0x0101102f }, /* Rear Headset HP */
			{ 0x19, 0x02a1913c }, /* use as Front headset mic, without its own jack detect */
			{ 0x1a, 0x01a19030 }, /* Rear Headset MIC */
			{ 0x1b, 0x02011020 },
			{ }
		},
		.chained = true,
		.chain_id = ALC225_FIXUP_S3_POP_NOISE
	},
	[ALC225_FIXUP_S3_POP_NOISE] = {
		.type = HDA_FIXUP_FUNC,
		.v.func = alc225_fixup_s3_pop_noise,
		.chained = true,
		.chain_id = ALC269_FIXUP_HEADSET_MODE_NO_HP_MIC
	},
	[ALC700_FIXUP_INTEL_REFERENCE] = {
		.type = HDA_FIXUP_VERBS,
		.v.verbs = (const struct hda_verb[]) {
			/* Enables internal speaker */
			{0x20, AC_VERB_SET_COEF_INDEX, 0x45},
			{0x20, AC_VERB_SET_PROC_COEF, 0x5289},
			{0x20, AC_VERB_SET_COEF_INDEX, 0x4A},
			{0x20, AC_VERB_SET_PROC_COEF, 0x001b},
			{0x58, AC_VERB_SET_COEF_INDEX, 0x00},
			{0x58, AC_VERB_SET_PROC_COEF, 0x3888},
			{0x20, AC_VERB_SET_COEF_INDEX, 0x6f},
			{0x20, AC_VERB_SET_PROC_COEF, 0x2c0b},
			{}
		}
	},
	[ALC274_FIXUP_DELL_BIND_DACS] = {
		.type = HDA_FIXUP_FUNC,
		.v.func = alc274_fixup_bind_dacs,
		.chained = true,
		.chain_id = ALC269_FIXUP_DELL1_MIC_NO_PRESENCE
	},
	[ALC274_FIXUP_DELL_AIO_LINEOUT_VERB] = {
		.type = HDA_FIXUP_PINS,
		.v.pins = (const struct hda_pintbl[]) {
			{ 0x1b, 0x0401102f },
			{ }
		},
		.chained = true,
		.chain_id = ALC274_FIXUP_DELL_BIND_DACS
	},
	[ALC298_FIXUP_TPT470_DOCK_FIX] = {
		.type = HDA_FIXUP_FUNC,
		.v.func = alc_fixup_tpt470_dock,
		.chained = true,
		.chain_id = ALC293_FIXUP_LENOVO_SPK_NOISE
	},
	[ALC298_FIXUP_TPT470_DOCK] = {
		.type = HDA_FIXUP_FUNC,
		.v.func = alc_fixup_tpt470_dacs,
		.chained = true,
		.chain_id = ALC298_FIXUP_TPT470_DOCK_FIX
	},
	[ALC255_FIXUP_DUMMY_LINEOUT_VERB] = {
		.type = HDA_FIXUP_PINS,
		.v.pins = (const struct hda_pintbl[]) {
			{ 0x14, 0x0201101f },
			{ }
		},
		.chained = true,
		.chain_id = ALC255_FIXUP_DELL1_MIC_NO_PRESENCE
	},
	[ALC255_FIXUP_DELL_HEADSET_MIC] = {
		.type = HDA_FIXUP_PINS,
		.v.pins = (const struct hda_pintbl[]) {
			{ 0x19, 0x01a1913c }, /* use as headset mic, without its own jack detect */
			{ }
		},
		.chained = true,
		.chain_id = ALC269_FIXUP_HEADSET_MIC
	},
	[ALC295_FIXUP_HP_X360] = {
		.type = HDA_FIXUP_FUNC,
		.v.func = alc295_fixup_hp_top_speakers,
		.chained = true,
		.chain_id = ALC269_FIXUP_HP_MUTE_LED_MIC3
	},
	[ALC221_FIXUP_HP_HEADSET_MIC] = {
		.type = HDA_FIXUP_PINS,
		.v.pins = (const struct hda_pintbl[]) {
			{ 0x19, 0x0181313f},
			{ }
		},
		.chained = true,
		.chain_id = ALC269_FIXUP_HEADSET_MIC
	},
	[ALC285_FIXUP_LENOVO_HEADPHONE_NOISE] = {
		.type = HDA_FIXUP_FUNC,
		.v.func = alc285_fixup_invalidate_dacs,
		.chained = true,
		.chain_id = ALC269_FIXUP_THINKPAD_ACPI
	},
	[ALC295_FIXUP_HP_AUTO_MUTE] = {
		.type = HDA_FIXUP_FUNC,
		.v.func = alc_fixup_auto_mute_via_amp,
	},
	[ALC286_FIXUP_ACER_AIO_MIC_NO_PRESENCE] = {
		.type = HDA_FIXUP_PINS,
		.v.pins = (const struct hda_pintbl[]) {
			{ 0x18, 0x01a1913c }, /* use as headset mic, without its own jack detect */
			{ }
		},
		.chained = true,
		.chain_id = ALC269_FIXUP_HEADSET_MIC
	},
	[ALC294_FIXUP_ASUS_MIC] = {
		.type = HDA_FIXUP_PINS,
		.v.pins = (const struct hda_pintbl[]) {
			{ 0x13, 0x90a60160 }, /* use as internal mic */
			{ 0x19, 0x04a11120 }, /* use as headset mic, without its own jack detect */
			{ }
		},
		.chained = true,
		.chain_id = ALC269_FIXUP_HEADSET_MIC
	},
	[ALC294_FIXUP_ASUS_HEADSET_MIC] = {
		.type = HDA_FIXUP_PINS,
		.v.pins = (const struct hda_pintbl[]) {
			{ 0x19, 0x01a1103c }, /* use as headset mic */
			{ }
		},
		.chained = true,
		.chain_id = ALC269_FIXUP_HEADSET_MIC
	},
	[ALC294_FIXUP_ASUS_SPK] = {
		.type = HDA_FIXUP_VERBS,
		.v.verbs = (const struct hda_verb[]) {
			/* Set EAPD high */
			{ 0x20, AC_VERB_SET_COEF_INDEX, 0x40 },
			{ 0x20, AC_VERB_SET_PROC_COEF, 0x8800 },
			{ 0x20, AC_VERB_SET_COEF_INDEX, 0x0f },
			{ 0x20, AC_VERB_SET_PROC_COEF, 0x7774 },
			{ }
		},
		.chained = true,
		.chain_id = ALC294_FIXUP_ASUS_HEADSET_MIC
	},
	[ALC295_FIXUP_CHROME_BOOK] = {
		.type = HDA_FIXUP_FUNC,
		.v.func = alc295_fixup_chromebook,
		.chained = true,
		.chain_id = ALC225_FIXUP_HEADSET_JACK
	},
	[ALC225_FIXUP_HEADSET_JACK] = {
		.type = HDA_FIXUP_FUNC,
		.v.func = alc_fixup_headset_jack,
	},
	[ALC293_FIXUP_SYSTEM76_MIC_NO_PRESENCE] = {
		.type = HDA_FIXUP_PINS,
		.v.pins = (const struct hda_pintbl[]) {
			{ 0x1a, 0x01a1913c }, /* use as headset mic, without its own jack detect */
			{ }
		},
		.chained = true,
		.chain_id = ALC269_FIXUP_HEADSET_MODE_NO_HP_MIC
	},
	[ALC285_FIXUP_LENOVO_PC_BEEP_IN_NOISE] = {
		.type = HDA_FIXUP_VERBS,
		.v.verbs = (const struct hda_verb[]) {
			/* Disable PCBEEP-IN passthrough */
			{ 0x20, AC_VERB_SET_COEF_INDEX, 0x36 },
			{ 0x20, AC_VERB_SET_PROC_COEF, 0x57d7 },
			{ }
		},
		.chained = true,
		.chain_id = ALC285_FIXUP_LENOVO_HEADPHONE_NOISE
	},
	[ALC255_FIXUP_ACER_HEADSET_MIC] = {
		.type = HDA_FIXUP_PINS,
		.v.pins = (const struct hda_pintbl[]) {
			{ 0x19, 0x03a11130 },
			{ 0x1a, 0x90a60140 }, /* use as internal mic */
			{ }
		},
		.chained = true,
		.chain_id = ALC255_FIXUP_HEADSET_MODE_NO_HP_MIC
	},
	[ALC225_FIXUP_DELL_WYSE_AIO_MIC_NO_PRESENCE] = {
		.type = HDA_FIXUP_PINS,
		.v.pins = (const struct hda_pintbl[]) {
			{ 0x16, 0x01011020 }, /* Rear Line out */
			{ 0x19, 0x01a1913c }, /* use as Front headset mic, without its own jack detect */
			{ }
		},
		.chained = true,
		.chain_id = ALC225_FIXUP_WYSE_AUTO_MUTE
	},
	[ALC225_FIXUP_WYSE_AUTO_MUTE] = {
		.type = HDA_FIXUP_FUNC,
		.v.func = alc_fixup_auto_mute_via_amp,
		.chained = true,
		.chain_id = ALC225_FIXUP_WYSE_DISABLE_MIC_VREF
	},
	[ALC225_FIXUP_WYSE_DISABLE_MIC_VREF] = {
		.type = HDA_FIXUP_FUNC,
		.v.func = alc_fixup_disable_mic_vref,
		.chained = true,
		.chain_id = ALC269_FIXUP_HEADSET_MODE_NO_HP_MIC
	},
	[ALC286_FIXUP_ACER_AIO_HEADSET_MIC] = {
		.type = HDA_FIXUP_VERBS,
		.v.verbs = (const struct hda_verb[]) {
			{ 0x20, AC_VERB_SET_COEF_INDEX, 0x4f },
			{ 0x20, AC_VERB_SET_PROC_COEF, 0x5029 },
			{ }
		},
		.chained = true,
		.chain_id = ALC286_FIXUP_ACER_AIO_MIC_NO_PRESENCE
	},
	[ALC256_FIXUP_ASUS_HEADSET_MIC] = {
		.type = HDA_FIXUP_PINS,
		.v.pins = (const struct hda_pintbl[]) {
			{ 0x19, 0x03a11020 }, /* headset mic with jack detect */
			{ }
		},
		.chained = true,
		.chain_id = ALC256_FIXUP_ASUS_HEADSET_MODE
	},
	[ALC256_FIXUP_ASUS_MIC_NO_PRESENCE] = {
		.type = HDA_FIXUP_PINS,
		.v.pins = (const struct hda_pintbl[]) {
			{ 0x19, 0x04a11120 }, /* use as headset mic, without its own jack detect */
			{ }
		},
		.chained = true,
		.chain_id = ALC256_FIXUP_ASUS_HEADSET_MODE
	},
	[ALC299_FIXUP_PREDATOR_SPK] = {
		.type = HDA_FIXUP_PINS,
		.v.pins = (const struct hda_pintbl[]) {
			{ 0x21, 0x90170150 }, /* use as headset mic, without its own jack detect */
			{ }
		}
	},
	[ALC256_FIXUP_MEDION_HEADSET_NO_PRESENCE] = {
		.type = HDA_FIXUP_PINS,
		.v.pins = (const struct hda_pintbl[]) {
			{ 0x19, 0x04a11040 },
			{ 0x21, 0x04211020 },
			{ }
		},
		.chained = true,
		.chain_id = ALC256_FIXUP_ASUS_HEADSET_MODE
	},
	[ALC289_FIXUP_DELL_SPK2] = {
		.type = HDA_FIXUP_PINS,
		.v.pins = (const struct hda_pintbl[]) {
			{ 0x17, 0x90170130 }, /* bass spk */
			{ }
		},
		.chained = true,
		.chain_id = ALC269_FIXUP_DELL4_MIC_NO_PRESENCE
	},
	[ALC289_FIXUP_DUAL_SPK] = {
		.type = HDA_FIXUP_FUNC,
		.v.func = alc285_fixup_speaker2_to_dac1,
		.chained = true,
		.chain_id = ALC289_FIXUP_DELL_SPK2
	},
	[ALC294_FIXUP_SPK2_TO_DAC1] = {
		.type = HDA_FIXUP_FUNC,
		.v.func = alc285_fixup_speaker2_to_dac1,
		.chained = true,
		.chain_id = ALC294_FIXUP_ASUS_HEADSET_MIC
	},
	[ALC294_FIXUP_ASUS_DUAL_SPK] = {
		.type = HDA_FIXUP_FUNC,
		/* The GPIO must be pulled to initialize the AMP */
		.v.func = alc_fixup_gpio4,
		.chained = true,
		.chain_id = ALC294_FIXUP_SPK2_TO_DAC1
	},
	[ALC285_FIXUP_THINKPAD_X1_GEN7] = {
		.type = HDA_FIXUP_FUNC,
		.v.func = alc285_fixup_thinkpad_x1_gen7,
		.chained = true,
		.chain_id = ALC269_FIXUP_THINKPAD_ACPI
	},
	[ALC285_FIXUP_THINKPAD_HEADSET_JACK] = {
		.type = HDA_FIXUP_FUNC,
		.v.func = alc_fixup_headset_jack,
		.chained = true,
		.chain_id = ALC285_FIXUP_THINKPAD_X1_GEN7
	},
	[ALC294_FIXUP_ASUS_HPE] = {
		.type = HDA_FIXUP_VERBS,
		.v.verbs = (const struct hda_verb[]) {
			/* Set EAPD high */
			{ 0x20, AC_VERB_SET_COEF_INDEX, 0x0f },
			{ 0x20, AC_VERB_SET_PROC_COEF, 0x7774 },
			{ }
		},
		.chained = true,
		.chain_id = ALC294_FIXUP_ASUS_HEADSET_MIC
	},
	[ALC294_FIXUP_ASUS_GX502_PINS] = {
		.type = HDA_FIXUP_PINS,
		.v.pins = (const struct hda_pintbl[]) {
			{ 0x19, 0x03a11050 }, /* front HP mic */
			{ 0x1a, 0x01a11830 }, /* rear external mic */
			{ 0x21, 0x03211020 }, /* front HP out */
			{ }
		},
		.chained = true,
		.chain_id = ALC294_FIXUP_ASUS_GX502_VERBS
	},
	[ALC294_FIXUP_ASUS_GX502_VERBS] = {
		.type = HDA_FIXUP_VERBS,
		.v.verbs = (const struct hda_verb[]) {
			/* set 0x15 to HP-OUT ctrl */
			{ 0x15, AC_VERB_SET_PIN_WIDGET_CONTROL, 0xc0 },
			/* unmute the 0x15 amp */
			{ 0x15, AC_VERB_SET_AMP_GAIN_MUTE, 0xb000 },
			{ }
		},
		.chained = true,
		.chain_id = ALC294_FIXUP_ASUS_GX502_HP
	},
	[ALC294_FIXUP_ASUS_GX502_HP] = {
		.type = HDA_FIXUP_FUNC,
		.v.func = alc294_fixup_gx502_hp,
	},
	[ALC294_FIXUP_ASUS_GU502_PINS] = {
		.type = HDA_FIXUP_PINS,
		.v.pins = (const struct hda_pintbl[]) {
			{ 0x19, 0x01a11050 }, /* rear HP mic */
			{ 0x1a, 0x01a11830 }, /* rear external mic */
			{ 0x21, 0x012110f0 }, /* rear HP out */
			{ }
		},
		.chained = true,
		.chain_id = ALC294_FIXUP_ASUS_GU502_VERBS
	},
	[ALC294_FIXUP_ASUS_GU502_VERBS] = {
		.type = HDA_FIXUP_VERBS,
		.v.verbs = (const struct hda_verb[]) {
			/* set 0x15 to HP-OUT ctrl */
			{ 0x15, AC_VERB_SET_PIN_WIDGET_CONTROL, 0xc0 },
			/* unmute the 0x15 amp */
			{ 0x15, AC_VERB_SET_AMP_GAIN_MUTE, 0xb000 },
			/* set 0x1b to HP-OUT */
			{ 0x1b, AC_VERB_SET_PIN_WIDGET_CONTROL, 0x24 },
			{ }
		},
		.chained = true,
		.chain_id = ALC294_FIXUP_ASUS_GU502_HP
	},
	[ALC294_FIXUP_ASUS_GU502_HP] = {
		.type = HDA_FIXUP_FUNC,
		.v.func = alc294_fixup_gu502_hp,
	},
	[ALC294_FIXUP_ASUS_COEF_1B] = {
		.type = HDA_FIXUP_VERBS,
		.v.verbs = (const struct hda_verb[]) {
			/* Set bit 10 to correct noisy output after reboot from
			 * Windows 10 (due to pop noise reduction?)
			 */
			{ 0x20, AC_VERB_SET_COEF_INDEX, 0x1b },
			{ 0x20, AC_VERB_SET_PROC_COEF, 0x4e4b },
			{ }
		},
		.chained = true,
		.chain_id = ALC289_FIXUP_ASUS_GA401,
	},
	[ALC285_FIXUP_HP_GPIO_LED] = {
		.type = HDA_FIXUP_FUNC,
		.v.func = alc285_fixup_hp_gpio_led,
	},
	[ALC285_FIXUP_HP_MUTE_LED] = {
		.type = HDA_FIXUP_FUNC,
		.v.func = alc285_fixup_hp_mute_led,
	},
	[ALC236_FIXUP_HP_GPIO_LED] = {
		.type = HDA_FIXUP_FUNC,
		.v.func = alc236_fixup_hp_gpio_led,
	},
	[ALC236_FIXUP_HP_MUTE_LED] = {
		.type = HDA_FIXUP_FUNC,
		.v.func = alc236_fixup_hp_mute_led,
	},
	[ALC236_FIXUP_HP_MUTE_LED_MICMUTE_VREF] = {
		.type = HDA_FIXUP_FUNC,
		.v.func = alc236_fixup_hp_mute_led_micmute_vref,
	},
	[ALC298_FIXUP_SAMSUNG_HEADPHONE_VERY_QUIET] = {
		.type = HDA_FIXUP_VERBS,
		.v.verbs = (const struct hda_verb[]) {
			{ 0x1a, AC_VERB_SET_PIN_WIDGET_CONTROL, 0xc5 },
			{ }
		},
	},
	[ALC295_FIXUP_ASUS_MIC_NO_PRESENCE] = {
		.type = HDA_FIXUP_PINS,
		.v.pins = (const struct hda_pintbl[]) {
			{ 0x19, 0x01a1913c }, /* use as headset mic, without its own jack detect */
			{ }
		},
		.chained = true,
		.chain_id = ALC269_FIXUP_HEADSET_MODE
	},
	[ALC269VC_FIXUP_ACER_VCOPPERBOX_PINS] = {
		.type = HDA_FIXUP_PINS,
		.v.pins = (const struct hda_pintbl[]) {
			{ 0x14, 0x90100120 }, /* use as internal speaker */
			{ 0x18, 0x02a111f0 }, /* use as headset mic, without its own jack detect */
			{ 0x1a, 0x01011020 }, /* use as line out */
			{ },
		},
		.chained = true,
		.chain_id = ALC269_FIXUP_HEADSET_MIC
	},
	[ALC269VC_FIXUP_ACER_HEADSET_MIC] = {
		.type = HDA_FIXUP_PINS,
		.v.pins = (const struct hda_pintbl[]) {
			{ 0x18, 0x02a11030 }, /* use as headset mic */
			{ }
		},
		.chained = true,
		.chain_id = ALC269_FIXUP_HEADSET_MIC
	},
	[ALC269VC_FIXUP_ACER_MIC_NO_PRESENCE] = {
		.type = HDA_FIXUP_PINS,
		.v.pins = (const struct hda_pintbl[]) {
			{ 0x18, 0x01a11130 }, /* use as headset mic, without its own jack detect */
			{ }
		},
		.chained = true,
		.chain_id = ALC269_FIXUP_HEADSET_MIC
	},
	[ALC289_FIXUP_ASUS_GA401] = {
		.type = HDA_FIXUP_FUNC,
		.v.func = alc289_fixup_asus_ga401,
		.chained = true,
		.chain_id = ALC289_FIXUP_ASUS_GA502,
	},
	[ALC289_FIXUP_ASUS_GA502] = {
		.type = HDA_FIXUP_PINS,
		.v.pins = (const struct hda_pintbl[]) {
			{ 0x19, 0x03a11020 }, /* headset mic with jack detect */
			{ }
		},
	},
	[ALC256_FIXUP_ACER_MIC_NO_PRESENCE] = {
		.type = HDA_FIXUP_PINS,
		.v.pins = (const struct hda_pintbl[]) {
			{ 0x19, 0x02a11120 }, /* use as headset mic, without its own jack detect */
			{ }
		},
		.chained = true,
		.chain_id = ALC256_FIXUP_ASUS_HEADSET_MODE
	},
	[ALC285_FIXUP_HP_GPIO_AMP_INIT] = {
		.type = HDA_FIXUP_FUNC,
		.v.func = alc285_fixup_hp_gpio_amp_init,
		.chained = true,
		.chain_id = ALC285_FIXUP_HP_GPIO_LED
	},
	[ALC269_FIXUP_CZC_B20] = {
		.type = HDA_FIXUP_PINS,
		.v.pins = (const struct hda_pintbl[]) {
			{ 0x12, 0x411111f0 },
			{ 0x14, 0x90170110 }, /* speaker */
			{ 0x15, 0x032f1020 }, /* HP out */
			{ 0x17, 0x411111f0 },
			{ 0x18, 0x03ab1040 }, /* mic */
			{ 0x19, 0xb7a7013f },
			{ 0x1a, 0x0181305f },
			{ 0x1b, 0x411111f0 },
			{ 0x1d, 0x411111f0 },
			{ 0x1e, 0x411111f0 },
			{ }
		},
		.chain_id = ALC269_FIXUP_DMIC,
	},
	[ALC269_FIXUP_CZC_TMI] = {
		.type = HDA_FIXUP_PINS,
		.v.pins = (const struct hda_pintbl[]) {
			{ 0x12, 0x4000c000 },
			{ 0x14, 0x90170110 }, /* speaker */
			{ 0x15, 0x0421401f }, /* HP out */
			{ 0x17, 0x411111f0 },
			{ 0x18, 0x04a19020 }, /* mic */
			{ 0x19, 0x411111f0 },
			{ 0x1a, 0x411111f0 },
			{ 0x1b, 0x411111f0 },
			{ 0x1d, 0x40448505 },
			{ 0x1e, 0x411111f0 },
			{ 0x20, 0x8000ffff },
			{ }
		},
		.chain_id = ALC269_FIXUP_DMIC,
	},
	[ALC269_FIXUP_CZC_L101] = {
		.type = HDA_FIXUP_PINS,
		.v.pins = (const struct hda_pintbl[]) {
			{ 0x12, 0x40000000 },
			{ 0x14, 0x01014010 }, /* speaker */
			{ 0x15, 0x411111f0 }, /* HP out */
			{ 0x16, 0x411111f0 },
			{ 0x18, 0x01a19020 }, /* mic */
			{ 0x19, 0x02a19021 },
			{ 0x1a, 0x0181302f },
			{ 0x1b, 0x0221401f },
			{ 0x1c, 0x411111f0 },
			{ 0x1d, 0x4044c601 },
			{ 0x1e, 0x411111f0 },
			{ }
		},
		.chain_id = ALC269_FIXUP_DMIC,
	},
	[ALC269_FIXUP_LEMOTE_A1802] = {
		.type = HDA_FIXUP_PINS,
		.v.pins = (const struct hda_pintbl[]) {
			{ 0x12, 0x40000000 },
			{ 0x14, 0x90170110 }, /* speaker */
			{ 0x17, 0x411111f0 },
			{ 0x18, 0x03a19040 }, /* mic1 */
			{ 0x19, 0x90a70130 }, /* mic2 */
			{ 0x1a, 0x411111f0 },
			{ 0x1b, 0x411111f0 },
			{ 0x1d, 0x40489d2d },
			{ 0x1e, 0x411111f0 },
			{ 0x20, 0x0003ffff },
			{ 0x21, 0x03214020 },
			{ }
		},
		.chain_id = ALC269_FIXUP_DMIC,
	},
	[ALC269_FIXUP_LEMOTE_A190X] = {
		.type = HDA_FIXUP_PINS,
		.v.pins = (const struct hda_pintbl[]) {
			{ 0x14, 0x99130110 }, /* speaker */
			{ 0x15, 0x0121401f }, /* HP out */
			{ 0x18, 0x01a19c20 }, /* rear  mic */
			{ 0x19, 0x99a3092f }, /* front mic */
			{ 0x1b, 0x0201401f }, /* front lineout */
			{ }
		},
		.chain_id = ALC269_FIXUP_DMIC,
	},
	[ALC256_FIXUP_INTEL_NUC8_RUGGED] = {
		.type = HDA_FIXUP_PINS,
		.v.pins = (const struct hda_pintbl[]) {
			{ 0x1b, 0x01a1913c }, /* use as headset mic, without its own jack detect */
			{ }
		},
		.chained = true,
		.chain_id = ALC269_FIXUP_HEADSET_MODE
	},
	[ALC256_FIXUP_INTEL_NUC10] = {
		.type = HDA_FIXUP_PINS,
		.v.pins = (const struct hda_pintbl[]) {
			{ 0x19, 0x01a1913c }, /* use as headset mic, without its own jack detect */
			{ }
		},
		.chained = true,
		.chain_id = ALC269_FIXUP_HEADSET_MODE
	},
	[ALC255_FIXUP_XIAOMI_HEADSET_MIC] = {
		.type = HDA_FIXUP_VERBS,
		.v.verbs = (const struct hda_verb[]) {
			{ 0x20, AC_VERB_SET_COEF_INDEX, 0x45 },
			{ 0x20, AC_VERB_SET_PROC_COEF, 0x5089 },
			{ }
		},
		.chained = true,
		.chain_id = ALC289_FIXUP_ASUS_GA502
	},
	[ALC274_FIXUP_HP_MIC] = {
		.type = HDA_FIXUP_VERBS,
		.v.verbs = (const struct hda_verb[]) {
			{ 0x20, AC_VERB_SET_COEF_INDEX, 0x45 },
			{ 0x20, AC_VERB_SET_PROC_COEF, 0x5089 },
			{ }
		},
	},
	[ALC274_FIXUP_HP_HEADSET_MIC] = {
		.type = HDA_FIXUP_FUNC,
		.v.func = alc274_fixup_hp_headset_mic,
		.chained = true,
		.chain_id = ALC274_FIXUP_HP_MIC
	},
	[ALC274_FIXUP_HP_ENVY_GPIO] = {
		.type = HDA_FIXUP_FUNC,
		.v.func = alc274_fixup_hp_envy_gpio,
	},
	[ALC256_FIXUP_ASUS_HPE] = {
		.type = HDA_FIXUP_VERBS,
		.v.verbs = (const struct hda_verb[]) {
			/* Set EAPD high */
			{ 0x20, AC_VERB_SET_COEF_INDEX, 0x0f },
			{ 0x20, AC_VERB_SET_PROC_COEF, 0x7778 },
			{ }
		},
		.chained = true,
		.chain_id = ALC294_FIXUP_ASUS_HEADSET_MIC
	},
	[ALC285_FIXUP_THINKPAD_NO_BASS_SPK_HEADSET_JACK] = {
		.type = HDA_FIXUP_FUNC,
		.v.func = alc_fixup_headset_jack,
		.chained = true,
		.chain_id = ALC269_FIXUP_THINKPAD_ACPI
	},
	[ALC287_FIXUP_HP_GPIO_LED] = {
		.type = HDA_FIXUP_FUNC,
		.v.func = alc287_fixup_hp_gpio_led,
	},
	[ALC256_FIXUP_HP_HEADSET_MIC] = {
		.type = HDA_FIXUP_FUNC,
		.v.func = alc274_fixup_hp_headset_mic,
	},
	[ALC236_FIXUP_DELL_AIO_HEADSET_MIC] = {
		.type = HDA_FIXUP_FUNC,
		.v.func = alc_fixup_no_int_mic,
		.chained = true,
		.chain_id = ALC255_FIXUP_DELL1_MIC_NO_PRESENCE
	},
	[ALC282_FIXUP_ACER_DISABLE_LINEOUT] = {
		.type = HDA_FIXUP_PINS,
		.v.pins = (const struct hda_pintbl[]) {
			{ 0x1b, 0x411111f0 },
			{ 0x18, 0x01a1913c }, /* use as headset mic, without its own jack detect */
			{ },
		},
		.chained = true,
		.chain_id = ALC269_FIXUP_HEADSET_MODE
	},
	[ALC255_FIXUP_ACER_LIMIT_INT_MIC_BOOST] = {
		.type = HDA_FIXUP_FUNC,
		.v.func = alc269_fixup_limit_int_mic_boost,
		.chained = true,
		.chain_id = ALC255_FIXUP_ACER_MIC_NO_PRESENCE,
	},
	[ALC256_FIXUP_ACER_HEADSET_MIC] = {
		.type = HDA_FIXUP_PINS,
		.v.pins = (const struct hda_pintbl[]) {
			{ 0x19, 0x02a1113c }, /* use as headset mic, without its own jack detect */
			{ 0x1a, 0x90a1092f }, /* use as internal mic */
			{ }
		},
		.chained = true,
		.chain_id = ALC269_FIXUP_HEADSET_MODE_NO_HP_MIC
	},
	[ALC285_FIXUP_IDEAPAD_S740_COEF] = {
		.type = HDA_FIXUP_FUNC,
		.v.func = alc285_fixup_ideapad_s740_coef,
		.chained = true,
		.chain_id = ALC269_FIXUP_THINKPAD_ACPI,
	},
	[ALC285_FIXUP_HP_LIMIT_INT_MIC_BOOST] = {
		.type = HDA_FIXUP_FUNC,
		.v.func = alc269_fixup_limit_int_mic_boost,
		.chained = true,
		.chain_id = ALC285_FIXUP_HP_MUTE_LED,
	},
	[ALC295_FIXUP_ASUS_DACS] = {
		.type = HDA_FIXUP_FUNC,
		.v.func = alc295_fixup_asus_dacs,
	},
	[ALC295_FIXUP_HP_OMEN] = {
		.type = HDA_FIXUP_PINS,
		.v.pins = (const struct hda_pintbl[]) {
			{ 0x12, 0xb7a60130 },
			{ 0x13, 0x40000000 },
			{ 0x14, 0x411111f0 },
			{ 0x16, 0x411111f0 },
			{ 0x17, 0x90170110 },
			{ 0x18, 0x411111f0 },
			{ 0x19, 0x02a11030 },
			{ 0x1a, 0x411111f0 },
			{ 0x1b, 0x04a19030 },
			{ 0x1d, 0x40600001 },
			{ 0x1e, 0x411111f0 },
			{ 0x21, 0x03211020 },
			{}
		},
		.chained = true,
		.chain_id = ALC269_FIXUP_HP_LINE1_MIC1_LED,
	},
	[ALC285_FIXUP_HP_SPECTRE_X360] = {
		.type = HDA_FIXUP_FUNC,
		.v.func = alc285_fixup_hp_spectre_x360,
	},
	[ALC285_FIXUP_HP_SPECTRE_X360_EB1] = {
		.type = HDA_FIXUP_FUNC,
		.v.func = alc285_fixup_hp_spectre_x360_eb1
	},
	[ALC287_FIXUP_IDEAPAD_BASS_SPK_AMP] = {
		.type = HDA_FIXUP_FUNC,
		.v.func = alc285_fixup_ideapad_s740_coef,
		.chained = true,
		.chain_id = ALC285_FIXUP_THINKPAD_HEADSET_JACK,
	},
	[ALC623_FIXUP_LENOVO_THINKSTATION_P340] = {
		.type = HDA_FIXUP_FUNC,
		.v.func = alc_fixup_no_shutup,
		.chained = true,
		.chain_id = ALC283_FIXUP_HEADSET_MIC,
	},
	[ALC255_FIXUP_ACER_HEADPHONE_AND_MIC] = {
		.type = HDA_FIXUP_PINS,
		.v.pins = (const struct hda_pintbl[]) {
			{ 0x21, 0x03211030 }, /* Change the Headphone location to Left */
			{ }
		},
		.chained = true,
		.chain_id = ALC255_FIXUP_XIAOMI_HEADSET_MIC
	},
	[ALC236_FIXUP_HP_LIMIT_INT_MIC_BOOST] = {
		.type = HDA_FIXUP_FUNC,
		.v.func = alc269_fixup_limit_int_mic_boost,
		.chained = true,
		.chain_id = ALC236_FIXUP_HP_MUTE_LED_MICMUTE_VREF,
	},
	[ALC287_FIXUP_LEGION_15IMHG05_SPEAKERS] = {
		.type = HDA_FIXUP_VERBS,
		//.v.verbs = legion_15imhg05_coefs,
		.v.verbs = (const struct hda_verb[]) {
			 // set left speaker Legion 7i.
			 { 0x20, AC_VERB_SET_COEF_INDEX, 0x24 },
			 { 0x20, AC_VERB_SET_PROC_COEF, 0x41 },

			 { 0x20, AC_VERB_SET_COEF_INDEX, 0x26 },
			 { 0x20, AC_VERB_SET_PROC_COEF, 0xc },
			 { 0x20, AC_VERB_SET_PROC_COEF, 0x0 },
			 { 0x20, AC_VERB_SET_PROC_COEF, 0x1a },
			 { 0x20, AC_VERB_SET_PROC_COEF, 0xb020 },

			 { 0x20, AC_VERB_SET_COEF_INDEX, 0x26 },
			 { 0x20, AC_VERB_SET_PROC_COEF, 0x2 },
			 { 0x20, AC_VERB_SET_PROC_COEF, 0x0 },
			 { 0x20, AC_VERB_SET_PROC_COEF, 0x0 },
			 { 0x20, AC_VERB_SET_PROC_COEF, 0xb020 },

			 // set right speaker Legion 7i.
			 { 0x20, AC_VERB_SET_COEF_INDEX, 0x24 },
			 { 0x20, AC_VERB_SET_PROC_COEF, 0x42 },

			 { 0x20, AC_VERB_SET_COEF_INDEX, 0x26 },
			 { 0x20, AC_VERB_SET_PROC_COEF, 0xc },
			 { 0x20, AC_VERB_SET_PROC_COEF, 0x0 },
			 { 0x20, AC_VERB_SET_PROC_COEF, 0x2a },
			 { 0x20, AC_VERB_SET_PROC_COEF, 0xb020 },

			 { 0x20, AC_VERB_SET_COEF_INDEX, 0x26 },
			 { 0x20, AC_VERB_SET_PROC_COEF, 0x2 },
			 { 0x20, AC_VERB_SET_PROC_COEF, 0x0 },
			 { 0x20, AC_VERB_SET_PROC_COEF, 0x0 },
			 { 0x20, AC_VERB_SET_PROC_COEF, 0xb020 },
			 {}
		},
		.chained = true,
		.chain_id = ALC287_FIXUP_LEGION_15IMHG05_AUTOMUTE,
	},
	[ALC287_FIXUP_LEGION_15IMHG05_AUTOMUTE] = {
		.type = HDA_FIXUP_FUNC,
		.v.func = alc287_fixup_legion_15imhg05_speakers,
		.chained = true,
		.chain_id = ALC269_FIXUP_HEADSET_MODE,
	},
	[ALC287_FIXUP_YOGA7_14ITL_SPEAKERS] = {
		.type = HDA_FIXUP_VERBS,
		.v.verbs = (const struct hda_verb[]) {
			 // set left speaker Yoga 7i.
			 { 0x20, AC_VERB_SET_COEF_INDEX, 0x24 },
			 { 0x20, AC_VERB_SET_PROC_COEF, 0x41 },

			 { 0x20, AC_VERB_SET_COEF_INDEX, 0x26 },
			 { 0x20, AC_VERB_SET_PROC_COEF, 0xc },
			 { 0x20, AC_VERB_SET_PROC_COEF, 0x0 },
			 { 0x20, AC_VERB_SET_PROC_COEF, 0x1a },
			 { 0x20, AC_VERB_SET_PROC_COEF, 0xb020 },

			 { 0x20, AC_VERB_SET_COEF_INDEX, 0x26 },
			 { 0x20, AC_VERB_SET_PROC_COEF, 0x2 },
			 { 0x20, AC_VERB_SET_PROC_COEF, 0x0 },
			 { 0x20, AC_VERB_SET_PROC_COEF, 0x0 },
			 { 0x20, AC_VERB_SET_PROC_COEF, 0xb020 },

			 // set right speaker Yoga 7i.
			 { 0x20, AC_VERB_SET_COEF_INDEX, 0x24 },
			 { 0x20, AC_VERB_SET_PROC_COEF, 0x46 },

			 { 0x20, AC_VERB_SET_COEF_INDEX, 0x26 },
			 { 0x20, AC_VERB_SET_PROC_COEF, 0xc },
			 { 0x20, AC_VERB_SET_PROC_COEF, 0x0 },
			 { 0x20, AC_VERB_SET_PROC_COEF, 0x2a },
			 { 0x20, AC_VERB_SET_PROC_COEF, 0xb020 },

			 { 0x20, AC_VERB_SET_COEF_INDEX, 0x26 },
			 { 0x20, AC_VERB_SET_PROC_COEF, 0x2 },
			 { 0x20, AC_VERB_SET_PROC_COEF, 0x0 },
			 { 0x20, AC_VERB_SET_PROC_COEF, 0x0 },
			 { 0x20, AC_VERB_SET_PROC_COEF, 0xb020 },
			 {}
		},
		.chained = true,
		.chain_id = ALC269_FIXUP_HEADSET_MODE,
	},
	[ALC287_FIXUP_13S_GEN2_SPEAKERS] = {
		.type = HDA_FIXUP_VERBS,
		.v.verbs = (const struct hda_verb[]) {
			{ 0x20, AC_VERB_SET_COEF_INDEX, 0x24 },
			{ 0x20, AC_VERB_SET_PROC_COEF, 0x41 },
			{ 0x20, AC_VERB_SET_COEF_INDEX, 0x26 },
			{ 0x20, AC_VERB_SET_PROC_COEF, 0x2 },
			{ 0x20, AC_VERB_SET_PROC_COEF, 0x0 },
			{ 0x20, AC_VERB_SET_PROC_COEF, 0x0 },
			{ 0x20, AC_VERB_SET_PROC_COEF, 0xb020 },
			{ 0x20, AC_VERB_SET_COEF_INDEX, 0x24 },
			{ 0x20, AC_VERB_SET_PROC_COEF, 0x42 },
			{ 0x20, AC_VERB_SET_COEF_INDEX, 0x26 },
			{ 0x20, AC_VERB_SET_PROC_COEF, 0x2 },
			{ 0x20, AC_VERB_SET_PROC_COEF, 0x0 },
			{ 0x20, AC_VERB_SET_PROC_COEF, 0x0 },
			{ 0x20, AC_VERB_SET_PROC_COEF, 0xb020 },
			{}
		},
		.chained = true,
		.chain_id = ALC269_FIXUP_HEADSET_MODE,
	},
	[ALC256_FIXUP_SET_COEF_DEFAULTS] = {
		.type = HDA_FIXUP_FUNC,
		.v.func = alc256_fixup_set_coef_defaults,
	},
	[ALC245_FIXUP_HP_GPIO_LED] = {
		.type = HDA_FIXUP_FUNC,
		.v.func = alc245_fixup_hp_gpio_led,
	},
	[ALC256_FIXUP_SYSTEM76_MIC_NO_PRESENCE] = {
		.type = HDA_FIXUP_PINS,
		.v.pins = (const struct hda_pintbl[]) {
			{ 0x19, 0x03a11120 }, /* use as headset mic, without its own jack detect */
			{ }
		},
		.chained = true,
		.chain_id = ALC269_FIXUP_HEADSET_MODE_NO_HP_MIC,
	},
	[ALC233_FIXUP_NO_AUDIO_JACK] = {
		.type = HDA_FIXUP_FUNC,
		.v.func = alc233_fixup_no_audio_jack,
	},
<<<<<<< HEAD
=======
	[ALC256_FIXUP_MIC_NO_PRESENCE_AND_RESUME] = {
		.type = HDA_FIXUP_FUNC,
		.v.func = alc256_fixup_mic_no_presence_and_resume,
		.chained = true,
		.chain_id = ALC269_FIXUP_HEADSET_MODE_NO_HP_MIC
	},
>>>>>>> df0cc57e
};

static const struct snd_pci_quirk alc269_fixup_tbl[] = {
	SND_PCI_QUIRK(0x1025, 0x0283, "Acer TravelMate 8371", ALC269_FIXUP_INV_DMIC),
	SND_PCI_QUIRK(0x1025, 0x029b, "Acer 1810TZ", ALC269_FIXUP_INV_DMIC),
	SND_PCI_QUIRK(0x1025, 0x0349, "Acer AOD260", ALC269_FIXUP_INV_DMIC),
	SND_PCI_QUIRK(0x1025, 0x047c, "Acer AC700", ALC269_FIXUP_ACER_AC700),
	SND_PCI_QUIRK(0x1025, 0x072d, "Acer Aspire V5-571G", ALC269_FIXUP_ASPIRE_HEADSET_MIC),
	SND_PCI_QUIRK(0x1025, 0x0740, "Acer AO725", ALC271_FIXUP_HP_GATE_MIC_JACK),
	SND_PCI_QUIRK(0x1025, 0x0742, "Acer AO756", ALC271_FIXUP_HP_GATE_MIC_JACK),
	SND_PCI_QUIRK(0x1025, 0x0762, "Acer Aspire E1-472", ALC271_FIXUP_HP_GATE_MIC_JACK_E1_572),
	SND_PCI_QUIRK(0x1025, 0x0775, "Acer Aspire E1-572", ALC271_FIXUP_HP_GATE_MIC_JACK_E1_572),
	SND_PCI_QUIRK(0x1025, 0x079b, "Acer Aspire V5-573G", ALC282_FIXUP_ASPIRE_V5_PINS),
	SND_PCI_QUIRK(0x1025, 0x080d, "Acer Aspire V5-122P", ALC269_FIXUP_ASPIRE_HEADSET_MIC),
	SND_PCI_QUIRK(0x1025, 0x0840, "Acer Aspire E1", ALC269VB_FIXUP_ASPIRE_E1_COEF),
	SND_PCI_QUIRK(0x1025, 0x101c, "Acer Veriton N2510G", ALC269_FIXUP_LIFEBOOK),
	SND_PCI_QUIRK(0x1025, 0x102b, "Acer Aspire C24-860", ALC286_FIXUP_ACER_AIO_MIC_NO_PRESENCE),
	SND_PCI_QUIRK(0x1025, 0x1065, "Acer Aspire C20-820", ALC269VC_FIXUP_ACER_HEADSET_MIC),
	SND_PCI_QUIRK(0x1025, 0x106d, "Acer Cloudbook 14", ALC283_FIXUP_CHROME_BOOK),
	SND_PCI_QUIRK(0x1025, 0x1094, "Acer Aspire E5-575T", ALC255_FIXUP_ACER_LIMIT_INT_MIC_BOOST),
	SND_PCI_QUIRK(0x1025, 0x1099, "Acer Aspire E5-523G", ALC255_FIXUP_ACER_MIC_NO_PRESENCE),
	SND_PCI_QUIRK(0x1025, 0x110e, "Acer Aspire ES1-432", ALC255_FIXUP_ACER_MIC_NO_PRESENCE),
	SND_PCI_QUIRK(0x1025, 0x1166, "Acer Veriton N4640G", ALC269_FIXUP_LIFEBOOK),
	SND_PCI_QUIRK(0x1025, 0x1167, "Acer Veriton N6640G", ALC269_FIXUP_LIFEBOOK),
	SND_PCI_QUIRK(0x1025, 0x1246, "Acer Predator Helios 500", ALC299_FIXUP_PREDATOR_SPK),
	SND_PCI_QUIRK(0x1025, 0x1247, "Acer vCopperbox", ALC269VC_FIXUP_ACER_VCOPPERBOX_PINS),
	SND_PCI_QUIRK(0x1025, 0x1248, "Acer Veriton N4660G", ALC269VC_FIXUP_ACER_MIC_NO_PRESENCE),
	SND_PCI_QUIRK(0x1025, 0x1269, "Acer SWIFT SF314-54", ALC256_FIXUP_ACER_HEADSET_MIC),
	SND_PCI_QUIRK(0x1025, 0x128f, "Acer Veriton Z6860G", ALC286_FIXUP_ACER_AIO_HEADSET_MIC),
	SND_PCI_QUIRK(0x1025, 0x1290, "Acer Veriton Z4860G", ALC286_FIXUP_ACER_AIO_HEADSET_MIC),
	SND_PCI_QUIRK(0x1025, 0x1291, "Acer Veriton Z4660G", ALC286_FIXUP_ACER_AIO_HEADSET_MIC),
	SND_PCI_QUIRK(0x1025, 0x129c, "Acer SWIFT SF314-55", ALC256_FIXUP_ACER_HEADSET_MIC),
	SND_PCI_QUIRK(0x1025, 0x1300, "Acer SWIFT SF314-56", ALC256_FIXUP_ACER_MIC_NO_PRESENCE),
	SND_PCI_QUIRK(0x1025, 0x1308, "Acer Aspire Z24-890", ALC286_FIXUP_ACER_AIO_HEADSET_MIC),
	SND_PCI_QUIRK(0x1025, 0x132a, "Acer TravelMate B114-21", ALC233_FIXUP_ACER_HEADSET_MIC),
	SND_PCI_QUIRK(0x1025, 0x1330, "Acer TravelMate X514-51T", ALC255_FIXUP_ACER_HEADSET_MIC),
	SND_PCI_QUIRK(0x1025, 0x141f, "Acer Spin SP513-54N", ALC255_FIXUP_ACER_MIC_NO_PRESENCE),
	SND_PCI_QUIRK(0x1025, 0x142b, "Acer Swift SF314-42", ALC255_FIXUP_ACER_MIC_NO_PRESENCE),
	SND_PCI_QUIRK(0x1025, 0x1430, "Acer TravelMate B311R-31", ALC256_FIXUP_ACER_MIC_NO_PRESENCE),
	SND_PCI_QUIRK(0x1025, 0x1466, "Acer Aspire A515-56", ALC255_FIXUP_ACER_HEADPHONE_AND_MIC),
	SND_PCI_QUIRK(0x1028, 0x0470, "Dell M101z", ALC269_FIXUP_DELL_M101Z),
	SND_PCI_QUIRK(0x1028, 0x054b, "Dell XPS one 2710", ALC275_FIXUP_DELL_XPS),
	SND_PCI_QUIRK(0x1028, 0x05bd, "Dell Latitude E6440", ALC292_FIXUP_DELL_E7X),
	SND_PCI_QUIRK(0x1028, 0x05be, "Dell Latitude E6540", ALC292_FIXUP_DELL_E7X),
	SND_PCI_QUIRK(0x1028, 0x05ca, "Dell Latitude E7240", ALC292_FIXUP_DELL_E7X),
	SND_PCI_QUIRK(0x1028, 0x05cb, "Dell Latitude E7440", ALC292_FIXUP_DELL_E7X),
	SND_PCI_QUIRK(0x1028, 0x05da, "Dell Vostro 5460", ALC290_FIXUP_SUBWOOFER),
	SND_PCI_QUIRK(0x1028, 0x05f4, "Dell", ALC269_FIXUP_DELL1_MIC_NO_PRESENCE),
	SND_PCI_QUIRK(0x1028, 0x05f5, "Dell", ALC269_FIXUP_DELL1_MIC_NO_PRESENCE),
	SND_PCI_QUIRK(0x1028, 0x05f6, "Dell", ALC269_FIXUP_DELL1_MIC_NO_PRESENCE),
	SND_PCI_QUIRK(0x1028, 0x0615, "Dell Vostro 5470", ALC290_FIXUP_SUBWOOFER_HSJACK),
	SND_PCI_QUIRK(0x1028, 0x0616, "Dell Vostro 5470", ALC290_FIXUP_SUBWOOFER_HSJACK),
	SND_PCI_QUIRK(0x1028, 0x062c, "Dell Latitude E5550", ALC292_FIXUP_DELL_E7X),
	SND_PCI_QUIRK(0x1028, 0x062e, "Dell Latitude E7450", ALC292_FIXUP_DELL_E7X),
	SND_PCI_QUIRK(0x1028, 0x0638, "Dell Inspiron 5439", ALC290_FIXUP_MONO_SPEAKERS_HSJACK),
	SND_PCI_QUIRK(0x1028, 0x064a, "Dell", ALC293_FIXUP_DELL1_MIC_NO_PRESENCE),
	SND_PCI_QUIRK(0x1028, 0x064b, "Dell", ALC293_FIXUP_DELL1_MIC_NO_PRESENCE),
	SND_PCI_QUIRK(0x1028, 0x0665, "Dell XPS 13", ALC288_FIXUP_DELL_XPS_13),
	SND_PCI_QUIRK(0x1028, 0x0669, "Dell Optiplex 9020m", ALC255_FIXUP_DELL1_MIC_NO_PRESENCE),
	SND_PCI_QUIRK(0x1028, 0x069a, "Dell Vostro 5480", ALC290_FIXUP_SUBWOOFER_HSJACK),
	SND_PCI_QUIRK(0x1028, 0x06c7, "Dell", ALC255_FIXUP_DELL1_MIC_NO_PRESENCE),
	SND_PCI_QUIRK(0x1028, 0x06d9, "Dell", ALC293_FIXUP_DELL1_MIC_NO_PRESENCE),
	SND_PCI_QUIRK(0x1028, 0x06da, "Dell", ALC293_FIXUP_DELL1_MIC_NO_PRESENCE),
	SND_PCI_QUIRK(0x1028, 0x06db, "Dell", ALC293_FIXUP_DISABLE_AAMIX_MULTIJACK),
	SND_PCI_QUIRK(0x1028, 0x06dd, "Dell", ALC293_FIXUP_DISABLE_AAMIX_MULTIJACK),
	SND_PCI_QUIRK(0x1028, 0x06de, "Dell", ALC293_FIXUP_DISABLE_AAMIX_MULTIJACK),
	SND_PCI_QUIRK(0x1028, 0x06df, "Dell", ALC293_FIXUP_DISABLE_AAMIX_MULTIJACK),
	SND_PCI_QUIRK(0x1028, 0x06e0, "Dell", ALC293_FIXUP_DISABLE_AAMIX_MULTIJACK),
	SND_PCI_QUIRK(0x1028, 0x0706, "Dell Inspiron 7559", ALC256_FIXUP_DELL_INSPIRON_7559_SUBWOOFER),
	SND_PCI_QUIRK(0x1028, 0x0725, "Dell Inspiron 3162", ALC255_FIXUP_DELL_SPK_NOISE),
	SND_PCI_QUIRK(0x1028, 0x0738, "Dell Precision 5820", ALC269_FIXUP_NO_SHUTUP),
	SND_PCI_QUIRK(0x1028, 0x075c, "Dell XPS 27 7760", ALC298_FIXUP_SPK_VOLUME),
	SND_PCI_QUIRK(0x1028, 0x075d, "Dell AIO", ALC298_FIXUP_SPK_VOLUME),
	SND_PCI_QUIRK(0x1028, 0x0798, "Dell Inspiron 17 7000 Gaming", ALC256_FIXUP_DELL_INSPIRON_7559_SUBWOOFER),
	SND_PCI_QUIRK(0x1028, 0x07b0, "Dell Precision 7520", ALC295_FIXUP_DISABLE_DAC3),
	SND_PCI_QUIRK(0x1028, 0x080c, "Dell WYSE", ALC225_FIXUP_DELL_WYSE_MIC_NO_PRESENCE),
	SND_PCI_QUIRK(0x1028, 0x084b, "Dell", ALC274_FIXUP_DELL_AIO_LINEOUT_VERB),
	SND_PCI_QUIRK(0x1028, 0x084e, "Dell", ALC274_FIXUP_DELL_AIO_LINEOUT_VERB),
	SND_PCI_QUIRK(0x1028, 0x0871, "Dell Precision 3630", ALC255_FIXUP_DELL_HEADSET_MIC),
	SND_PCI_QUIRK(0x1028, 0x0872, "Dell Precision 3630", ALC255_FIXUP_DELL_HEADSET_MIC),
	SND_PCI_QUIRK(0x1028, 0x0873, "Dell Precision 3930", ALC255_FIXUP_DUMMY_LINEOUT_VERB),
	SND_PCI_QUIRK(0x1028, 0x08ad, "Dell WYSE AIO", ALC225_FIXUP_DELL_WYSE_AIO_MIC_NO_PRESENCE),
	SND_PCI_QUIRK(0x1028, 0x08ae, "Dell WYSE NB", ALC225_FIXUP_DELL1_MIC_NO_PRESENCE),
	SND_PCI_QUIRK(0x1028, 0x0935, "Dell", ALC274_FIXUP_DELL_AIO_LINEOUT_VERB),
	SND_PCI_QUIRK(0x1028, 0x097d, "Dell Precision", ALC289_FIXUP_DUAL_SPK),
	SND_PCI_QUIRK(0x1028, 0x097e, "Dell Precision", ALC289_FIXUP_DUAL_SPK),
	SND_PCI_QUIRK(0x1028, 0x098d, "Dell Precision", ALC233_FIXUP_ASUS_MIC_NO_PRESENCE),
	SND_PCI_QUIRK(0x1028, 0x09bf, "Dell Precision", ALC233_FIXUP_ASUS_MIC_NO_PRESENCE),
	SND_PCI_QUIRK(0x1028, 0x0a2e, "Dell", ALC236_FIXUP_DELL_AIO_HEADSET_MIC),
	SND_PCI_QUIRK(0x1028, 0x0a30, "Dell", ALC236_FIXUP_DELL_AIO_HEADSET_MIC),
	SND_PCI_QUIRK(0x1028, 0x0a58, "Dell", ALC255_FIXUP_DELL_HEADSET_MIC),
	SND_PCI_QUIRK(0x1028, 0x0a61, "Dell XPS 15 9510", ALC289_FIXUP_DUAL_SPK),
	SND_PCI_QUIRK(0x1028, 0x0a62, "Dell Precision 5560", ALC289_FIXUP_DUAL_SPK),
	SND_PCI_QUIRK(0x1028, 0x0a9d, "Dell Latitude 5430", ALC269_FIXUP_DELL4_MIC_NO_PRESENCE),
	SND_PCI_QUIRK(0x1028, 0x0a9e, "Dell Latitude 5430", ALC269_FIXUP_DELL4_MIC_NO_PRESENCE),
	SND_PCI_QUIRK(0x1028, 0x164a, "Dell", ALC293_FIXUP_DELL1_MIC_NO_PRESENCE),
	SND_PCI_QUIRK(0x1028, 0x164b, "Dell", ALC293_FIXUP_DELL1_MIC_NO_PRESENCE),
	SND_PCI_QUIRK(0x103c, 0x1586, "HP", ALC269_FIXUP_HP_MUTE_LED_MIC2),
	SND_PCI_QUIRK(0x103c, 0x18e6, "HP", ALC269_FIXUP_HP_GPIO_LED),
	SND_PCI_QUIRK(0x103c, 0x218b, "HP", ALC269_FIXUP_LIMIT_INT_MIC_BOOST_MUTE_LED),
	SND_PCI_QUIRK(0x103c, 0x21f9, "HP", ALC269_FIXUP_HP_MUTE_LED_MIC1),
	SND_PCI_QUIRK(0x103c, 0x2210, "HP", ALC269_FIXUP_HP_MUTE_LED_MIC1),
	SND_PCI_QUIRK(0x103c, 0x2214, "HP", ALC269_FIXUP_HP_MUTE_LED_MIC1),
	SND_PCI_QUIRK(0x103c, 0x221b, "HP", ALC269_FIXUP_HP_GPIO_MIC1_LED),
	SND_PCI_QUIRK(0x103c, 0x221c, "HP EliteBook 755 G2", ALC280_FIXUP_HP_HEADSET_MIC),
	SND_PCI_QUIRK(0x103c, 0x2221, "HP", ALC269_FIXUP_HP_GPIO_MIC1_LED),
	SND_PCI_QUIRK(0x103c, 0x2225, "HP", ALC269_FIXUP_HP_GPIO_MIC1_LED),
	SND_PCI_QUIRK(0x103c, 0x2236, "HP", ALC269_FIXUP_HP_LINE1_MIC1_LED),
	SND_PCI_QUIRK(0x103c, 0x2237, "HP", ALC269_FIXUP_HP_LINE1_MIC1_LED),
	SND_PCI_QUIRK(0x103c, 0x2238, "HP", ALC269_FIXUP_HP_LINE1_MIC1_LED),
	SND_PCI_QUIRK(0x103c, 0x2239, "HP", ALC269_FIXUP_HP_LINE1_MIC1_LED),
	SND_PCI_QUIRK(0x103c, 0x224b, "HP", ALC269_FIXUP_HP_LINE1_MIC1_LED),
	SND_PCI_QUIRK(0x103c, 0x2253, "HP", ALC269_FIXUP_HP_GPIO_MIC1_LED),
	SND_PCI_QUIRK(0x103c, 0x2254, "HP", ALC269_FIXUP_HP_GPIO_MIC1_LED),
	SND_PCI_QUIRK(0x103c, 0x2255, "HP", ALC269_FIXUP_HP_GPIO_MIC1_LED),
	SND_PCI_QUIRK(0x103c, 0x2256, "HP", ALC269_FIXUP_HP_GPIO_MIC1_LED),
	SND_PCI_QUIRK(0x103c, 0x2257, "HP", ALC269_FIXUP_HP_GPIO_MIC1_LED),
	SND_PCI_QUIRK(0x103c, 0x2259, "HP", ALC269_FIXUP_HP_GPIO_MIC1_LED),
	SND_PCI_QUIRK(0x103c, 0x225a, "HP", ALC269_FIXUP_HP_DOCK_GPIO_MIC1_LED),
	SND_PCI_QUIRK(0x103c, 0x225f, "HP", ALC280_FIXUP_HP_GPIO2_MIC_HOTKEY),
	SND_PCI_QUIRK(0x103c, 0x2260, "HP", ALC269_FIXUP_HP_MUTE_LED_MIC1),
	SND_PCI_QUIRK(0x103c, 0x2263, "HP", ALC269_FIXUP_HP_MUTE_LED_MIC1),
	SND_PCI_QUIRK(0x103c, 0x2264, "HP", ALC269_FIXUP_HP_MUTE_LED_MIC1),
	SND_PCI_QUIRK(0x103c, 0x2265, "HP", ALC269_FIXUP_HP_MUTE_LED_MIC1),
	SND_PCI_QUIRK(0x103c, 0x2268, "HP", ALC269_FIXUP_HP_MUTE_LED_MIC1),
	SND_PCI_QUIRK(0x103c, 0x226a, "HP", ALC269_FIXUP_HP_MUTE_LED_MIC1),
	SND_PCI_QUIRK(0x103c, 0x226b, "HP", ALC269_FIXUP_HP_MUTE_LED_MIC1),
	SND_PCI_QUIRK(0x103c, 0x226e, "HP", ALC269_FIXUP_HP_MUTE_LED_MIC1),
	SND_PCI_QUIRK(0x103c, 0x2271, "HP", ALC286_FIXUP_HP_GPIO_LED),
	SND_PCI_QUIRK(0x103c, 0x2272, "HP", ALC269_FIXUP_HP_GPIO_MIC1_LED),
	SND_PCI_QUIRK(0x103c, 0x2272, "HP", ALC280_FIXUP_HP_DOCK_PINS),
	SND_PCI_QUIRK(0x103c, 0x2273, "HP", ALC269_FIXUP_HP_GPIO_MIC1_LED),
	SND_PCI_QUIRK(0x103c, 0x2273, "HP", ALC280_FIXUP_HP_DOCK_PINS),
	SND_PCI_QUIRK(0x103c, 0x2278, "HP", ALC269_FIXUP_HP_GPIO_MIC1_LED),
	SND_PCI_QUIRK(0x103c, 0x227f, "HP", ALC269_FIXUP_HP_MUTE_LED_MIC1),
	SND_PCI_QUIRK(0x103c, 0x2282, "HP", ALC269_FIXUP_HP_MUTE_LED_MIC1),
	SND_PCI_QUIRK(0x103c, 0x228b, "HP", ALC269_FIXUP_HP_MUTE_LED_MIC1),
	SND_PCI_QUIRK(0x103c, 0x228e, "HP", ALC269_FIXUP_HP_MUTE_LED_MIC1),
	SND_PCI_QUIRK(0x103c, 0x229e, "HP", ALC269_FIXUP_HP_MUTE_LED_MIC1),
	SND_PCI_QUIRK(0x103c, 0x22b2, "HP", ALC269_FIXUP_HP_MUTE_LED_MIC1),
	SND_PCI_QUIRK(0x103c, 0x22b7, "HP", ALC269_FIXUP_HP_MUTE_LED_MIC1),
	SND_PCI_QUIRK(0x103c, 0x22bf, "HP", ALC269_FIXUP_HP_MUTE_LED_MIC1),
	SND_PCI_QUIRK(0x103c, 0x22c4, "HP", ALC269_FIXUP_HP_MUTE_LED_MIC1),
	SND_PCI_QUIRK(0x103c, 0x22c5, "HP", ALC269_FIXUP_HP_MUTE_LED_MIC1),
	SND_PCI_QUIRK(0x103c, 0x22c7, "HP", ALC269_FIXUP_HP_MUTE_LED_MIC1),
	SND_PCI_QUIRK(0x103c, 0x22c8, "HP", ALC269_FIXUP_HP_MUTE_LED_MIC1),
	SND_PCI_QUIRK(0x103c, 0x22cf, "HP", ALC269_FIXUP_HP_MUTE_LED_MIC1),
	SND_PCI_QUIRK(0x103c, 0x22db, "HP", ALC280_FIXUP_HP_9480M),
	SND_PCI_QUIRK(0x103c, 0x22dc, "HP", ALC269_FIXUP_HP_GPIO_MIC1_LED),
	SND_PCI_QUIRK(0x103c, 0x22fb, "HP", ALC269_FIXUP_HP_GPIO_MIC1_LED),
	SND_PCI_QUIRK(0x103c, 0x2334, "HP", ALC269_FIXUP_HP_MUTE_LED_MIC1),
	SND_PCI_QUIRK(0x103c, 0x2335, "HP", ALC269_FIXUP_HP_MUTE_LED_MIC1),
	SND_PCI_QUIRK(0x103c, 0x2336, "HP", ALC269_FIXUP_HP_MUTE_LED_MIC1),
	SND_PCI_QUIRK(0x103c, 0x2337, "HP", ALC269_FIXUP_HP_MUTE_LED_MIC1),
	SND_PCI_QUIRK(0x103c, 0x802e, "HP Z240 SFF", ALC221_FIXUP_HP_MIC_NO_PRESENCE),
	SND_PCI_QUIRK(0x103c, 0x802f, "HP Z240", ALC221_FIXUP_HP_MIC_NO_PRESENCE),
	SND_PCI_QUIRK(0x103c, 0x8077, "HP", ALC256_FIXUP_HP_HEADSET_MIC),
	SND_PCI_QUIRK(0x103c, 0x8158, "HP", ALC256_FIXUP_HP_HEADSET_MIC),
	SND_PCI_QUIRK(0x103c, 0x820d, "HP Pavilion 15", ALC269_FIXUP_HP_MUTE_LED_MIC3),
	SND_PCI_QUIRK(0x103c, 0x8256, "HP", ALC221_FIXUP_HP_FRONT_MIC),
	SND_PCI_QUIRK(0x103c, 0x827e, "HP x360", ALC295_FIXUP_HP_X360),
	SND_PCI_QUIRK(0x103c, 0x827f, "HP x360", ALC269_FIXUP_HP_MUTE_LED_MIC3),
	SND_PCI_QUIRK(0x103c, 0x82bf, "HP G3 mini", ALC221_FIXUP_HP_MIC_NO_PRESENCE),
	SND_PCI_QUIRK(0x103c, 0x82c0, "HP G3 mini premium", ALC221_FIXUP_HP_MIC_NO_PRESENCE),
	SND_PCI_QUIRK(0x103c, 0x83b9, "HP Spectre x360", ALC269_FIXUP_HP_MUTE_LED_MIC3),
	SND_PCI_QUIRK(0x103c, 0x841c, "HP Pavilion 15-CK0xx", ALC269_FIXUP_HP_MUTE_LED_MIC3),
	SND_PCI_QUIRK(0x103c, 0x8497, "HP Envy x360", ALC269_FIXUP_HP_MUTE_LED_MIC3),
	SND_PCI_QUIRK(0x103c, 0x84da, "HP OMEN dc0019-ur", ALC295_FIXUP_HP_OMEN),
	SND_PCI_QUIRK(0x103c, 0x84e7, "HP Pavilion 15", ALC269_FIXUP_HP_MUTE_LED_MIC3),
	SND_PCI_QUIRK(0x103c, 0x8519, "HP Spectre x360 15-df0xxx", ALC285_FIXUP_HP_SPECTRE_X360),
	SND_PCI_QUIRK(0x103c, 0x860f, "HP ZBook 15 G6", ALC285_FIXUP_HP_GPIO_AMP_INIT),
	SND_PCI_QUIRK(0x103c, 0x861f, "HP Elite Dragonfly G1", ALC285_FIXUP_HP_GPIO_AMP_INIT),
	SND_PCI_QUIRK(0x103c, 0x869d, "HP", ALC236_FIXUP_HP_MUTE_LED),
	SND_PCI_QUIRK(0x103c, 0x86c7, "HP Envy AiO 32", ALC274_FIXUP_HP_ENVY_GPIO),
	SND_PCI_QUIRK(0x103c, 0x8716, "HP Elite Dragonfly G2 Notebook PC", ALC285_FIXUP_HP_GPIO_AMP_INIT),
	SND_PCI_QUIRK(0x103c, 0x8720, "HP EliteBook x360 1040 G8 Notebook PC", ALC285_FIXUP_HP_GPIO_AMP_INIT),
	SND_PCI_QUIRK(0x103c, 0x8724, "HP EliteBook 850 G7", ALC285_FIXUP_HP_GPIO_LED),
	SND_PCI_QUIRK(0x103c, 0x8728, "HP EliteBook 840 G7", ALC285_FIXUP_HP_GPIO_LED),
	SND_PCI_QUIRK(0x103c, 0x8729, "HP", ALC285_FIXUP_HP_GPIO_LED),
	SND_PCI_QUIRK(0x103c, 0x8730, "HP ProBook 445 G7", ALC236_FIXUP_HP_MUTE_LED_MICMUTE_VREF),
	SND_PCI_QUIRK(0x103c, 0x8735, "HP ProBook 435 G7", ALC236_FIXUP_HP_MUTE_LED_MICMUTE_VREF),
	SND_PCI_QUIRK(0x103c, 0x8736, "HP", ALC285_FIXUP_HP_GPIO_AMP_INIT),
	SND_PCI_QUIRK(0x103c, 0x8760, "HP", ALC285_FIXUP_HP_MUTE_LED),
	SND_PCI_QUIRK(0x103c, 0x877a, "HP", ALC285_FIXUP_HP_MUTE_LED),
	SND_PCI_QUIRK(0x103c, 0x877d, "HP", ALC236_FIXUP_HP_MUTE_LED),
	SND_PCI_QUIRK(0x103c, 0x8780, "HP ZBook Fury 17 G7 Mobile Workstation",
		      ALC285_FIXUP_HP_GPIO_AMP_INIT),
	SND_PCI_QUIRK(0x103c, 0x8783, "HP ZBook Fury 15 G7 Mobile Workstation",
		      ALC285_FIXUP_HP_GPIO_AMP_INIT),
	SND_PCI_QUIRK(0x103c, 0x8788, "HP OMEN 15", ALC285_FIXUP_HP_MUTE_LED),
	SND_PCI_QUIRK(0x103c, 0x87c8, "HP", ALC287_FIXUP_HP_GPIO_LED),
	SND_PCI_QUIRK(0x103c, 0x87e5, "HP ProBook 440 G8 Notebook PC", ALC236_FIXUP_HP_GPIO_LED),
	SND_PCI_QUIRK(0x103c, 0x87e7, "HP ProBook 450 G8 Notebook PC", ALC236_FIXUP_HP_GPIO_LED),
	SND_PCI_QUIRK(0x103c, 0x87f1, "HP ProBook 630 G8 Notebook PC", ALC236_FIXUP_HP_GPIO_LED),
	SND_PCI_QUIRK(0x103c, 0x87f2, "HP ProBook 640 G8 Notebook PC", ALC236_FIXUP_HP_GPIO_LED),
	SND_PCI_QUIRK(0x103c, 0x87f4, "HP", ALC287_FIXUP_HP_GPIO_LED),
	SND_PCI_QUIRK(0x103c, 0x87f5, "HP", ALC287_FIXUP_HP_GPIO_LED),
	SND_PCI_QUIRK(0x103c, 0x87f6, "HP Spectre x360 14", ALC245_FIXUP_HP_X360_AMP),
	SND_PCI_QUIRK(0x103c, 0x87f7, "HP Spectre x360 14", ALC245_FIXUP_HP_X360_AMP),
	SND_PCI_QUIRK(0x103c, 0x8805, "HP ProBook 650 G8 Notebook PC", ALC236_FIXUP_HP_GPIO_LED),
	SND_PCI_QUIRK(0x103c, 0x880d, "HP EliteBook 830 G8 Notebook PC", ALC285_FIXUP_HP_GPIO_LED),
	SND_PCI_QUIRK(0x103c, 0x8811, "HP Spectre x360 15-eb1xxx", ALC285_FIXUP_HP_SPECTRE_X360_EB1),
	SND_PCI_QUIRK(0x103c, 0x8812, "HP Spectre x360 15-eb1xxx", ALC285_FIXUP_HP_SPECTRE_X360_EB1),
	SND_PCI_QUIRK(0x103c, 0x8846, "HP EliteBook 850 G8 Notebook PC", ALC285_FIXUP_HP_GPIO_LED),
	SND_PCI_QUIRK(0x103c, 0x8847, "HP EliteBook x360 830 G8 Notebook PC", ALC285_FIXUP_HP_GPIO_LED),
	SND_PCI_QUIRK(0x103c, 0x884b, "HP EliteBook 840 Aero G8 Notebook PC", ALC285_FIXUP_HP_GPIO_LED),
	SND_PCI_QUIRK(0x103c, 0x884c, "HP EliteBook 840 G8 Notebook PC", ALC285_FIXUP_HP_GPIO_LED),
	SND_PCI_QUIRK(0x103c, 0x8862, "HP ProBook 445 G8 Notebook PC", ALC236_FIXUP_HP_LIMIT_INT_MIC_BOOST),
	SND_PCI_QUIRK(0x103c, 0x8863, "HP ProBook 445 G8 Notebook PC", ALC236_FIXUP_HP_LIMIT_INT_MIC_BOOST),
	SND_PCI_QUIRK(0x103c, 0x886d, "HP ZBook Fury 17.3 Inch G8 Mobile Workstation PC", ALC285_FIXUP_HP_GPIO_AMP_INIT),
	SND_PCI_QUIRK(0x103c, 0x8870, "HP ZBook Fury 15.6 Inch G8 Mobile Workstation PC", ALC285_FIXUP_HP_GPIO_AMP_INIT),
	SND_PCI_QUIRK(0x103c, 0x8873, "HP ZBook Studio 15.6 Inch G8 Mobile Workstation PC", ALC285_FIXUP_HP_GPIO_AMP_INIT),
	SND_PCI_QUIRK(0x103c, 0x888d, "HP ZBook Power 15.6 inch G8 Mobile Workstation PC", ALC236_FIXUP_HP_GPIO_LED),
	SND_PCI_QUIRK(0x103c, 0x8896, "HP EliteBook 855 G8 Notebook PC", ALC285_FIXUP_HP_MUTE_LED),
	SND_PCI_QUIRK(0x103c, 0x8898, "HP EliteBook 845 G8 Notebook PC", ALC285_FIXUP_HP_LIMIT_INT_MIC_BOOST),
	SND_PCI_QUIRK(0x103c, 0x88d0, "HP Pavilion 15-eh1xxx (mainboard 88D0)", ALC287_FIXUP_HP_GPIO_LED),
	SND_PCI_QUIRK(0x103c, 0x89ca, "HP", ALC236_FIXUP_HP_MUTE_LED_MICMUTE_VREF),
	SND_PCI_QUIRK(0x1043, 0x103e, "ASUS X540SA", ALC256_FIXUP_ASUS_MIC),
	SND_PCI_QUIRK(0x1043, 0x103f, "ASUS TX300", ALC282_FIXUP_ASUS_TX300),
	SND_PCI_QUIRK(0x1043, 0x106d, "Asus K53BE", ALC269_FIXUP_LIMIT_INT_MIC_BOOST),
	SND_PCI_QUIRK(0x1043, 0x10a1, "ASUS UX391UA", ALC294_FIXUP_ASUS_SPK),
	SND_PCI_QUIRK(0x1043, 0x10c0, "ASUS X540SA", ALC256_FIXUP_ASUS_MIC),
	SND_PCI_QUIRK(0x1043, 0x10d0, "ASUS X540LA/X540LJ", ALC255_FIXUP_ASUS_MIC_NO_PRESENCE),
	SND_PCI_QUIRK(0x1043, 0x115d, "Asus 1015E", ALC269_FIXUP_LIMIT_INT_MIC_BOOST),
	SND_PCI_QUIRK(0x1043, 0x11c0, "ASUS X556UR", ALC255_FIXUP_ASUS_MIC_NO_PRESENCE),
	SND_PCI_QUIRK(0x1043, 0x125e, "ASUS Q524UQK", ALC255_FIXUP_ASUS_MIC_NO_PRESENCE),
	SND_PCI_QUIRK(0x1043, 0x1271, "ASUS X430UN", ALC256_FIXUP_ASUS_MIC_NO_PRESENCE),
	SND_PCI_QUIRK(0x1043, 0x1290, "ASUS X441SA", ALC233_FIXUP_EAPD_COEF_AND_MIC_NO_PRESENCE),
	SND_PCI_QUIRK(0x1043, 0x12a0, "ASUS X441UV", ALC233_FIXUP_EAPD_COEF_AND_MIC_NO_PRESENCE),
	SND_PCI_QUIRK(0x1043, 0x12e0, "ASUS X541SA", ALC256_FIXUP_ASUS_MIC),
	SND_PCI_QUIRK(0x1043, 0x12f0, "ASUS X541UV", ALC256_FIXUP_ASUS_MIC),
	SND_PCI_QUIRK(0x1043, 0x13b0, "ASUS Z550SA", ALC256_FIXUP_ASUS_MIC),
	SND_PCI_QUIRK(0x1043, 0x1427, "Asus Zenbook UX31E", ALC269VB_FIXUP_ASUS_ZENBOOK),
	SND_PCI_QUIRK(0x1043, 0x1517, "Asus Zenbook UX31A", ALC269VB_FIXUP_ASUS_ZENBOOK_UX31A),
	SND_PCI_QUIRK(0x1043, 0x16e3, "ASUS UX50", ALC269_FIXUP_STEREO_DMIC),
	SND_PCI_QUIRK(0x1043, 0x1740, "ASUS UX430UA", ALC295_FIXUP_ASUS_DACS),
	SND_PCI_QUIRK(0x1043, 0x17d1, "ASUS UX431FL", ALC294_FIXUP_ASUS_DUAL_SPK),
	SND_PCI_QUIRK(0x1043, 0x1662, "ASUS GV301QH", ALC294_FIXUP_ASUS_DUAL_SPK),
	SND_PCI_QUIRK(0x1043, 0x1881, "ASUS Zephyrus S/M", ALC294_FIXUP_ASUS_GX502_PINS),
	SND_PCI_QUIRK(0x1043, 0x18b1, "Asus MJ401TA", ALC256_FIXUP_ASUS_HEADSET_MIC),
	SND_PCI_QUIRK(0x1043, 0x18f1, "Asus FX505DT", ALC256_FIXUP_ASUS_HEADSET_MIC),
	SND_PCI_QUIRK(0x1043, 0x194e, "ASUS UX563FD", ALC294_FIXUP_ASUS_HPE),
	SND_PCI_QUIRK(0x1043, 0x1970, "ASUS UX550VE", ALC289_FIXUP_ASUS_GA401),
	SND_PCI_QUIRK(0x1043, 0x1982, "ASUS B1400CEPE", ALC256_FIXUP_ASUS_HPE),
	SND_PCI_QUIRK(0x1043, 0x19ce, "ASUS B9450FA", ALC294_FIXUP_ASUS_HPE),
	SND_PCI_QUIRK(0x1043, 0x19e1, "ASUS UX581LV", ALC295_FIXUP_ASUS_MIC_NO_PRESENCE),
	SND_PCI_QUIRK(0x1043, 0x1a13, "Asus G73Jw", ALC269_FIXUP_ASUS_G73JW),
	SND_PCI_QUIRK(0x1043, 0x1a30, "ASUS X705UD", ALC256_FIXUP_ASUS_MIC),
	SND_PCI_QUIRK(0x1043, 0x1b11, "ASUS UX431DA", ALC294_FIXUP_ASUS_COEF_1B),
	SND_PCI_QUIRK(0x1043, 0x1b13, "Asus U41SV", ALC269_FIXUP_INV_DMIC),
	SND_PCI_QUIRK(0x1043, 0x1bbd, "ASUS Z550MA", ALC255_FIXUP_ASUS_MIC_NO_PRESENCE),
	SND_PCI_QUIRK(0x1043, 0x1c23, "Asus X55U", ALC269_FIXUP_LIMIT_INT_MIC_BOOST),
	SND_PCI_QUIRK(0x1043, 0x1ccd, "ASUS X555UB", ALC256_FIXUP_ASUS_MIC),
	SND_PCI_QUIRK(0x1043, 0x1d4e, "ASUS TM420", ALC256_FIXUP_ASUS_HPE),
	SND_PCI_QUIRK(0x1043, 0x1e11, "ASUS Zephyrus G15", ALC289_FIXUP_ASUS_GA502),
	SND_PCI_QUIRK(0x1043, 0x1e51, "ASUS Zephyrus M15", ALC294_FIXUP_ASUS_GU502_PINS),
	SND_PCI_QUIRK(0x1043, 0x1e8e, "ASUS Zephyrus G15", ALC289_FIXUP_ASUS_GA401),
	SND_PCI_QUIRK(0x1043, 0x1f11, "ASUS Zephyrus G14", ALC289_FIXUP_ASUS_GA401),
	SND_PCI_QUIRK(0x1043, 0x3030, "ASUS ZN270IE", ALC256_FIXUP_ASUS_AIO_GPIO2),
	SND_PCI_QUIRK(0x1043, 0x831a, "ASUS P901", ALC269_FIXUP_STEREO_DMIC),
	SND_PCI_QUIRK(0x1043, 0x834a, "ASUS S101", ALC269_FIXUP_STEREO_DMIC),
	SND_PCI_QUIRK(0x1043, 0x8398, "ASUS P1005", ALC269_FIXUP_STEREO_DMIC),
	SND_PCI_QUIRK(0x1043, 0x83ce, "ASUS P1005", ALC269_FIXUP_STEREO_DMIC),
	SND_PCI_QUIRK(0x1043, 0x8516, "ASUS X101CH", ALC269_FIXUP_ASUS_X101),
	SND_PCI_QUIRK(0x104d, 0x9073, "Sony VAIO", ALC275_FIXUP_SONY_VAIO_GPIO2),
	SND_PCI_QUIRK(0x104d, 0x907b, "Sony VAIO", ALC275_FIXUP_SONY_HWEQ),
	SND_PCI_QUIRK(0x104d, 0x9084, "Sony VAIO", ALC275_FIXUP_SONY_HWEQ),
	SND_PCI_QUIRK(0x104d, 0x9099, "Sony VAIO S13", ALC275_FIXUP_SONY_DISABLE_AAMIX),
	SND_PCI_QUIRK(0x104d, 0x90b5, "Sony VAIO Pro 11", ALC286_FIXUP_SONY_MIC_NO_PRESENCE),
	SND_PCI_QUIRK(0x104d, 0x90b6, "Sony VAIO Pro 13", ALC286_FIXUP_SONY_MIC_NO_PRESENCE),
	SND_PCI_QUIRK(0x10cf, 0x1475, "Lifebook", ALC269_FIXUP_LIFEBOOK),
	SND_PCI_QUIRK(0x10cf, 0x159f, "Lifebook E780", ALC269_FIXUP_LIFEBOOK_NO_HP_TO_LINEOUT),
	SND_PCI_QUIRK(0x10cf, 0x15dc, "Lifebook T731", ALC269_FIXUP_LIFEBOOK_HP_PIN),
	SND_PCI_QUIRK(0x10cf, 0x1629, "Lifebook U7x7", ALC255_FIXUP_LIFEBOOK_U7x7_HEADSET_MIC),
	SND_PCI_QUIRK(0x10cf, 0x1757, "Lifebook E752", ALC269_FIXUP_LIFEBOOK_HP_PIN),
	SND_PCI_QUIRK(0x10cf, 0x1845, "Lifebook U904", ALC269_FIXUP_LIFEBOOK_EXTMIC),
	SND_PCI_QUIRK(0x10ec, 0x10f2, "Intel Reference board", ALC700_FIXUP_INTEL_REFERENCE),
	SND_PCI_QUIRK(0x10ec, 0x118c, "Medion EE4254 MD62100", ALC256_FIXUP_MEDION_HEADSET_NO_PRESENCE),
	SND_PCI_QUIRK(0x10ec, 0x1230, "Intel Reference board", ALC295_FIXUP_CHROME_BOOK),
	SND_PCI_QUIRK(0x10ec, 0x1252, "Intel Reference board", ALC295_FIXUP_CHROME_BOOK),
	SND_PCI_QUIRK(0x10ec, 0x1254, "Intel Reference board", ALC295_FIXUP_CHROME_BOOK),
	SND_PCI_QUIRK(0x10f7, 0x8338, "Panasonic CF-SZ6", ALC269_FIXUP_HEADSET_MODE),
	SND_PCI_QUIRK(0x144d, 0xc109, "Samsung Ativ book 9 (NP900X3G)", ALC269_FIXUP_INV_DMIC),
	SND_PCI_QUIRK(0x144d, 0xc169, "Samsung Notebook 9 Pen (NP930SBE-K01US)", ALC298_FIXUP_SAMSUNG_HEADPHONE_VERY_QUIET),
	SND_PCI_QUIRK(0x144d, 0xc176, "Samsung Notebook 9 Pro (NP930MBE-K04US)", ALC298_FIXUP_SAMSUNG_HEADPHONE_VERY_QUIET),
	SND_PCI_QUIRK(0x144d, 0xc189, "Samsung Galaxy Flex Book (NT950QCG-X716)", ALC298_FIXUP_SAMSUNG_HEADPHONE_VERY_QUIET),
	SND_PCI_QUIRK(0x144d, 0xc18a, "Samsung Galaxy Book Ion (NP930XCJ-K01US)", ALC298_FIXUP_SAMSUNG_HEADPHONE_VERY_QUIET),
	SND_PCI_QUIRK(0x144d, 0xc740, "Samsung Ativ book 8 (NP870Z5G)", ALC269_FIXUP_ATIV_BOOK_8),
	SND_PCI_QUIRK(0x144d, 0xc812, "Samsung Notebook Pen S (NT950SBE-X58)", ALC298_FIXUP_SAMSUNG_HEADPHONE_VERY_QUIET),
	SND_PCI_QUIRK(0x144d, 0xc830, "Samsung Galaxy Book Ion (NT950XCJ-X716A)", ALC298_FIXUP_SAMSUNG_HEADPHONE_VERY_QUIET),
	SND_PCI_QUIRK(0x1458, 0xfa53, "Gigabyte BXBT-2807", ALC283_FIXUP_HEADSET_MIC),
	SND_PCI_QUIRK(0x1462, 0xb120, "MSI Cubi MS-B120", ALC283_FIXUP_HEADSET_MIC),
	SND_PCI_QUIRK(0x1462, 0xb171, "Cubi N 8GL (MS-B171)", ALC283_FIXUP_HEADSET_MIC),
	SND_PCI_QUIRK(0x152d, 0x1082, "Quanta NL3", ALC269_FIXUP_LIFEBOOK),
	SND_PCI_QUIRK(0x1558, 0x1323, "Clevo N130ZU", ALC293_FIXUP_SYSTEM76_MIC_NO_PRESENCE),
	SND_PCI_QUIRK(0x1558, 0x1325, "Clevo N15[01][CW]U", ALC293_FIXUP_SYSTEM76_MIC_NO_PRESENCE),
	SND_PCI_QUIRK(0x1558, 0x1401, "Clevo L140[CZ]U", ALC293_FIXUP_SYSTEM76_MIC_NO_PRESENCE),
	SND_PCI_QUIRK(0x1558, 0x1403, "Clevo N140CU", ALC293_FIXUP_SYSTEM76_MIC_NO_PRESENCE),
	SND_PCI_QUIRK(0x1558, 0x1404, "Clevo N150CU", ALC293_FIXUP_SYSTEM76_MIC_NO_PRESENCE),
	SND_PCI_QUIRK(0x1558, 0x14a1, "Clevo L141MU", ALC293_FIXUP_SYSTEM76_MIC_NO_PRESENCE),
	SND_PCI_QUIRK(0x1558, 0x4018, "Clevo NV40M[BE]", ALC293_FIXUP_SYSTEM76_MIC_NO_PRESENCE),
	SND_PCI_QUIRK(0x1558, 0x4019, "Clevo NV40MZ", ALC293_FIXUP_SYSTEM76_MIC_NO_PRESENCE),
	SND_PCI_QUIRK(0x1558, 0x4020, "Clevo NV40MB", ALC293_FIXUP_SYSTEM76_MIC_NO_PRESENCE),
	SND_PCI_QUIRK(0x1558, 0x40a1, "Clevo NL40GU", ALC293_FIXUP_SYSTEM76_MIC_NO_PRESENCE),
	SND_PCI_QUIRK(0x1558, 0x40c1, "Clevo NL40[CZ]U", ALC293_FIXUP_SYSTEM76_MIC_NO_PRESENCE),
	SND_PCI_QUIRK(0x1558, 0x40d1, "Clevo NL41DU", ALC293_FIXUP_SYSTEM76_MIC_NO_PRESENCE),
	SND_PCI_QUIRK(0x1558, 0x5015, "Clevo NH5[58]H[HJK]Q", ALC256_FIXUP_SYSTEM76_MIC_NO_PRESENCE),
	SND_PCI_QUIRK(0x1558, 0x5017, "Clevo NH7[79]H[HJK]Q", ALC256_FIXUP_SYSTEM76_MIC_NO_PRESENCE),
	SND_PCI_QUIRK(0x1558, 0x50a3, "Clevo NJ51GU", ALC293_FIXUP_SYSTEM76_MIC_NO_PRESENCE),
	SND_PCI_QUIRK(0x1558, 0x50b3, "Clevo NK50S[BEZ]", ALC293_FIXUP_SYSTEM76_MIC_NO_PRESENCE),
	SND_PCI_QUIRK(0x1558, 0x50b6, "Clevo NK50S5", ALC293_FIXUP_SYSTEM76_MIC_NO_PRESENCE),
	SND_PCI_QUIRK(0x1558, 0x50b8, "Clevo NK50SZ", ALC293_FIXUP_SYSTEM76_MIC_NO_PRESENCE),
	SND_PCI_QUIRK(0x1558, 0x50d5, "Clevo NP50D5", ALC293_FIXUP_SYSTEM76_MIC_NO_PRESENCE),
	SND_PCI_QUIRK(0x1558, 0x50e1, "Clevo NH5[58]HPQ", ALC256_FIXUP_SYSTEM76_MIC_NO_PRESENCE),
	SND_PCI_QUIRK(0x1558, 0x50e2, "Clevo NH7[79]HPQ", ALC256_FIXUP_SYSTEM76_MIC_NO_PRESENCE),
	SND_PCI_QUIRK(0x1558, 0x50f0, "Clevo NH50A[CDF]", ALC293_FIXUP_SYSTEM76_MIC_NO_PRESENCE),
	SND_PCI_QUIRK(0x1558, 0x50f2, "Clevo NH50E[PR]", ALC293_FIXUP_SYSTEM76_MIC_NO_PRESENCE),
	SND_PCI_QUIRK(0x1558, 0x50f3, "Clevo NH58DPQ", ALC293_FIXUP_SYSTEM76_MIC_NO_PRESENCE),
	SND_PCI_QUIRK(0x1558, 0x50f5, "Clevo NH55EPY", ALC293_FIXUP_SYSTEM76_MIC_NO_PRESENCE),
	SND_PCI_QUIRK(0x1558, 0x50f6, "Clevo NH55DPQ", ALC293_FIXUP_SYSTEM76_MIC_NO_PRESENCE),
	SND_PCI_QUIRK(0x1558, 0x5101, "Clevo S510WU", ALC293_FIXUP_SYSTEM76_MIC_NO_PRESENCE),
	SND_PCI_QUIRK(0x1558, 0x5157, "Clevo W517GU1", ALC293_FIXUP_SYSTEM76_MIC_NO_PRESENCE),
	SND_PCI_QUIRK(0x1558, 0x51a1, "Clevo NS50MU", ALC293_FIXUP_SYSTEM76_MIC_NO_PRESENCE),
	SND_PCI_QUIRK(0x1558, 0x70a1, "Clevo NB70T[HJK]", ALC293_FIXUP_SYSTEM76_MIC_NO_PRESENCE),
	SND_PCI_QUIRK(0x1558, 0x70b3, "Clevo NK70SB", ALC293_FIXUP_SYSTEM76_MIC_NO_PRESENCE),
	SND_PCI_QUIRK(0x1558, 0x70f2, "Clevo NH79EPY", ALC293_FIXUP_SYSTEM76_MIC_NO_PRESENCE),
	SND_PCI_QUIRK(0x1558, 0x70f3, "Clevo NH77DPQ", ALC293_FIXUP_SYSTEM76_MIC_NO_PRESENCE),
	SND_PCI_QUIRK(0x1558, 0x70f4, "Clevo NH77EPY", ALC293_FIXUP_SYSTEM76_MIC_NO_PRESENCE),
	SND_PCI_QUIRK(0x1558, 0x70f6, "Clevo NH77DPQ-Y", ALC293_FIXUP_SYSTEM76_MIC_NO_PRESENCE),
	SND_PCI_QUIRK(0x1558, 0x8228, "Clevo NR40BU", ALC293_FIXUP_SYSTEM76_MIC_NO_PRESENCE),
	SND_PCI_QUIRK(0x1558, 0x8520, "Clevo NH50D[CD]", ALC293_FIXUP_SYSTEM76_MIC_NO_PRESENCE),
	SND_PCI_QUIRK(0x1558, 0x8521, "Clevo NH77D[CD]", ALC293_FIXUP_SYSTEM76_MIC_NO_PRESENCE),
	SND_PCI_QUIRK(0x1558, 0x8535, "Clevo NH50D[BE]", ALC293_FIXUP_SYSTEM76_MIC_NO_PRESENCE),
	SND_PCI_QUIRK(0x1558, 0x8536, "Clevo NH79D[BE]", ALC293_FIXUP_SYSTEM76_MIC_NO_PRESENCE),
	SND_PCI_QUIRK(0x1558, 0x8550, "Clevo NH[57][0-9][ER][ACDH]Q", ALC293_FIXUP_SYSTEM76_MIC_NO_PRESENCE),
	SND_PCI_QUIRK(0x1558, 0x8551, "Clevo NH[57][0-9][ER][ACDH]Q", ALC293_FIXUP_SYSTEM76_MIC_NO_PRESENCE),
	SND_PCI_QUIRK(0x1558, 0x8560, "Clevo NH[57][0-9][ER][ACDH]Q", ALC269_FIXUP_HEADSET_MIC),
	SND_PCI_QUIRK(0x1558, 0x8561, "Clevo NH[57][0-9][ER][ACDH]Q", ALC269_FIXUP_HEADSET_MIC),
	SND_PCI_QUIRK(0x1558, 0x8562, "Clevo NH[57][0-9]RZ[Q]", ALC269_FIXUP_DMIC),
	SND_PCI_QUIRK(0x1558, 0x8668, "Clevo NP50B[BE]", ALC293_FIXUP_SYSTEM76_MIC_NO_PRESENCE),
	SND_PCI_QUIRK(0x1558, 0x8680, "Clevo NJ50LU", ALC293_FIXUP_SYSTEM76_MIC_NO_PRESENCE),
	SND_PCI_QUIRK(0x1558, 0x8686, "Clevo NH50[CZ]U", ALC256_FIXUP_MIC_NO_PRESENCE_AND_RESUME),
	SND_PCI_QUIRK(0x1558, 0x8a20, "Clevo NH55DCQ-Y", ALC293_FIXUP_SYSTEM76_MIC_NO_PRESENCE),
	SND_PCI_QUIRK(0x1558, 0x8a51, "Clevo NH70RCQ-Y", ALC293_FIXUP_SYSTEM76_MIC_NO_PRESENCE),
	SND_PCI_QUIRK(0x1558, 0x8d50, "Clevo NH55RCQ-M", ALC293_FIXUP_SYSTEM76_MIC_NO_PRESENCE),
	SND_PCI_QUIRK(0x1558, 0x951d, "Clevo N950T[CDF]", ALC293_FIXUP_SYSTEM76_MIC_NO_PRESENCE),
	SND_PCI_QUIRK(0x1558, 0x9600, "Clevo N960K[PR]", ALC293_FIXUP_SYSTEM76_MIC_NO_PRESENCE),
	SND_PCI_QUIRK(0x1558, 0x961d, "Clevo N960S[CDF]", ALC293_FIXUP_SYSTEM76_MIC_NO_PRESENCE),
	SND_PCI_QUIRK(0x1558, 0x971d, "Clevo N970T[CDF]", ALC293_FIXUP_SYSTEM76_MIC_NO_PRESENCE),
	SND_PCI_QUIRK(0x1558, 0xa500, "Clevo NL5[03]RU", ALC293_FIXUP_SYSTEM76_MIC_NO_PRESENCE),
	SND_PCI_QUIRK(0x1558, 0xa600, "Clevo NL50NU", ALC293_FIXUP_SYSTEM76_MIC_NO_PRESENCE),
	SND_PCI_QUIRK(0x1558, 0xb018, "Clevo NP50D[BE]", ALC293_FIXUP_SYSTEM76_MIC_NO_PRESENCE),
	SND_PCI_QUIRK(0x1558, 0xb019, "Clevo NH77D[BE]Q", ALC293_FIXUP_SYSTEM76_MIC_NO_PRESENCE),
	SND_PCI_QUIRK(0x1558, 0xb022, "Clevo NH77D[DC][QW]", ALC293_FIXUP_SYSTEM76_MIC_NO_PRESENCE),
	SND_PCI_QUIRK(0x1558, 0xc018, "Clevo NP50D[BE]", ALC293_FIXUP_SYSTEM76_MIC_NO_PRESENCE),
	SND_PCI_QUIRK(0x1558, 0xc019, "Clevo NH77D[BE]Q", ALC293_FIXUP_SYSTEM76_MIC_NO_PRESENCE),
	SND_PCI_QUIRK(0x1558, 0xc022, "Clevo NH77[DC][QW]", ALC293_FIXUP_SYSTEM76_MIC_NO_PRESENCE),
	SND_PCI_QUIRK(0x17aa, 0x1036, "Lenovo P520", ALC233_FIXUP_LENOVO_MULTI_CODECS),
	SND_PCI_QUIRK(0x17aa, 0x1048, "ThinkCentre Station", ALC623_FIXUP_LENOVO_THINKSTATION_P340),
	SND_PCI_QUIRK(0x17aa, 0x20f2, "Thinkpad SL410/510", ALC269_FIXUP_SKU_IGNORE),
	SND_PCI_QUIRK(0x17aa, 0x215e, "Thinkpad L512", ALC269_FIXUP_SKU_IGNORE),
	SND_PCI_QUIRK(0x17aa, 0x21b8, "Thinkpad Edge 14", ALC269_FIXUP_SKU_IGNORE),
	SND_PCI_QUIRK(0x17aa, 0x21ca, "Thinkpad L412", ALC269_FIXUP_SKU_IGNORE),
	SND_PCI_QUIRK(0x17aa, 0x21e9, "Thinkpad Edge 15", ALC269_FIXUP_SKU_IGNORE),
	SND_PCI_QUIRK(0x17aa, 0x21f3, "Thinkpad T430", ALC269_FIXUP_LENOVO_DOCK),
	SND_PCI_QUIRK(0x17aa, 0x21f6, "Thinkpad T530", ALC269_FIXUP_LENOVO_DOCK_LIMIT_BOOST),
	SND_PCI_QUIRK(0x17aa, 0x21fa, "Thinkpad X230", ALC269_FIXUP_LENOVO_DOCK),
	SND_PCI_QUIRK(0x17aa, 0x21fb, "Thinkpad T430s", ALC269_FIXUP_LENOVO_DOCK),
	SND_PCI_QUIRK(0x17aa, 0x2203, "Thinkpad X230 Tablet", ALC269_FIXUP_LENOVO_DOCK),
	SND_PCI_QUIRK(0x17aa, 0x2208, "Thinkpad T431s", ALC269_FIXUP_LENOVO_DOCK),
	SND_PCI_QUIRK(0x17aa, 0x220c, "Thinkpad T440s", ALC292_FIXUP_TPT440),
	SND_PCI_QUIRK(0x17aa, 0x220e, "Thinkpad T440p", ALC292_FIXUP_TPT440_DOCK),
	SND_PCI_QUIRK(0x17aa, 0x2210, "Thinkpad T540p", ALC292_FIXUP_TPT440_DOCK),
	SND_PCI_QUIRK(0x17aa, 0x2211, "Thinkpad W541", ALC292_FIXUP_TPT440_DOCK),
	SND_PCI_QUIRK(0x17aa, 0x2212, "Thinkpad T440", ALC292_FIXUP_TPT440_DOCK),
	SND_PCI_QUIRK(0x17aa, 0x2214, "Thinkpad X240", ALC292_FIXUP_TPT440_DOCK),
	SND_PCI_QUIRK(0x17aa, 0x2215, "Thinkpad", ALC269_FIXUP_LIMIT_INT_MIC_BOOST),
	SND_PCI_QUIRK(0x17aa, 0x2218, "Thinkpad X1 Carbon 2nd", ALC292_FIXUP_TPT440_DOCK),
	SND_PCI_QUIRK(0x17aa, 0x2223, "ThinkPad T550", ALC292_FIXUP_TPT440_DOCK),
	SND_PCI_QUIRK(0x17aa, 0x2226, "ThinkPad X250", ALC292_FIXUP_TPT440_DOCK),
	SND_PCI_QUIRK(0x17aa, 0x222d, "Thinkpad", ALC298_FIXUP_TPT470_DOCK),
	SND_PCI_QUIRK(0x17aa, 0x222e, "Thinkpad", ALC298_FIXUP_TPT470_DOCK),
	SND_PCI_QUIRK(0x17aa, 0x2231, "Thinkpad T560", ALC292_FIXUP_TPT460),
	SND_PCI_QUIRK(0x17aa, 0x2233, "Thinkpad", ALC292_FIXUP_TPT460),
	SND_PCI_QUIRK(0x17aa, 0x2245, "Thinkpad T470", ALC298_FIXUP_TPT470_DOCK),
	SND_PCI_QUIRK(0x17aa, 0x2246, "Thinkpad", ALC298_FIXUP_TPT470_DOCK),
	SND_PCI_QUIRK(0x17aa, 0x2247, "Thinkpad", ALC298_FIXUP_TPT470_DOCK),
	SND_PCI_QUIRK(0x17aa, 0x2249, "Thinkpad", ALC292_FIXUP_TPT460),
	SND_PCI_QUIRK(0x17aa, 0x224b, "Thinkpad", ALC298_FIXUP_TPT470_DOCK),
	SND_PCI_QUIRK(0x17aa, 0x224c, "Thinkpad", ALC298_FIXUP_TPT470_DOCK),
	SND_PCI_QUIRK(0x17aa, 0x224d, "Thinkpad", ALC298_FIXUP_TPT470_DOCK),
	SND_PCI_QUIRK(0x17aa, 0x225d, "Thinkpad T480", ALC269_FIXUP_LIMIT_INT_MIC_BOOST),
	SND_PCI_QUIRK(0x17aa, 0x2292, "Thinkpad X1 Carbon 7th", ALC285_FIXUP_THINKPAD_HEADSET_JACK),
	SND_PCI_QUIRK(0x17aa, 0x22be, "Thinkpad X1 Carbon 8th", ALC285_FIXUP_THINKPAD_HEADSET_JACK),
	SND_PCI_QUIRK(0x17aa, 0x22c1, "Thinkpad P1 Gen 3", ALC285_FIXUP_THINKPAD_NO_BASS_SPK_HEADSET_JACK),
	SND_PCI_QUIRK(0x17aa, 0x22c2, "Thinkpad X1 Extreme Gen 3", ALC285_FIXUP_THINKPAD_NO_BASS_SPK_HEADSET_JACK),
	SND_PCI_QUIRK(0x17aa, 0x30bb, "ThinkCentre AIO", ALC233_FIXUP_LENOVO_LINE2_MIC_HOTKEY),
	SND_PCI_QUIRK(0x17aa, 0x30e2, "ThinkCentre AIO", ALC233_FIXUP_LENOVO_LINE2_MIC_HOTKEY),
	SND_PCI_QUIRK(0x17aa, 0x310c, "ThinkCentre Station", ALC294_FIXUP_LENOVO_MIC_LOCATION),
	SND_PCI_QUIRK(0x17aa, 0x3111, "ThinkCentre Station", ALC294_FIXUP_LENOVO_MIC_LOCATION),
	SND_PCI_QUIRK(0x17aa, 0x312a, "ThinkCentre Station", ALC294_FIXUP_LENOVO_MIC_LOCATION),
	SND_PCI_QUIRK(0x17aa, 0x312f, "ThinkCentre Station", ALC294_FIXUP_LENOVO_MIC_LOCATION),
	SND_PCI_QUIRK(0x17aa, 0x313c, "ThinkCentre Station", ALC294_FIXUP_LENOVO_MIC_LOCATION),
	SND_PCI_QUIRK(0x17aa, 0x3151, "ThinkCentre Station", ALC283_FIXUP_HEADSET_MIC),
	SND_PCI_QUIRK(0x17aa, 0x3176, "ThinkCentre Station", ALC283_FIXUP_HEADSET_MIC),
	SND_PCI_QUIRK(0x17aa, 0x3178, "ThinkCentre Station", ALC283_FIXUP_HEADSET_MIC),
	SND_PCI_QUIRK(0x17aa, 0x31af, "ThinkCentre Station", ALC623_FIXUP_LENOVO_THINKSTATION_P340),
	SND_PCI_QUIRK(0x17aa, 0x3818, "Lenovo C940", ALC298_FIXUP_LENOVO_SPK_VOLUME),
	SND_PCI_QUIRK(0x17aa, 0x3827, "Ideapad S740", ALC285_FIXUP_IDEAPAD_S740_COEF),
	SND_PCI_QUIRK(0x17aa, 0x3843, "Yoga 9i", ALC287_FIXUP_IDEAPAD_BASS_SPK_AMP),
	SND_PCI_QUIRK(0x17aa, 0x3813, "Legion 7i 15IMHG05", ALC287_FIXUP_LEGION_15IMHG05_SPEAKERS),
	SND_PCI_QUIRK(0x17aa, 0x3852, "Lenovo Yoga 7 14ITL5", ALC287_FIXUP_YOGA7_14ITL_SPEAKERS),
	SND_PCI_QUIRK(0x17aa, 0x3853, "Lenovo Yoga 7 15ITL5", ALC287_FIXUP_YOGA7_14ITL_SPEAKERS),
	SND_PCI_QUIRK(0x17aa, 0x3819, "Lenovo 13s Gen2 ITL", ALC287_FIXUP_13S_GEN2_SPEAKERS),
	SND_PCI_QUIRK(0x17aa, 0x3902, "Lenovo E50-80", ALC269_FIXUP_DMIC_THINKPAD_ACPI),
	SND_PCI_QUIRK(0x17aa, 0x3977, "IdeaPad S210", ALC283_FIXUP_INT_MIC),
	SND_PCI_QUIRK(0x17aa, 0x3978, "Lenovo B50-70", ALC269_FIXUP_DMIC_THINKPAD_ACPI),
	SND_PCI_QUIRK(0x17aa, 0x3bf8, "Quanta FL1", ALC269_FIXUP_PCM_44K),
	SND_PCI_QUIRK(0x17aa, 0x5013, "Thinkpad", ALC269_FIXUP_LIMIT_INT_MIC_BOOST),
	SND_PCI_QUIRK(0x17aa, 0x501a, "Thinkpad", ALC283_FIXUP_INT_MIC),
	SND_PCI_QUIRK(0x17aa, 0x501e, "Thinkpad L440", ALC292_FIXUP_TPT440_DOCK),
	SND_PCI_QUIRK(0x17aa, 0x5026, "Thinkpad", ALC269_FIXUP_LIMIT_INT_MIC_BOOST),
	SND_PCI_QUIRK(0x17aa, 0x5034, "Thinkpad T450", ALC292_FIXUP_TPT440_DOCK),
	SND_PCI_QUIRK(0x17aa, 0x5036, "Thinkpad T450s", ALC292_FIXUP_TPT440_DOCK),
	SND_PCI_QUIRK(0x17aa, 0x503c, "Thinkpad L450", ALC292_FIXUP_TPT440_DOCK),
	SND_PCI_QUIRK(0x17aa, 0x504a, "ThinkPad X260", ALC292_FIXUP_TPT440_DOCK),
	SND_PCI_QUIRK(0x17aa, 0x504b, "Thinkpad", ALC293_FIXUP_LENOVO_SPK_NOISE),
	SND_PCI_QUIRK(0x17aa, 0x5050, "Thinkpad T560p", ALC292_FIXUP_TPT460),
	SND_PCI_QUIRK(0x17aa, 0x5051, "Thinkpad L460", ALC292_FIXUP_TPT460),
	SND_PCI_QUIRK(0x17aa, 0x5053, "Thinkpad T460", ALC292_FIXUP_TPT460),
	SND_PCI_QUIRK(0x17aa, 0x505d, "Thinkpad", ALC298_FIXUP_TPT470_DOCK),
	SND_PCI_QUIRK(0x17aa, 0x505f, "Thinkpad", ALC298_FIXUP_TPT470_DOCK),
	SND_PCI_QUIRK(0x17aa, 0x5062, "Thinkpad", ALC298_FIXUP_TPT470_DOCK),
	SND_PCI_QUIRK(0x17aa, 0x5109, "Thinkpad", ALC269_FIXUP_LIMIT_INT_MIC_BOOST),
	SND_PCI_QUIRK(0x17aa, 0x511e, "Thinkpad", ALC298_FIXUP_TPT470_DOCK),
	SND_PCI_QUIRK(0x17aa, 0x511f, "Thinkpad", ALC298_FIXUP_TPT470_DOCK),
	SND_PCI_QUIRK(0x17aa, 0x9e54, "LENOVO NB", ALC269_FIXUP_LENOVO_EAPD),
	SND_PCI_QUIRK(0x1849, 0x1233, "ASRock NUC Box 1100", ALC233_FIXUP_NO_AUDIO_JACK),
	SND_PCI_QUIRK(0x19e5, 0x3204, "Huawei MACH-WX9", ALC256_FIXUP_HUAWEI_MACH_WX9_PINS),
	SND_PCI_QUIRK(0x1b35, 0x1235, "CZC B20", ALC269_FIXUP_CZC_B20),
	SND_PCI_QUIRK(0x1b35, 0x1236, "CZC TMI", ALC269_FIXUP_CZC_TMI),
	SND_PCI_QUIRK(0x1b35, 0x1237, "CZC L101", ALC269_FIXUP_CZC_L101),
	SND_PCI_QUIRK(0x1b7d, 0xa831, "Ordissimo EVE2 ", ALC269VB_FIXUP_ORDISSIMO_EVE2), /* Also known as Malata PC-B1303 */
	SND_PCI_QUIRK(0x1c06, 0x2013, "Lemote A1802", ALC269_FIXUP_LEMOTE_A1802),
	SND_PCI_QUIRK(0x1c06, 0x2015, "Lemote A190X", ALC269_FIXUP_LEMOTE_A190X),
	SND_PCI_QUIRK(0x1d05, 0x1132, "TongFang PHxTxX1", ALC256_FIXUP_SET_COEF_DEFAULTS),
	SND_PCI_QUIRK(0x1d72, 0x1602, "RedmiBook", ALC255_FIXUP_XIAOMI_HEADSET_MIC),
	SND_PCI_QUIRK(0x1d72, 0x1701, "XiaomiNotebook Pro", ALC298_FIXUP_DELL1_MIC_NO_PRESENCE),
	SND_PCI_QUIRK(0x1d72, 0x1901, "RedmiBook 14", ALC256_FIXUP_ASUS_HEADSET_MIC),
	SND_PCI_QUIRK(0x1d72, 0x1947, "RedmiBook Air", ALC255_FIXUP_XIAOMI_HEADSET_MIC),
	SND_PCI_QUIRK(0x8086, 0x2074, "Intel NUC 8", ALC233_FIXUP_INTEL_NUC8_DMIC),
	SND_PCI_QUIRK(0x8086, 0x2080, "Intel NUC 8 Rugged", ALC256_FIXUP_INTEL_NUC8_RUGGED),
	SND_PCI_QUIRK(0x8086, 0x2081, "Intel NUC 10", ALC256_FIXUP_INTEL_NUC10),

#if 0
	/* Below is a quirk table taken from the old code.
	 * Basically the device should work as is without the fixup table.
	 * If BIOS doesn't give a proper info, enable the corresponding
	 * fixup entry.
	 */
	SND_PCI_QUIRK(0x1043, 0x8330, "ASUS Eeepc P703 P900A",
		      ALC269_FIXUP_AMIC),
	SND_PCI_QUIRK(0x1043, 0x1013, "ASUS N61Da", ALC269_FIXUP_AMIC),
	SND_PCI_QUIRK(0x1043, 0x1143, "ASUS B53f", ALC269_FIXUP_AMIC),
	SND_PCI_QUIRK(0x1043, 0x1133, "ASUS UJ20ft", ALC269_FIXUP_AMIC),
	SND_PCI_QUIRK(0x1043, 0x1183, "ASUS K72DR", ALC269_FIXUP_AMIC),
	SND_PCI_QUIRK(0x1043, 0x11b3, "ASUS K52DR", ALC269_FIXUP_AMIC),
	SND_PCI_QUIRK(0x1043, 0x11e3, "ASUS U33Jc", ALC269_FIXUP_AMIC),
	SND_PCI_QUIRK(0x1043, 0x1273, "ASUS UL80Jt", ALC269_FIXUP_AMIC),
	SND_PCI_QUIRK(0x1043, 0x1283, "ASUS U53Jc", ALC269_FIXUP_AMIC),
	SND_PCI_QUIRK(0x1043, 0x12b3, "ASUS N82JV", ALC269_FIXUP_AMIC),
	SND_PCI_QUIRK(0x1043, 0x12d3, "ASUS N61Jv", ALC269_FIXUP_AMIC),
	SND_PCI_QUIRK(0x1043, 0x13a3, "ASUS UL30Vt", ALC269_FIXUP_AMIC),
	SND_PCI_QUIRK(0x1043, 0x1373, "ASUS G73JX", ALC269_FIXUP_AMIC),
	SND_PCI_QUIRK(0x1043, 0x1383, "ASUS UJ30Jc", ALC269_FIXUP_AMIC),
	SND_PCI_QUIRK(0x1043, 0x13d3, "ASUS N61JA", ALC269_FIXUP_AMIC),
	SND_PCI_QUIRK(0x1043, 0x1413, "ASUS UL50", ALC269_FIXUP_AMIC),
	SND_PCI_QUIRK(0x1043, 0x1443, "ASUS UL30", ALC269_FIXUP_AMIC),
	SND_PCI_QUIRK(0x1043, 0x1453, "ASUS M60Jv", ALC269_FIXUP_AMIC),
	SND_PCI_QUIRK(0x1043, 0x1483, "ASUS UL80", ALC269_FIXUP_AMIC),
	SND_PCI_QUIRK(0x1043, 0x14f3, "ASUS F83Vf", ALC269_FIXUP_AMIC),
	SND_PCI_QUIRK(0x1043, 0x14e3, "ASUS UL20", ALC269_FIXUP_AMIC),
	SND_PCI_QUIRK(0x1043, 0x1513, "ASUS UX30", ALC269_FIXUP_AMIC),
	SND_PCI_QUIRK(0x1043, 0x1593, "ASUS N51Vn", ALC269_FIXUP_AMIC),
	SND_PCI_QUIRK(0x1043, 0x15a3, "ASUS N60Jv", ALC269_FIXUP_AMIC),
	SND_PCI_QUIRK(0x1043, 0x15b3, "ASUS N60Dp", ALC269_FIXUP_AMIC),
	SND_PCI_QUIRK(0x1043, 0x15c3, "ASUS N70De", ALC269_FIXUP_AMIC),
	SND_PCI_QUIRK(0x1043, 0x15e3, "ASUS F83T", ALC269_FIXUP_AMIC),
	SND_PCI_QUIRK(0x1043, 0x1643, "ASUS M60J", ALC269_FIXUP_AMIC),
	SND_PCI_QUIRK(0x1043, 0x1653, "ASUS U50", ALC269_FIXUP_AMIC),
	SND_PCI_QUIRK(0x1043, 0x1693, "ASUS F50N", ALC269_FIXUP_AMIC),
	SND_PCI_QUIRK(0x1043, 0x16a3, "ASUS F5Q", ALC269_FIXUP_AMIC),
	SND_PCI_QUIRK(0x1043, 0x1723, "ASUS P80", ALC269_FIXUP_AMIC),
	SND_PCI_QUIRK(0x1043, 0x1743, "ASUS U80", ALC269_FIXUP_AMIC),
	SND_PCI_QUIRK(0x1043, 0x1773, "ASUS U20A", ALC269_FIXUP_AMIC),
	SND_PCI_QUIRK(0x1043, 0x1883, "ASUS F81Se", ALC269_FIXUP_AMIC),
	SND_PCI_QUIRK(0x152d, 0x1778, "Quanta ON1", ALC269_FIXUP_DMIC),
	SND_PCI_QUIRK(0x17aa, 0x3be9, "Quanta Wistron", ALC269_FIXUP_AMIC),
	SND_PCI_QUIRK(0x17aa, 0x3bf8, "Quanta FL1", ALC269_FIXUP_AMIC),
	SND_PCI_QUIRK(0x17ff, 0x059a, "Quanta EL3", ALC269_FIXUP_DMIC),
	SND_PCI_QUIRK(0x17ff, 0x059b, "Quanta JR1", ALC269_FIXUP_DMIC),
#endif
	{}
};

static const struct snd_pci_quirk alc269_fixup_vendor_tbl[] = {
	SND_PCI_QUIRK_VENDOR(0x1025, "Acer Aspire", ALC271_FIXUP_DMIC),
	SND_PCI_QUIRK_VENDOR(0x103c, "HP", ALC269_FIXUP_HP_MUTE_LED),
	SND_PCI_QUIRK_VENDOR(0x104d, "Sony VAIO", ALC269_FIXUP_SONY_VAIO),
	SND_PCI_QUIRK_VENDOR(0x17aa, "Thinkpad", ALC269_FIXUP_THINKPAD_ACPI),
	SND_PCI_QUIRK_VENDOR(0x19e5, "Huawei Matebook", ALC255_FIXUP_MIC_MUTE_LED),
	{}
};

static const struct hda_model_fixup alc269_fixup_models[] = {
	{.id = ALC269_FIXUP_AMIC, .name = "laptop-amic"},
	{.id = ALC269_FIXUP_DMIC, .name = "laptop-dmic"},
	{.id = ALC269_FIXUP_STEREO_DMIC, .name = "alc269-dmic"},
	{.id = ALC271_FIXUP_DMIC, .name = "alc271-dmic"},
	{.id = ALC269_FIXUP_INV_DMIC, .name = "inv-dmic"},
	{.id = ALC269_FIXUP_HEADSET_MIC, .name = "headset-mic"},
	{.id = ALC269_FIXUP_HEADSET_MODE, .name = "headset-mode"},
	{.id = ALC269_FIXUP_HEADSET_MODE_NO_HP_MIC, .name = "headset-mode-no-hp-mic"},
	{.id = ALC269_FIXUP_LENOVO_DOCK, .name = "lenovo-dock"},
	{.id = ALC269_FIXUP_LENOVO_DOCK_LIMIT_BOOST, .name = "lenovo-dock-limit-boost"},
	{.id = ALC269_FIXUP_HP_GPIO_LED, .name = "hp-gpio-led"},
	{.id = ALC269_FIXUP_HP_DOCK_GPIO_MIC1_LED, .name = "hp-dock-gpio-mic1-led"},
	{.id = ALC269_FIXUP_DELL1_MIC_NO_PRESENCE, .name = "dell-headset-multi"},
	{.id = ALC269_FIXUP_DELL2_MIC_NO_PRESENCE, .name = "dell-headset-dock"},
	{.id = ALC269_FIXUP_DELL3_MIC_NO_PRESENCE, .name = "dell-headset3"},
	{.id = ALC269_FIXUP_DELL4_MIC_NO_PRESENCE, .name = "dell-headset4"},
	{.id = ALC283_FIXUP_CHROME_BOOK, .name = "alc283-dac-wcaps"},
	{.id = ALC283_FIXUP_SENSE_COMBO_JACK, .name = "alc283-sense-combo"},
	{.id = ALC292_FIXUP_TPT440_DOCK, .name = "tpt440-dock"},
	{.id = ALC292_FIXUP_TPT440, .name = "tpt440"},
	{.id = ALC292_FIXUP_TPT460, .name = "tpt460"},
	{.id = ALC298_FIXUP_TPT470_DOCK_FIX, .name = "tpt470-dock-fix"},
	{.id = ALC298_FIXUP_TPT470_DOCK, .name = "tpt470-dock"},
	{.id = ALC233_FIXUP_LENOVO_MULTI_CODECS, .name = "dual-codecs"},
	{.id = ALC700_FIXUP_INTEL_REFERENCE, .name = "alc700-ref"},
	{.id = ALC269_FIXUP_SONY_VAIO, .name = "vaio"},
	{.id = ALC269_FIXUP_DELL_M101Z, .name = "dell-m101z"},
	{.id = ALC269_FIXUP_ASUS_G73JW, .name = "asus-g73jw"},
	{.id = ALC269_FIXUP_LENOVO_EAPD, .name = "lenovo-eapd"},
	{.id = ALC275_FIXUP_SONY_HWEQ, .name = "sony-hweq"},
	{.id = ALC269_FIXUP_PCM_44K, .name = "pcm44k"},
	{.id = ALC269_FIXUP_LIFEBOOK, .name = "lifebook"},
	{.id = ALC269_FIXUP_LIFEBOOK_EXTMIC, .name = "lifebook-extmic"},
	{.id = ALC269_FIXUP_LIFEBOOK_HP_PIN, .name = "lifebook-hp-pin"},
	{.id = ALC255_FIXUP_LIFEBOOK_U7x7_HEADSET_MIC, .name = "lifebook-u7x7"},
	{.id = ALC269VB_FIXUP_AMIC, .name = "alc269vb-amic"},
	{.id = ALC269VB_FIXUP_DMIC, .name = "alc269vb-dmic"},
	{.id = ALC269_FIXUP_HP_MUTE_LED_MIC1, .name = "hp-mute-led-mic1"},
	{.id = ALC269_FIXUP_HP_MUTE_LED_MIC2, .name = "hp-mute-led-mic2"},
	{.id = ALC269_FIXUP_HP_MUTE_LED_MIC3, .name = "hp-mute-led-mic3"},
	{.id = ALC269_FIXUP_HP_GPIO_MIC1_LED, .name = "hp-gpio-mic1"},
	{.id = ALC269_FIXUP_HP_LINE1_MIC1_LED, .name = "hp-line1-mic1"},
	{.id = ALC269_FIXUP_NO_SHUTUP, .name = "noshutup"},
	{.id = ALC286_FIXUP_SONY_MIC_NO_PRESENCE, .name = "sony-nomic"},
	{.id = ALC269_FIXUP_ASPIRE_HEADSET_MIC, .name = "aspire-headset-mic"},
	{.id = ALC269_FIXUP_ASUS_X101, .name = "asus-x101"},
	{.id = ALC271_FIXUP_HP_GATE_MIC_JACK, .name = "acer-ao7xx"},
	{.id = ALC271_FIXUP_HP_GATE_MIC_JACK_E1_572, .name = "acer-aspire-e1"},
	{.id = ALC269_FIXUP_ACER_AC700, .name = "acer-ac700"},
	{.id = ALC269_FIXUP_LIMIT_INT_MIC_BOOST, .name = "limit-mic-boost"},
	{.id = ALC269VB_FIXUP_ASUS_ZENBOOK, .name = "asus-zenbook"},
	{.id = ALC269VB_FIXUP_ASUS_ZENBOOK_UX31A, .name = "asus-zenbook-ux31a"},
	{.id = ALC269VB_FIXUP_ORDISSIMO_EVE2, .name = "ordissimo"},
	{.id = ALC282_FIXUP_ASUS_TX300, .name = "asus-tx300"},
	{.id = ALC283_FIXUP_INT_MIC, .name = "alc283-int-mic"},
	{.id = ALC290_FIXUP_MONO_SPEAKERS_HSJACK, .name = "mono-speakers"},
	{.id = ALC290_FIXUP_SUBWOOFER_HSJACK, .name = "alc290-subwoofer"},
	{.id = ALC269_FIXUP_THINKPAD_ACPI, .name = "thinkpad"},
	{.id = ALC269_FIXUP_DMIC_THINKPAD_ACPI, .name = "dmic-thinkpad"},
	{.id = ALC255_FIXUP_ACER_MIC_NO_PRESENCE, .name = "alc255-acer"},
	{.id = ALC255_FIXUP_ASUS_MIC_NO_PRESENCE, .name = "alc255-asus"},
	{.id = ALC255_FIXUP_DELL1_MIC_NO_PRESENCE, .name = "alc255-dell1"},
	{.id = ALC255_FIXUP_DELL2_MIC_NO_PRESENCE, .name = "alc255-dell2"},
	{.id = ALC293_FIXUP_DELL1_MIC_NO_PRESENCE, .name = "alc293-dell1"},
	{.id = ALC283_FIXUP_HEADSET_MIC, .name = "alc283-headset"},
	{.id = ALC255_FIXUP_MIC_MUTE_LED, .name = "alc255-dell-mute"},
	{.id = ALC282_FIXUP_ASPIRE_V5_PINS, .name = "aspire-v5"},
	{.id = ALC269VB_FIXUP_ASPIRE_E1_COEF, .name = "aspire-e1-coef"},
	{.id = ALC280_FIXUP_HP_GPIO4, .name = "hp-gpio4"},
	{.id = ALC286_FIXUP_HP_GPIO_LED, .name = "hp-gpio-led"},
	{.id = ALC280_FIXUP_HP_GPIO2_MIC_HOTKEY, .name = "hp-gpio2-hotkey"},
	{.id = ALC280_FIXUP_HP_DOCK_PINS, .name = "hp-dock-pins"},
	{.id = ALC269_FIXUP_HP_DOCK_GPIO_MIC1_LED, .name = "hp-dock-gpio-mic"},
	{.id = ALC280_FIXUP_HP_9480M, .name = "hp-9480m"},
	{.id = ALC288_FIXUP_DELL_HEADSET_MODE, .name = "alc288-dell-headset"},
	{.id = ALC288_FIXUP_DELL1_MIC_NO_PRESENCE, .name = "alc288-dell1"},
	{.id = ALC288_FIXUP_DELL_XPS_13, .name = "alc288-dell-xps13"},
	{.id = ALC292_FIXUP_DELL_E7X, .name = "dell-e7x"},
	{.id = ALC293_FIXUP_DISABLE_AAMIX_MULTIJACK, .name = "alc293-dell"},
	{.id = ALC298_FIXUP_DELL1_MIC_NO_PRESENCE, .name = "alc298-dell1"},
	{.id = ALC298_FIXUP_DELL_AIO_MIC_NO_PRESENCE, .name = "alc298-dell-aio"},
	{.id = ALC275_FIXUP_DELL_XPS, .name = "alc275-dell-xps"},
	{.id = ALC293_FIXUP_LENOVO_SPK_NOISE, .name = "lenovo-spk-noise"},
	{.id = ALC233_FIXUP_LENOVO_LINE2_MIC_HOTKEY, .name = "lenovo-hotkey"},
	{.id = ALC255_FIXUP_DELL_SPK_NOISE, .name = "dell-spk-noise"},
	{.id = ALC225_FIXUP_DELL1_MIC_NO_PRESENCE, .name = "alc225-dell1"},
	{.id = ALC295_FIXUP_DISABLE_DAC3, .name = "alc295-disable-dac3"},
	{.id = ALC285_FIXUP_SPEAKER2_TO_DAC1, .name = "alc285-speaker2-to-dac1"},
	{.id = ALC280_FIXUP_HP_HEADSET_MIC, .name = "alc280-hp-headset"},
	{.id = ALC221_FIXUP_HP_FRONT_MIC, .name = "alc221-hp-mic"},
	{.id = ALC298_FIXUP_SPK_VOLUME, .name = "alc298-spk-volume"},
	{.id = ALC256_FIXUP_DELL_INSPIRON_7559_SUBWOOFER, .name = "dell-inspiron-7559"},
	{.id = ALC269_FIXUP_ATIV_BOOK_8, .name = "ativ-book"},
	{.id = ALC221_FIXUP_HP_MIC_NO_PRESENCE, .name = "alc221-hp-mic"},
	{.id = ALC256_FIXUP_ASUS_HEADSET_MODE, .name = "alc256-asus-headset"},
	{.id = ALC256_FIXUP_ASUS_MIC, .name = "alc256-asus-mic"},
	{.id = ALC256_FIXUP_ASUS_AIO_GPIO2, .name = "alc256-asus-aio"},
	{.id = ALC233_FIXUP_ASUS_MIC_NO_PRESENCE, .name = "alc233-asus"},
	{.id = ALC233_FIXUP_EAPD_COEF_AND_MIC_NO_PRESENCE, .name = "alc233-eapd"},
	{.id = ALC294_FIXUP_LENOVO_MIC_LOCATION, .name = "alc294-lenovo-mic"},
	{.id = ALC225_FIXUP_DELL_WYSE_MIC_NO_PRESENCE, .name = "alc225-wyse"},
	{.id = ALC274_FIXUP_DELL_AIO_LINEOUT_VERB, .name = "alc274-dell-aio"},
	{.id = ALC255_FIXUP_DUMMY_LINEOUT_VERB, .name = "alc255-dummy-lineout"},
	{.id = ALC255_FIXUP_DELL_HEADSET_MIC, .name = "alc255-dell-headset"},
	{.id = ALC295_FIXUP_HP_X360, .name = "alc295-hp-x360"},
	{.id = ALC225_FIXUP_HEADSET_JACK, .name = "alc-headset-jack"},
	{.id = ALC295_FIXUP_CHROME_BOOK, .name = "alc-chrome-book"},
	{.id = ALC299_FIXUP_PREDATOR_SPK, .name = "predator-spk"},
	{.id = ALC298_FIXUP_HUAWEI_MBX_STEREO, .name = "huawei-mbx-stereo"},
	{.id = ALC256_FIXUP_MEDION_HEADSET_NO_PRESENCE, .name = "alc256-medion-headset"},
	{.id = ALC298_FIXUP_SAMSUNG_HEADPHONE_VERY_QUIET, .name = "alc298-samsung-headphone"},
	{.id = ALC255_FIXUP_XIAOMI_HEADSET_MIC, .name = "alc255-xiaomi-headset"},
	{.id = ALC274_FIXUP_HP_MIC, .name = "alc274-hp-mic-detect"},
	{.id = ALC245_FIXUP_HP_X360_AMP, .name = "alc245-hp-x360-amp"},
	{.id = ALC295_FIXUP_HP_OMEN, .name = "alc295-hp-omen"},
	{.id = ALC285_FIXUP_HP_SPECTRE_X360, .name = "alc285-hp-spectre-x360"},
	{.id = ALC285_FIXUP_HP_SPECTRE_X360_EB1, .name = "alc285-hp-spectre-x360-eb1"},
	{.id = ALC287_FIXUP_IDEAPAD_BASS_SPK_AMP, .name = "alc287-ideapad-bass-spk-amp"},
	{.id = ALC623_FIXUP_LENOVO_THINKSTATION_P340, .name = "alc623-lenovo-thinkstation-p340"},
	{.id = ALC255_FIXUP_ACER_HEADPHONE_AND_MIC, .name = "alc255-acer-headphone-and-mic"},
	{.id = ALC285_FIXUP_HP_GPIO_AMP_INIT, .name = "alc285-hp-amp-init"},
	{}
};
#define ALC225_STANDARD_PINS \
	{0x21, 0x04211020}

#define ALC256_STANDARD_PINS \
	{0x12, 0x90a60140}, \
	{0x14, 0x90170110}, \
	{0x21, 0x02211020}

#define ALC282_STANDARD_PINS \
	{0x14, 0x90170110}

#define ALC290_STANDARD_PINS \
	{0x12, 0x99a30130}

#define ALC292_STANDARD_PINS \
	{0x14, 0x90170110}, \
	{0x15, 0x0221401f}

#define ALC295_STANDARD_PINS \
	{0x12, 0xb7a60130}, \
	{0x14, 0x90170110}, \
	{0x21, 0x04211020}

#define ALC298_STANDARD_PINS \
	{0x12, 0x90a60130}, \
	{0x21, 0x03211020}

static const struct snd_hda_pin_quirk alc269_pin_fixup_tbl[] = {
	SND_HDA_PIN_QUIRK(0x10ec0221, 0x103c, "HP Workstation", ALC221_FIXUP_HP_HEADSET_MIC,
		{0x14, 0x01014020},
		{0x17, 0x90170110},
		{0x18, 0x02a11030},
		{0x19, 0x0181303F},
		{0x21, 0x0221102f}),
	SND_HDA_PIN_QUIRK(0x10ec0255, 0x1025, "Acer", ALC255_FIXUP_ACER_MIC_NO_PRESENCE,
		{0x12, 0x90a601c0},
		{0x14, 0x90171120},
		{0x21, 0x02211030}),
	SND_HDA_PIN_QUIRK(0x10ec0255, 0x1043, "ASUS", ALC255_FIXUP_ASUS_MIC_NO_PRESENCE,
		{0x14, 0x90170110},
		{0x1b, 0x90a70130},
		{0x21, 0x03211020}),
	SND_HDA_PIN_QUIRK(0x10ec0255, 0x1043, "ASUS", ALC255_FIXUP_ASUS_MIC_NO_PRESENCE,
		{0x1a, 0x90a70130},
		{0x1b, 0x90170110},
		{0x21, 0x03211020}),
	SND_HDA_PIN_QUIRK(0x10ec0225, 0x1028, "Dell", ALC225_FIXUP_DELL1_MIC_NO_PRESENCE,
		ALC225_STANDARD_PINS,
		{0x12, 0xb7a60130},
		{0x14, 0x901701a0}),
	SND_HDA_PIN_QUIRK(0x10ec0225, 0x1028, "Dell", ALC225_FIXUP_DELL1_MIC_NO_PRESENCE,
		ALC225_STANDARD_PINS,
		{0x12, 0xb7a60130},
		{0x14, 0x901701b0}),
	SND_HDA_PIN_QUIRK(0x10ec0225, 0x1028, "Dell", ALC225_FIXUP_DELL1_MIC_NO_PRESENCE,
		ALC225_STANDARD_PINS,
		{0x12, 0xb7a60150},
		{0x14, 0x901701a0}),
	SND_HDA_PIN_QUIRK(0x10ec0225, 0x1028, "Dell", ALC225_FIXUP_DELL1_MIC_NO_PRESENCE,
		ALC225_STANDARD_PINS,
		{0x12, 0xb7a60150},
		{0x14, 0x901701b0}),
	SND_HDA_PIN_QUIRK(0x10ec0225, 0x1028, "Dell", ALC225_FIXUP_DELL1_MIC_NO_PRESENCE,
		ALC225_STANDARD_PINS,
		{0x12, 0xb7a60130},
		{0x1b, 0x90170110}),
	SND_HDA_PIN_QUIRK(0x10ec0233, 0x8086, "Intel NUC Skull Canyon", ALC269_FIXUP_DELL1_MIC_NO_PRESENCE,
		{0x1b, 0x01111010},
		{0x1e, 0x01451130},
		{0x21, 0x02211020}),
	SND_HDA_PIN_QUIRK(0x10ec0235, 0x17aa, "Lenovo", ALC233_FIXUP_LENOVO_LINE2_MIC_HOTKEY,
		{0x12, 0x90a60140},
		{0x14, 0x90170110},
		{0x19, 0x02a11030},
		{0x21, 0x02211020}),
	SND_HDA_PIN_QUIRK(0x10ec0235, 0x17aa, "Lenovo", ALC294_FIXUP_LENOVO_MIC_LOCATION,
		{0x14, 0x90170110},
		{0x19, 0x02a11030},
		{0x1a, 0x02a11040},
		{0x1b, 0x01014020},
		{0x21, 0x0221101f}),
	SND_HDA_PIN_QUIRK(0x10ec0235, 0x17aa, "Lenovo", ALC294_FIXUP_LENOVO_MIC_LOCATION,
		{0x14, 0x90170110},
		{0x19, 0x02a11030},
		{0x1a, 0x02a11040},
		{0x1b, 0x01011020},
		{0x21, 0x0221101f}),
	SND_HDA_PIN_QUIRK(0x10ec0235, 0x17aa, "Lenovo", ALC294_FIXUP_LENOVO_MIC_LOCATION,
		{0x14, 0x90170110},
		{0x19, 0x02a11020},
		{0x1a, 0x02a11030},
		{0x21, 0x0221101f}),
	SND_HDA_PIN_QUIRK(0x10ec0236, 0x1028, "Dell", ALC236_FIXUP_DELL_AIO_HEADSET_MIC,
		{0x21, 0x02211010}),
	SND_HDA_PIN_QUIRK(0x10ec0236, 0x103c, "HP", ALC256_FIXUP_HP_HEADSET_MIC,
		{0x14, 0x90170110},
		{0x19, 0x02a11020},
		{0x21, 0x02211030}),
	SND_HDA_PIN_QUIRK(0x10ec0255, 0x1028, "Dell", ALC255_FIXUP_DELL2_MIC_NO_PRESENCE,
		{0x14, 0x90170110},
		{0x21, 0x02211020}),
	SND_HDA_PIN_QUIRK(0x10ec0255, 0x1028, "Dell", ALC255_FIXUP_DELL1_MIC_NO_PRESENCE,
		{0x14, 0x90170130},
		{0x21, 0x02211040}),
	SND_HDA_PIN_QUIRK(0x10ec0255, 0x1028, "Dell", ALC255_FIXUP_DELL1_MIC_NO_PRESENCE,
		{0x12, 0x90a60140},
		{0x14, 0x90170110},
		{0x21, 0x02211020}),
	SND_HDA_PIN_QUIRK(0x10ec0255, 0x1028, "Dell", ALC255_FIXUP_DELL1_MIC_NO_PRESENCE,
		{0x12, 0x90a60160},
		{0x14, 0x90170120},
		{0x21, 0x02211030}),
	SND_HDA_PIN_QUIRK(0x10ec0255, 0x1028, "Dell", ALC255_FIXUP_DELL1_MIC_NO_PRESENCE,
		{0x14, 0x90170110},
		{0x1b, 0x02011020},
		{0x21, 0x0221101f}),
	SND_HDA_PIN_QUIRK(0x10ec0255, 0x1028, "Dell", ALC255_FIXUP_DELL1_MIC_NO_PRESENCE,
		{0x14, 0x90170110},
		{0x1b, 0x01011020},
		{0x21, 0x0221101f}),
	SND_HDA_PIN_QUIRK(0x10ec0255, 0x1028, "Dell", ALC255_FIXUP_DELL1_MIC_NO_PRESENCE,
		{0x14, 0x90170130},
		{0x1b, 0x01014020},
		{0x21, 0x0221103f}),
	SND_HDA_PIN_QUIRK(0x10ec0255, 0x1028, "Dell", ALC255_FIXUP_DELL1_MIC_NO_PRESENCE,
		{0x14, 0x90170130},
		{0x1b, 0x01011020},
		{0x21, 0x0221103f}),
	SND_HDA_PIN_QUIRK(0x10ec0255, 0x1028, "Dell", ALC255_FIXUP_DELL1_MIC_NO_PRESENCE,
		{0x14, 0x90170130},
		{0x1b, 0x02011020},
		{0x21, 0x0221103f}),
	SND_HDA_PIN_QUIRK(0x10ec0255, 0x1028, "Dell", ALC255_FIXUP_DELL1_MIC_NO_PRESENCE,
		{0x14, 0x90170150},
		{0x1b, 0x02011020},
		{0x21, 0x0221105f}),
	SND_HDA_PIN_QUIRK(0x10ec0255, 0x1028, "Dell", ALC255_FIXUP_DELL1_MIC_NO_PRESENCE,
		{0x14, 0x90170110},
		{0x1b, 0x01014020},
		{0x21, 0x0221101f}),
	SND_HDA_PIN_QUIRK(0x10ec0255, 0x1028, "Dell", ALC255_FIXUP_DELL1_MIC_NO_PRESENCE,
		{0x12, 0x90a60160},
		{0x14, 0x90170120},
		{0x17, 0x90170140},
		{0x21, 0x0321102f}),
	SND_HDA_PIN_QUIRK(0x10ec0255, 0x1028, "Dell", ALC255_FIXUP_DELL1_MIC_NO_PRESENCE,
		{0x12, 0x90a60160},
		{0x14, 0x90170130},
		{0x21, 0x02211040}),
	SND_HDA_PIN_QUIRK(0x10ec0255, 0x1028, "Dell", ALC255_FIXUP_DELL1_MIC_NO_PRESENCE,
		{0x12, 0x90a60160},
		{0x14, 0x90170140},
		{0x21, 0x02211050}),
	SND_HDA_PIN_QUIRK(0x10ec0255, 0x1028, "Dell", ALC255_FIXUP_DELL1_MIC_NO_PRESENCE,
		{0x12, 0x90a60170},
		{0x14, 0x90170120},
		{0x21, 0x02211030}),
	SND_HDA_PIN_QUIRK(0x10ec0255, 0x1028, "Dell", ALC255_FIXUP_DELL1_MIC_NO_PRESENCE,
		{0x12, 0x90a60170},
		{0x14, 0x90170130},
		{0x21, 0x02211040}),
	SND_HDA_PIN_QUIRK(0x10ec0255, 0x1028, "Dell", ALC255_FIXUP_DELL1_MIC_NO_PRESENCE,
		{0x12, 0x90a60170},
		{0x14, 0x90171130},
		{0x21, 0x02211040}),
	SND_HDA_PIN_QUIRK(0x10ec0255, 0x1028, "Dell", ALC255_FIXUP_DELL1_MIC_NO_PRESENCE,
		{0x12, 0x90a60170},
		{0x14, 0x90170140},
		{0x21, 0x02211050}),
	SND_HDA_PIN_QUIRK(0x10ec0255, 0x1028, "Dell Inspiron 5548", ALC255_FIXUP_DELL1_MIC_NO_PRESENCE,
		{0x12, 0x90a60180},
		{0x14, 0x90170130},
		{0x21, 0x02211040}),
	SND_HDA_PIN_QUIRK(0x10ec0255, 0x1028, "Dell Inspiron 5565", ALC255_FIXUP_DELL1_MIC_NO_PRESENCE,
		{0x12, 0x90a60180},
		{0x14, 0x90170120},
		{0x21, 0x02211030}),
	SND_HDA_PIN_QUIRK(0x10ec0255, 0x1028, "Dell", ALC255_FIXUP_DELL1_MIC_NO_PRESENCE,
		{0x1b, 0x01011020},
		{0x21, 0x02211010}),
	SND_HDA_PIN_QUIRK(0x10ec0256, 0x1043, "ASUS", ALC256_FIXUP_ASUS_MIC,
		{0x14, 0x90170110},
		{0x1b, 0x90a70130},
		{0x21, 0x04211020}),
	SND_HDA_PIN_QUIRK(0x10ec0256, 0x1043, "ASUS", ALC256_FIXUP_ASUS_MIC,
		{0x14, 0x90170110},
		{0x1b, 0x90a70130},
		{0x21, 0x03211020}),
	SND_HDA_PIN_QUIRK(0x10ec0256, 0x1043, "ASUS", ALC256_FIXUP_ASUS_MIC_NO_PRESENCE,
		{0x12, 0x90a60130},
		{0x14, 0x90170110},
		{0x21, 0x03211020}),
	SND_HDA_PIN_QUIRK(0x10ec0256, 0x1043, "ASUS", ALC256_FIXUP_ASUS_MIC_NO_PRESENCE,
		{0x12, 0x90a60130},
		{0x14, 0x90170110},
		{0x21, 0x04211020}),
	SND_HDA_PIN_QUIRK(0x10ec0256, 0x1043, "ASUS", ALC256_FIXUP_ASUS_MIC_NO_PRESENCE,
		{0x1a, 0x90a70130},
		{0x1b, 0x90170110},
		{0x21, 0x03211020}),
       SND_HDA_PIN_QUIRK(0x10ec0256, 0x103c, "HP", ALC256_FIXUP_HP_HEADSET_MIC,
		{0x14, 0x90170110},
		{0x19, 0x02a11020},
		{0x21, 0x0221101f}),
       SND_HDA_PIN_QUIRK(0x10ec0274, 0x103c, "HP", ALC274_FIXUP_HP_HEADSET_MIC,
		{0x17, 0x90170110},
		{0x19, 0x03a11030},
		{0x21, 0x03211020}),
	SND_HDA_PIN_QUIRK(0x10ec0280, 0x103c, "HP", ALC280_FIXUP_HP_GPIO4,
		{0x12, 0x90a60130},
		{0x14, 0x90170110},
		{0x15, 0x0421101f},
		{0x1a, 0x04a11020}),
	SND_HDA_PIN_QUIRK(0x10ec0280, 0x103c, "HP", ALC269_FIXUP_HP_GPIO_MIC1_LED,
		{0x12, 0x90a60140},
		{0x14, 0x90170110},
		{0x15, 0x0421101f},
		{0x18, 0x02811030},
		{0x1a, 0x04a1103f},
		{0x1b, 0x02011020}),
	SND_HDA_PIN_QUIRK(0x10ec0282, 0x103c, "HP 15 Touchsmart", ALC269_FIXUP_HP_MUTE_LED_MIC1,
		ALC282_STANDARD_PINS,
		{0x12, 0x99a30130},
		{0x19, 0x03a11020},
		{0x21, 0x0321101f}),
	SND_HDA_PIN_QUIRK(0x10ec0282, 0x103c, "HP", ALC269_FIXUP_HP_MUTE_LED_MIC1,
		ALC282_STANDARD_PINS,
		{0x12, 0x99a30130},
		{0x19, 0x03a11020},
		{0x21, 0x03211040}),
	SND_HDA_PIN_QUIRK(0x10ec0282, 0x103c, "HP", ALC269_FIXUP_HP_MUTE_LED_MIC1,
		ALC282_STANDARD_PINS,
		{0x12, 0x99a30130},
		{0x19, 0x03a11030},
		{0x21, 0x03211020}),
	SND_HDA_PIN_QUIRK(0x10ec0282, 0x103c, "HP", ALC269_FIXUP_HP_MUTE_LED_MIC1,
		ALC282_STANDARD_PINS,
		{0x12, 0x99a30130},
		{0x19, 0x04a11020},
		{0x21, 0x0421101f}),
	SND_HDA_PIN_QUIRK(0x10ec0282, 0x103c, "HP", ALC269_FIXUP_HP_LINE1_MIC1_LED,
		ALC282_STANDARD_PINS,
		{0x12, 0x90a60140},
		{0x19, 0x04a11030},
		{0x21, 0x04211020}),
	SND_HDA_PIN_QUIRK(0x10ec0282, 0x1025, "Acer", ALC282_FIXUP_ACER_DISABLE_LINEOUT,
		ALC282_STANDARD_PINS,
		{0x12, 0x90a609c0},
		{0x18, 0x03a11830},
		{0x19, 0x04a19831},
		{0x1a, 0x0481303f},
		{0x1b, 0x04211020},
		{0x21, 0x0321101f}),
	SND_HDA_PIN_QUIRK(0x10ec0282, 0x1025, "Acer", ALC282_FIXUP_ACER_DISABLE_LINEOUT,
		ALC282_STANDARD_PINS,
		{0x12, 0x90a60940},
		{0x18, 0x03a11830},
		{0x19, 0x04a19831},
		{0x1a, 0x0481303f},
		{0x1b, 0x04211020},
		{0x21, 0x0321101f}),
	SND_HDA_PIN_QUIRK(0x10ec0283, 0x1028, "Dell", ALC269_FIXUP_DELL1_MIC_NO_PRESENCE,
		ALC282_STANDARD_PINS,
		{0x12, 0x90a60130},
		{0x21, 0x0321101f}),
	SND_HDA_PIN_QUIRK(0x10ec0283, 0x1028, "Dell", ALC269_FIXUP_DELL1_MIC_NO_PRESENCE,
		{0x12, 0x90a60160},
		{0x14, 0x90170120},
		{0x21, 0x02211030}),
	SND_HDA_PIN_QUIRK(0x10ec0283, 0x1028, "Dell", ALC269_FIXUP_DELL1_MIC_NO_PRESENCE,
		ALC282_STANDARD_PINS,
		{0x12, 0x90a60130},
		{0x19, 0x03a11020},
		{0x21, 0x0321101f}),
	SND_HDA_PIN_QUIRK(0x10ec0285, 0x17aa, "Lenovo", ALC285_FIXUP_LENOVO_PC_BEEP_IN_NOISE,
		{0x12, 0x90a60130},
		{0x14, 0x90170110},
		{0x19, 0x04a11040},
		{0x21, 0x04211020}),
	SND_HDA_PIN_QUIRK(0x10ec0285, 0x17aa, "Lenovo", ALC285_FIXUP_LENOVO_PC_BEEP_IN_NOISE,
		{0x14, 0x90170110},
		{0x19, 0x04a11040},
		{0x1d, 0x40600001},
		{0x21, 0x04211020}),
	SND_HDA_PIN_QUIRK(0x10ec0285, 0x17aa, "Lenovo", ALC285_FIXUP_THINKPAD_NO_BASS_SPK_HEADSET_JACK,
		{0x14, 0x90170110},
		{0x19, 0x04a11040},
		{0x21, 0x04211020}),
	SND_HDA_PIN_QUIRK(0x10ec0287, 0x17aa, "Lenovo", ALC285_FIXUP_THINKPAD_HEADSET_JACK,
		{0x14, 0x90170110},
		{0x17, 0x90170111},
		{0x19, 0x03a11030},
		{0x21, 0x03211020}),
	SND_HDA_PIN_QUIRK(0x10ec0286, 0x1025, "Acer", ALC286_FIXUP_ACER_AIO_MIC_NO_PRESENCE,
		{0x12, 0x90a60130},
		{0x17, 0x90170110},
		{0x21, 0x02211020}),
	SND_HDA_PIN_QUIRK(0x10ec0288, 0x1028, "Dell", ALC288_FIXUP_DELL1_MIC_NO_PRESENCE,
		{0x12, 0x90a60120},
		{0x14, 0x90170110},
		{0x21, 0x0321101f}),
	SND_HDA_PIN_QUIRK(0x10ec0290, 0x103c, "HP", ALC269_FIXUP_HP_MUTE_LED_MIC1,
		ALC290_STANDARD_PINS,
		{0x15, 0x04211040},
		{0x18, 0x90170112},
		{0x1a, 0x04a11020}),
	SND_HDA_PIN_QUIRK(0x10ec0290, 0x103c, "HP", ALC269_FIXUP_HP_MUTE_LED_MIC1,
		ALC290_STANDARD_PINS,
		{0x15, 0x04211040},
		{0x18, 0x90170110},
		{0x1a, 0x04a11020}),
	SND_HDA_PIN_QUIRK(0x10ec0290, 0x103c, "HP", ALC269_FIXUP_HP_MUTE_LED_MIC1,
		ALC290_STANDARD_PINS,
		{0x15, 0x0421101f},
		{0x1a, 0x04a11020}),
	SND_HDA_PIN_QUIRK(0x10ec0290, 0x103c, "HP", ALC269_FIXUP_HP_MUTE_LED_MIC1,
		ALC290_STANDARD_PINS,
		{0x15, 0x04211020},
		{0x1a, 0x04a11040}),
	SND_HDA_PIN_QUIRK(0x10ec0290, 0x103c, "HP", ALC269_FIXUP_HP_MUTE_LED_MIC1,
		ALC290_STANDARD_PINS,
		{0x14, 0x90170110},
		{0x15, 0x04211020},
		{0x1a, 0x04a11040}),
	SND_HDA_PIN_QUIRK(0x10ec0290, 0x103c, "HP", ALC269_FIXUP_HP_MUTE_LED_MIC1,
		ALC290_STANDARD_PINS,
		{0x14, 0x90170110},
		{0x15, 0x04211020},
		{0x1a, 0x04a11020}),
	SND_HDA_PIN_QUIRK(0x10ec0290, 0x103c, "HP", ALC269_FIXUP_HP_MUTE_LED_MIC1,
		ALC290_STANDARD_PINS,
		{0x14, 0x90170110},
		{0x15, 0x0421101f},
		{0x1a, 0x04a11020}),
	SND_HDA_PIN_QUIRK(0x10ec0292, 0x1028, "Dell", ALC269_FIXUP_DELL2_MIC_NO_PRESENCE,
		ALC292_STANDARD_PINS,
		{0x12, 0x90a60140},
		{0x16, 0x01014020},
		{0x19, 0x01a19030}),
	SND_HDA_PIN_QUIRK(0x10ec0292, 0x1028, "Dell", ALC269_FIXUP_DELL2_MIC_NO_PRESENCE,
		ALC292_STANDARD_PINS,
		{0x12, 0x90a60140},
		{0x16, 0x01014020},
		{0x18, 0x02a19031},
		{0x19, 0x01a1903e}),
	SND_HDA_PIN_QUIRK(0x10ec0292, 0x1028, "Dell", ALC269_FIXUP_DELL3_MIC_NO_PRESENCE,
		ALC292_STANDARD_PINS,
		{0x12, 0x90a60140}),
	SND_HDA_PIN_QUIRK(0x10ec0293, 0x1028, "Dell", ALC293_FIXUP_DELL1_MIC_NO_PRESENCE,
		ALC292_STANDARD_PINS,
		{0x13, 0x90a60140},
		{0x16, 0x21014020},
		{0x19, 0x21a19030}),
	SND_HDA_PIN_QUIRK(0x10ec0293, 0x1028, "Dell", ALC293_FIXUP_DELL1_MIC_NO_PRESENCE,
		ALC292_STANDARD_PINS,
		{0x13, 0x90a60140}),
	SND_HDA_PIN_QUIRK(0x10ec0294, 0x1043, "ASUS", ALC294_FIXUP_ASUS_HPE,
		{0x17, 0x90170110},
		{0x21, 0x04211020}),
	SND_HDA_PIN_QUIRK(0x10ec0294, 0x1043, "ASUS", ALC294_FIXUP_ASUS_MIC,
		{0x14, 0x90170110},
		{0x1b, 0x90a70130},
		{0x21, 0x04211020}),
	SND_HDA_PIN_QUIRK(0x10ec0294, 0x1043, "ASUS", ALC294_FIXUP_ASUS_SPK,
		{0x12, 0x90a60130},
		{0x17, 0x90170110},
		{0x21, 0x03211020}),
	SND_HDA_PIN_QUIRK(0x10ec0294, 0x1043, "ASUS", ALC294_FIXUP_ASUS_SPK,
		{0x12, 0x90a60130},
		{0x17, 0x90170110},
		{0x21, 0x04211020}),
	SND_HDA_PIN_QUIRK(0x10ec0295, 0x1043, "ASUS", ALC294_FIXUP_ASUS_SPK,
		{0x12, 0x90a60130},
		{0x17, 0x90170110},
		{0x21, 0x03211020}),
	SND_HDA_PIN_QUIRK(0x10ec0295, 0x1043, "ASUS", ALC295_FIXUP_ASUS_MIC_NO_PRESENCE,
		{0x12, 0x90a60120},
		{0x17, 0x90170110},
		{0x21, 0x04211030}),
	SND_HDA_PIN_QUIRK(0x10ec0295, 0x1043, "ASUS", ALC295_FIXUP_ASUS_MIC_NO_PRESENCE,
		{0x12, 0x90a60130},
		{0x17, 0x90170110},
		{0x21, 0x03211020}),
	SND_HDA_PIN_QUIRK(0x10ec0295, 0x1043, "ASUS", ALC295_FIXUP_ASUS_MIC_NO_PRESENCE,
		{0x12, 0x90a60130},
		{0x17, 0x90170110},
		{0x21, 0x03211020}),
	SND_HDA_PIN_QUIRK(0x10ec0295, 0x1028, "Dell", ALC269_FIXUP_DELL4_MIC_NO_PRESENCE,
		{0x14, 0x90170110},
		{0x21, 0x04211020}),
	SND_HDA_PIN_QUIRK(0x10ec0295, 0x1028, "Dell", ALC269_FIXUP_DELL4_MIC_NO_PRESENCE,
		{0x14, 0x90170110},
		{0x21, 0x04211030}),
	SND_HDA_PIN_QUIRK(0x10ec0295, 0x1028, "Dell", ALC269_FIXUP_DELL1_MIC_NO_PRESENCE,
		ALC295_STANDARD_PINS,
		{0x17, 0x21014020},
		{0x18, 0x21a19030}),
	SND_HDA_PIN_QUIRK(0x10ec0295, 0x1028, "Dell", ALC269_FIXUP_DELL1_MIC_NO_PRESENCE,
		ALC295_STANDARD_PINS,
		{0x17, 0x21014040},
		{0x18, 0x21a19050}),
	SND_HDA_PIN_QUIRK(0x10ec0295, 0x1028, "Dell", ALC269_FIXUP_DELL1_MIC_NO_PRESENCE,
		ALC295_STANDARD_PINS),
	SND_HDA_PIN_QUIRK(0x10ec0298, 0x1028, "Dell", ALC298_FIXUP_DELL1_MIC_NO_PRESENCE,
		ALC298_STANDARD_PINS,
		{0x17, 0x90170110}),
	SND_HDA_PIN_QUIRK(0x10ec0298, 0x1028, "Dell", ALC298_FIXUP_DELL1_MIC_NO_PRESENCE,
		ALC298_STANDARD_PINS,
		{0x17, 0x90170140}),
	SND_HDA_PIN_QUIRK(0x10ec0298, 0x1028, "Dell", ALC298_FIXUP_DELL1_MIC_NO_PRESENCE,
		ALC298_STANDARD_PINS,
		{0x17, 0x90170150}),
	SND_HDA_PIN_QUIRK(0x10ec0298, 0x1028, "Dell", ALC298_FIXUP_SPK_VOLUME,
		{0x12, 0xb7a60140},
		{0x13, 0xb7a60150},
		{0x17, 0x90170110},
		{0x1a, 0x03011020},
		{0x21, 0x03211030}),
	SND_HDA_PIN_QUIRK(0x10ec0298, 0x1028, "Dell", ALC298_FIXUP_ALIENWARE_MIC_NO_PRESENCE,
		{0x12, 0xb7a60140},
		{0x17, 0x90170110},
		{0x1a, 0x03a11030},
		{0x21, 0x03211020}),
	SND_HDA_PIN_QUIRK(0x10ec0299, 0x1028, "Dell", ALC269_FIXUP_DELL4_MIC_NO_PRESENCE,
		ALC225_STANDARD_PINS,
		{0x12, 0xb7a60130},
		{0x17, 0x90170110}),
	SND_HDA_PIN_QUIRK(0x10ec0623, 0x17aa, "Lenovo", ALC283_FIXUP_HEADSET_MIC,
		{0x14, 0x01014010},
		{0x17, 0x90170120},
		{0x18, 0x02a11030},
		{0x19, 0x02a1103f},
		{0x21, 0x0221101f}),
	{}
};

/* This is the fallback pin_fixup_tbl for alc269 family, to make the tbl match
 * more machines, don't need to match all valid pins, just need to match
 * all the pins defined in the tbl. Just because of this reason, it is possible
 * that a single machine matches multiple tbls, so there is one limitation:
 *   at most one tbl is allowed to define for the same vendor and same codec
 */
static const struct snd_hda_pin_quirk alc269_fallback_pin_fixup_tbl[] = {
	SND_HDA_PIN_QUIRK(0x10ec0289, 0x1028, "Dell", ALC269_FIXUP_DELL4_MIC_NO_PRESENCE,
		{0x19, 0x40000000},
		{0x1b, 0x40000000}),
	SND_HDA_PIN_QUIRK(0x10ec0256, 0x1028, "Dell", ALC255_FIXUP_DELL1_MIC_NO_PRESENCE,
		{0x19, 0x40000000},
		{0x1a, 0x40000000}),
	SND_HDA_PIN_QUIRK(0x10ec0236, 0x1028, "Dell", ALC255_FIXUP_DELL1_MIC_NO_PRESENCE,
		{0x19, 0x40000000},
		{0x1a, 0x40000000}),
	SND_HDA_PIN_QUIRK(0x10ec0274, 0x1028, "Dell", ALC274_FIXUP_DELL_AIO_LINEOUT_VERB,
		{0x19, 0x40000000},
		{0x1a, 0x40000000}),
	{}
};

static void alc269_fill_coef(struct hda_codec *codec)
{
	struct alc_spec *spec = codec->spec;
	int val;

	if (spec->codec_variant != ALC269_TYPE_ALC269VB)
		return;

	if ((alc_get_coef0(codec) & 0x00ff) < 0x015) {
		alc_write_coef_idx(codec, 0xf, 0x960b);
		alc_write_coef_idx(codec, 0xe, 0x8817);
	}

	if ((alc_get_coef0(codec) & 0x00ff) == 0x016) {
		alc_write_coef_idx(codec, 0xf, 0x960b);
		alc_write_coef_idx(codec, 0xe, 0x8814);
	}

	if ((alc_get_coef0(codec) & 0x00ff) == 0x017) {
		/* Power up output pin */
		alc_update_coef_idx(codec, 0x04, 0, 1<<11);
	}

	if ((alc_get_coef0(codec) & 0x00ff) == 0x018) {
		val = alc_read_coef_idx(codec, 0xd);
		if (val != -1 && (val & 0x0c00) >> 10 != 0x1) {
			/* Capless ramp up clock control */
			alc_write_coef_idx(codec, 0xd, val | (1<<10));
		}
		val = alc_read_coef_idx(codec, 0x17);
		if (val != -1 && (val & 0x01c0) >> 6 != 0x4) {
			/* Class D power on reset */
			alc_write_coef_idx(codec, 0x17, val | (1<<7));
		}
	}

	/* HP */
	alc_update_coef_idx(codec, 0x4, 0, 1<<11);
}

/*
 */
static int patch_alc269(struct hda_codec *codec)
{
	struct alc_spec *spec;
	int err;

	err = alc_alloc_spec(codec, 0x0b);
	if (err < 0)
		return err;

	spec = codec->spec;
	spec->gen.shared_mic_vref_pin = 0x18;
	codec->power_save_node = 0;

#ifdef CONFIG_PM
	codec->patch_ops.suspend = alc269_suspend;
	codec->patch_ops.resume = alc269_resume;
#endif
	spec->shutup = alc_default_shutup;
	spec->init_hook = alc_default_init;

	switch (codec->core.vendor_id) {
	case 0x10ec0269:
		spec->codec_variant = ALC269_TYPE_ALC269VA;
		switch (alc_get_coef0(codec) & 0x00f0) {
		case 0x0010:
			if (codec->bus->pci &&
			    codec->bus->pci->subsystem_vendor == 0x1025 &&
			    spec->cdefine.platform_type == 1)
				err = alc_codec_rename(codec, "ALC271X");
			spec->codec_variant = ALC269_TYPE_ALC269VB;
			break;
		case 0x0020:
			if (codec->bus->pci &&
			    codec->bus->pci->subsystem_vendor == 0x17aa &&
			    codec->bus->pci->subsystem_device == 0x21f3)
				err = alc_codec_rename(codec, "ALC3202");
			spec->codec_variant = ALC269_TYPE_ALC269VC;
			break;
		case 0x0030:
			spec->codec_variant = ALC269_TYPE_ALC269VD;
			break;
		default:
			alc_fix_pll_init(codec, 0x20, 0x04, 15);
		}
		if (err < 0)
			goto error;
		spec->shutup = alc269_shutup;
		spec->init_hook = alc269_fill_coef;
		alc269_fill_coef(codec);
		break;

	case 0x10ec0280:
	case 0x10ec0290:
		spec->codec_variant = ALC269_TYPE_ALC280;
		break;
	case 0x10ec0282:
		spec->codec_variant = ALC269_TYPE_ALC282;
		spec->shutup = alc282_shutup;
		spec->init_hook = alc282_init;
		break;
	case 0x10ec0233:
	case 0x10ec0283:
		spec->codec_variant = ALC269_TYPE_ALC283;
		spec->shutup = alc283_shutup;
		spec->init_hook = alc283_init;
		break;
	case 0x10ec0284:
	case 0x10ec0292:
		spec->codec_variant = ALC269_TYPE_ALC284;
		break;
	case 0x10ec0293:
		spec->codec_variant = ALC269_TYPE_ALC293;
		break;
	case 0x10ec0286:
	case 0x10ec0288:
		spec->codec_variant = ALC269_TYPE_ALC286;
		break;
	case 0x10ec0298:
		spec->codec_variant = ALC269_TYPE_ALC298;
		break;
	case 0x10ec0235:
	case 0x10ec0255:
		spec->codec_variant = ALC269_TYPE_ALC255;
		spec->shutup = alc256_shutup;
		spec->init_hook = alc256_init;
		break;
	case 0x10ec0230:
	case 0x10ec0236:
	case 0x10ec0256:
		spec->codec_variant = ALC269_TYPE_ALC256;
		spec->shutup = alc256_shutup;
		spec->init_hook = alc256_init;
		spec->gen.mixer_nid = 0; /* ALC256 does not have any loopback mixer path */
		break;
	case 0x10ec0257:
		spec->codec_variant = ALC269_TYPE_ALC257;
		spec->shutup = alc256_shutup;
		spec->init_hook = alc256_init;
		spec->gen.mixer_nid = 0;
		break;
	case 0x10ec0215:
	case 0x10ec0245:
	case 0x10ec0285:
	case 0x10ec0289:
		spec->codec_variant = ALC269_TYPE_ALC215;
		spec->shutup = alc225_shutup;
		spec->init_hook = alc225_init;
		spec->gen.mixer_nid = 0;
		break;
	case 0x10ec0225:
	case 0x10ec0295:
	case 0x10ec0299:
		spec->codec_variant = ALC269_TYPE_ALC225;
		spec->shutup = alc225_shutup;
		spec->init_hook = alc225_init;
		spec->gen.mixer_nid = 0; /* no loopback on ALC225, ALC295 and ALC299 */
		break;
	case 0x10ec0287:
		spec->codec_variant = ALC269_TYPE_ALC287;
		spec->shutup = alc225_shutup;
		spec->init_hook = alc225_init;
		spec->gen.mixer_nid = 0; /* no loopback on ALC287 */
		break;
	case 0x10ec0234:
	case 0x10ec0274:
	case 0x10ec0294:
		spec->codec_variant = ALC269_TYPE_ALC294;
		spec->gen.mixer_nid = 0; /* ALC2x4 does not have any loopback mixer path */
		alc_update_coef_idx(codec, 0x6b, 0x0018, (1<<4) | (1<<3)); /* UAJ MIC Vref control by verb */
		spec->init_hook = alc294_init;
		break;
	case 0x10ec0300:
		spec->codec_variant = ALC269_TYPE_ALC300;
		spec->gen.mixer_nid = 0; /* no loopback on ALC300 */
		break;
	case 0x10ec0623:
		spec->codec_variant = ALC269_TYPE_ALC623;
		break;
	case 0x10ec0700:
	case 0x10ec0701:
	case 0x10ec0703:
	case 0x10ec0711:
		spec->codec_variant = ALC269_TYPE_ALC700;
		spec->gen.mixer_nid = 0; /* ALC700 does not have any loopback mixer path */
		alc_update_coef_idx(codec, 0x4a, 1 << 15, 0); /* Combo jack auto trigger control */
		spec->init_hook = alc294_init;
		break;

	}

	if (snd_hda_codec_read(codec, 0x51, 0, AC_VERB_PARAMETERS, 0) == 0x10ec5505) {
		spec->has_alc5505_dsp = 1;
		spec->init_hook = alc5505_dsp_init;
	}

	alc_pre_init(codec);

	snd_hda_pick_fixup(codec, alc269_fixup_models,
		       alc269_fixup_tbl, alc269_fixups);
	/* FIXME: both TX300 and ROG Strix G17 have the same SSID, and
	 * the quirk breaks the latter (bko#214101).
	 * Clear the wrong entry.
	 */
	if (codec->fixup_id == ALC282_FIXUP_ASUS_TX300 &&
	    codec->core.vendor_id == 0x10ec0294) {
		codec_dbg(codec, "Clear wrong fixup for ASUS ROG Strix G17\n");
		codec->fixup_id = HDA_FIXUP_ID_NOT_SET;
	}

	snd_hda_pick_pin_fixup(codec, alc269_pin_fixup_tbl, alc269_fixups, true);
	snd_hda_pick_pin_fixup(codec, alc269_fallback_pin_fixup_tbl, alc269_fixups, false);
	snd_hda_pick_fixup(codec, NULL,	alc269_fixup_vendor_tbl,
			   alc269_fixups);
	snd_hda_apply_fixup(codec, HDA_FIXUP_ACT_PRE_PROBE);

	alc_auto_parse_customize_define(codec);

	if (has_cdefine_beep(codec))
		spec->gen.beep_nid = 0x01;

	/* automatic parse from the BIOS config */
	err = alc269_parse_auto_config(codec);
	if (err < 0)
		goto error;

	if (!spec->gen.no_analog && spec->gen.beep_nid && spec->gen.mixer_nid) {
		err = set_beep_amp(spec, spec->gen.mixer_nid, 0x04, HDA_INPUT);
		if (err < 0)
			goto error;
	}

	snd_hda_apply_fixup(codec, HDA_FIXUP_ACT_PROBE);

	return 0;

 error:
	alc_free(codec);
	return err;
}

/*
 * ALC861
 */

static int alc861_parse_auto_config(struct hda_codec *codec)
{
	static const hda_nid_t alc861_ignore[] = { 0x1d, 0 };
	static const hda_nid_t alc861_ssids[] = { 0x0e, 0x0f, 0x0b, 0 };
	return alc_parse_auto_config(codec, alc861_ignore, alc861_ssids);
}

/* Pin config fixes */
enum {
	ALC861_FIXUP_FSC_AMILO_PI1505,
	ALC861_FIXUP_AMP_VREF_0F,
	ALC861_FIXUP_NO_JACK_DETECT,
	ALC861_FIXUP_ASUS_A6RP,
	ALC660_FIXUP_ASUS_W7J,
};

/* On some laptops, VREF of pin 0x0f is abused for controlling the main amp */
static void alc861_fixup_asus_amp_vref_0f(struct hda_codec *codec,
			const struct hda_fixup *fix, int action)
{
	struct alc_spec *spec = codec->spec;
	unsigned int val;

	if (action != HDA_FIXUP_ACT_INIT)
		return;
	val = snd_hda_codec_get_pin_target(codec, 0x0f);
	if (!(val & (AC_PINCTL_IN_EN | AC_PINCTL_OUT_EN)))
		val |= AC_PINCTL_IN_EN;
	val |= AC_PINCTL_VREF_50;
	snd_hda_set_pin_ctl(codec, 0x0f, val);
	spec->gen.keep_vref_in_automute = 1;
}

/* suppress the jack-detection */
static void alc_fixup_no_jack_detect(struct hda_codec *codec,
				     const struct hda_fixup *fix, int action)
{
	if (action == HDA_FIXUP_ACT_PRE_PROBE)
		codec->no_jack_detect = 1;
}

static const struct hda_fixup alc861_fixups[] = {
	[ALC861_FIXUP_FSC_AMILO_PI1505] = {
		.type = HDA_FIXUP_PINS,
		.v.pins = (const struct hda_pintbl[]) {
			{ 0x0b, 0x0221101f }, /* HP */
			{ 0x0f, 0x90170310 }, /* speaker */
			{ }
		}
	},
	[ALC861_FIXUP_AMP_VREF_0F] = {
		.type = HDA_FIXUP_FUNC,
		.v.func = alc861_fixup_asus_amp_vref_0f,
	},
	[ALC861_FIXUP_NO_JACK_DETECT] = {
		.type = HDA_FIXUP_FUNC,
		.v.func = alc_fixup_no_jack_detect,
	},
	[ALC861_FIXUP_ASUS_A6RP] = {
		.type = HDA_FIXUP_FUNC,
		.v.func = alc861_fixup_asus_amp_vref_0f,
		.chained = true,
		.chain_id = ALC861_FIXUP_NO_JACK_DETECT,
	},
	[ALC660_FIXUP_ASUS_W7J] = {
		.type = HDA_FIXUP_VERBS,
		.v.verbs = (const struct hda_verb[]) {
			/* ASUS W7J needs a magic pin setup on unused NID 0x10
			 * for enabling outputs
			 */
			{0x10, AC_VERB_SET_PIN_WIDGET_CONTROL, 0x24},
			{ }
		},
	}
};

static const struct snd_pci_quirk alc861_fixup_tbl[] = {
	SND_PCI_QUIRK(0x1043, 0x1253, "ASUS W7J", ALC660_FIXUP_ASUS_W7J),
	SND_PCI_QUIRK(0x1043, 0x1263, "ASUS Z35HL", ALC660_FIXUP_ASUS_W7J),
	SND_PCI_QUIRK(0x1043, 0x1393, "ASUS A6Rp", ALC861_FIXUP_ASUS_A6RP),
	SND_PCI_QUIRK_VENDOR(0x1043, "ASUS laptop", ALC861_FIXUP_AMP_VREF_0F),
	SND_PCI_QUIRK(0x1462, 0x7254, "HP DX2200", ALC861_FIXUP_NO_JACK_DETECT),
	SND_PCI_QUIRK_VENDOR(0x1584, "Haier/Uniwill", ALC861_FIXUP_AMP_VREF_0F),
	SND_PCI_QUIRK(0x1734, 0x10c7, "FSC Amilo Pi1505", ALC861_FIXUP_FSC_AMILO_PI1505),
	{}
};

/*
 */
static int patch_alc861(struct hda_codec *codec)
{
	struct alc_spec *spec;
	int err;

	err = alc_alloc_spec(codec, 0x15);
	if (err < 0)
		return err;

	spec = codec->spec;
	if (has_cdefine_beep(codec))
		spec->gen.beep_nid = 0x23;

#ifdef CONFIG_PM
	spec->power_hook = alc_power_eapd;
#endif

	alc_pre_init(codec);

	snd_hda_pick_fixup(codec, NULL, alc861_fixup_tbl, alc861_fixups);
	snd_hda_apply_fixup(codec, HDA_FIXUP_ACT_PRE_PROBE);

	/* automatic parse from the BIOS config */
	err = alc861_parse_auto_config(codec);
	if (err < 0)
		goto error;

	if (!spec->gen.no_analog) {
		err = set_beep_amp(spec, 0x23, 0, HDA_OUTPUT);
		if (err < 0)
			goto error;
	}

	snd_hda_apply_fixup(codec, HDA_FIXUP_ACT_PROBE);

	return 0;

 error:
	alc_free(codec);
	return err;
}

/*
 * ALC861-VD support
 *
 * Based on ALC882
 *
 * In addition, an independent DAC
 */
static int alc861vd_parse_auto_config(struct hda_codec *codec)
{
	static const hda_nid_t alc861vd_ignore[] = { 0x1d, 0 };
	static const hda_nid_t alc861vd_ssids[] = { 0x15, 0x1b, 0x14, 0 };
	return alc_parse_auto_config(codec, alc861vd_ignore, alc861vd_ssids);
}

enum {
	ALC660VD_FIX_ASUS_GPIO1,
	ALC861VD_FIX_DALLAS,
};

/* exclude VREF80 */
static void alc861vd_fixup_dallas(struct hda_codec *codec,
				  const struct hda_fixup *fix, int action)
{
	if (action == HDA_FIXUP_ACT_PRE_PROBE) {
		snd_hda_override_pin_caps(codec, 0x18, 0x00000734);
		snd_hda_override_pin_caps(codec, 0x19, 0x0000073c);
	}
}

/* reset GPIO1 */
static void alc660vd_fixup_asus_gpio1(struct hda_codec *codec,
				      const struct hda_fixup *fix, int action)
{
	struct alc_spec *spec = codec->spec;

	if (action == HDA_FIXUP_ACT_PRE_PROBE)
		spec->gpio_mask |= 0x02;
	alc_fixup_gpio(codec, action, 0x01);
}

static const struct hda_fixup alc861vd_fixups[] = {
	[ALC660VD_FIX_ASUS_GPIO1] = {
		.type = HDA_FIXUP_FUNC,
		.v.func = alc660vd_fixup_asus_gpio1,
	},
	[ALC861VD_FIX_DALLAS] = {
		.type = HDA_FIXUP_FUNC,
		.v.func = alc861vd_fixup_dallas,
	},
};

static const struct snd_pci_quirk alc861vd_fixup_tbl[] = {
	SND_PCI_QUIRK(0x103c, 0x30bf, "HP TX1000", ALC861VD_FIX_DALLAS),
	SND_PCI_QUIRK(0x1043, 0x1339, "ASUS A7-K", ALC660VD_FIX_ASUS_GPIO1),
	SND_PCI_QUIRK(0x1179, 0xff31, "Toshiba L30-149", ALC861VD_FIX_DALLAS),
	{}
};

/*
 */
static int patch_alc861vd(struct hda_codec *codec)
{
	struct alc_spec *spec;
	int err;

	err = alc_alloc_spec(codec, 0x0b);
	if (err < 0)
		return err;

	spec = codec->spec;
	if (has_cdefine_beep(codec))
		spec->gen.beep_nid = 0x23;

	spec->shutup = alc_eapd_shutup;

	alc_pre_init(codec);

	snd_hda_pick_fixup(codec, NULL, alc861vd_fixup_tbl, alc861vd_fixups);
	snd_hda_apply_fixup(codec, HDA_FIXUP_ACT_PRE_PROBE);

	/* automatic parse from the BIOS config */
	err = alc861vd_parse_auto_config(codec);
	if (err < 0)
		goto error;

	if (!spec->gen.no_analog) {
		err = set_beep_amp(spec, 0x0b, 0x05, HDA_INPUT);
		if (err < 0)
			goto error;
	}

	snd_hda_apply_fixup(codec, HDA_FIXUP_ACT_PROBE);

	return 0;

 error:
	alc_free(codec);
	return err;
}

/*
 * ALC662 support
 *
 * ALC662 is almost identical with ALC880 but has cleaner and more flexible
 * configuration.  Each pin widget can choose any input DACs and a mixer.
 * Each ADC is connected from a mixer of all inputs.  This makes possible
 * 6-channel independent captures.
 *
 * In addition, an independent DAC for the multi-playback (not used in this
 * driver yet).
 */

/*
 * BIOS auto configuration
 */

static int alc662_parse_auto_config(struct hda_codec *codec)
{
	static const hda_nid_t alc662_ignore[] = { 0x1d, 0 };
	static const hda_nid_t alc663_ssids[] = { 0x15, 0x1b, 0x14, 0x21 };
	static const hda_nid_t alc662_ssids[] = { 0x15, 0x1b, 0x14, 0 };
	const hda_nid_t *ssids;

	if (codec->core.vendor_id == 0x10ec0272 || codec->core.vendor_id == 0x10ec0663 ||
	    codec->core.vendor_id == 0x10ec0665 || codec->core.vendor_id == 0x10ec0670 ||
	    codec->core.vendor_id == 0x10ec0671)
		ssids = alc663_ssids;
	else
		ssids = alc662_ssids;
	return alc_parse_auto_config(codec, alc662_ignore, ssids);
}

static void alc272_fixup_mario(struct hda_codec *codec,
			       const struct hda_fixup *fix, int action)
{
	if (action != HDA_FIXUP_ACT_PRE_PROBE)
		return;
	if (snd_hda_override_amp_caps(codec, 0x2, HDA_OUTPUT,
				      (0x3b << AC_AMPCAP_OFFSET_SHIFT) |
				      (0x3b << AC_AMPCAP_NUM_STEPS_SHIFT) |
				      (0x03 << AC_AMPCAP_STEP_SIZE_SHIFT) |
				      (0 << AC_AMPCAP_MUTE_SHIFT)))
		codec_warn(codec, "failed to override amp caps for NID 0x2\n");
}

static const struct snd_pcm_chmap_elem asus_pcm_2_1_chmaps[] = {
	{ .channels = 2,
	  .map = { SNDRV_CHMAP_FL, SNDRV_CHMAP_FR } },
	{ .channels = 4,
	  .map = { SNDRV_CHMAP_FL, SNDRV_CHMAP_FR,
		   SNDRV_CHMAP_NA, SNDRV_CHMAP_LFE } }, /* LFE only on right */
	{ }
};

/* override the 2.1 chmap */
static void alc_fixup_bass_chmap(struct hda_codec *codec,
				    const struct hda_fixup *fix, int action)
{
	if (action == HDA_FIXUP_ACT_BUILD) {
		struct alc_spec *spec = codec->spec;
		spec->gen.pcm_rec[0]->stream[0].chmap = asus_pcm_2_1_chmaps;
	}
}

/* avoid D3 for keeping GPIO up */
static unsigned int gpio_led_power_filter(struct hda_codec *codec,
					  hda_nid_t nid,
					  unsigned int power_state)
{
	struct alc_spec *spec = codec->spec;
	if (nid == codec->core.afg && power_state == AC_PWRST_D3 && spec->gpio_data)
		return AC_PWRST_D0;
	return power_state;
}

static void alc662_fixup_led_gpio1(struct hda_codec *codec,
				   const struct hda_fixup *fix, int action)
{
	struct alc_spec *spec = codec->spec;

	alc_fixup_hp_gpio_led(codec, action, 0x01, 0);
	if (action == HDA_FIXUP_ACT_PRE_PROBE) {
		spec->mute_led_polarity = 1;
		codec->power_filter = gpio_led_power_filter;
	}
}

static void alc662_usi_automute_hook(struct hda_codec *codec,
					 struct hda_jack_callback *jack)
{
	struct alc_spec *spec = codec->spec;
	int vref;
	msleep(200);
	snd_hda_gen_hp_automute(codec, jack);

	vref = spec->gen.hp_jack_present ? PIN_VREF80 : 0;
	msleep(100);
	snd_hda_codec_write(codec, 0x19, 0, AC_VERB_SET_PIN_WIDGET_CONTROL,
			    vref);
}

static void alc662_fixup_usi_headset_mic(struct hda_codec *codec,
				     const struct hda_fixup *fix, int action)
{
	struct alc_spec *spec = codec->spec;
	if (action == HDA_FIXUP_ACT_PRE_PROBE) {
		spec->parse_flags |= HDA_PINCFG_HEADSET_MIC;
		spec->gen.hp_automute_hook = alc662_usi_automute_hook;
	}
}

static void alc662_aspire_ethos_mute_speakers(struct hda_codec *codec,
					struct hda_jack_callback *cb)
{
	/* surround speakers at 0x1b already get muted automatically when
	 * headphones are plugged in, but we have to mute/unmute the remaining
	 * channels manually:
	 * 0x15 - front left/front right
	 * 0x18 - front center/ LFE
	 */
	if (snd_hda_jack_detect_state(codec, 0x1b) == HDA_JACK_PRESENT) {
		snd_hda_set_pin_ctl_cache(codec, 0x15, 0);
		snd_hda_set_pin_ctl_cache(codec, 0x18, 0);
	} else {
		snd_hda_set_pin_ctl_cache(codec, 0x15, PIN_OUT);
		snd_hda_set_pin_ctl_cache(codec, 0x18, PIN_OUT);
	}
}

static void alc662_fixup_aspire_ethos_hp(struct hda_codec *codec,
					const struct hda_fixup *fix, int action)
{
    /* Pin 0x1b: shared headphones jack and surround speakers */
	if (!is_jack_detectable(codec, 0x1b))
		return;

	switch (action) {
	case HDA_FIXUP_ACT_PRE_PROBE:
		snd_hda_jack_detect_enable_callback(codec, 0x1b,
				alc662_aspire_ethos_mute_speakers);
		/* subwoofer needs an extra GPIO setting to become audible */
		alc_setup_gpio(codec, 0x02);
		break;
	case HDA_FIXUP_ACT_INIT:
		/* Make sure to start in a correct state, i.e. if
		 * headphones have been plugged in before powering up the system
		 */
		alc662_aspire_ethos_mute_speakers(codec, NULL);
		break;
	}
}

static void alc671_fixup_hp_headset_mic2(struct hda_codec *codec,
					     const struct hda_fixup *fix, int action)
{
	struct alc_spec *spec = codec->spec;

	static const struct hda_pintbl pincfgs[] = {
		{ 0x19, 0x02a11040 }, /* use as headset mic, with its own jack detect */
		{ 0x1b, 0x0181304f },
		{ }
	};

	switch (action) {
	case HDA_FIXUP_ACT_PRE_PROBE:
		spec->gen.mixer_nid = 0;
		spec->parse_flags |= HDA_PINCFG_HEADSET_MIC;
		snd_hda_apply_pincfgs(codec, pincfgs);
		break;
	case HDA_FIXUP_ACT_INIT:
		alc_write_coef_idx(codec, 0x19, 0xa054);
		break;
	}
}

static void alc897_hp_automute_hook(struct hda_codec *codec,
					 struct hda_jack_callback *jack)
{
	struct alc_spec *spec = codec->spec;
	int vref;

	snd_hda_gen_hp_automute(codec, jack);
	vref = spec->gen.hp_jack_present ? (PIN_HP | AC_PINCTL_VREF_100) : PIN_HP;
	snd_hda_codec_write(codec, 0x1b, 0, AC_VERB_SET_PIN_WIDGET_CONTROL,
			    vref);
}

static void alc897_fixup_lenovo_headset_mic(struct hda_codec *codec,
				     const struct hda_fixup *fix, int action)
{
	struct alc_spec *spec = codec->spec;
	if (action == HDA_FIXUP_ACT_PRE_PROBE) {
		spec->gen.hp_automute_hook = alc897_hp_automute_hook;
	}
}

static const struct coef_fw alc668_coefs[] = {
	WRITE_COEF(0x01, 0xbebe), WRITE_COEF(0x02, 0xaaaa), WRITE_COEF(0x03,    0x0),
	WRITE_COEF(0x04, 0x0180), WRITE_COEF(0x06,    0x0), WRITE_COEF(0x07, 0x0f80),
	WRITE_COEF(0x08, 0x0031), WRITE_COEF(0x0a, 0x0060), WRITE_COEF(0x0b,    0x0),
	WRITE_COEF(0x0c, 0x7cf7), WRITE_COEF(0x0d, 0x1080), WRITE_COEF(0x0e, 0x7f7f),
	WRITE_COEF(0x0f, 0xcccc), WRITE_COEF(0x10, 0xddcc), WRITE_COEF(0x11, 0x0001),
	WRITE_COEF(0x13,    0x0), WRITE_COEF(0x14, 0x2aa0), WRITE_COEF(0x17, 0xa940),
	WRITE_COEF(0x19,    0x0), WRITE_COEF(0x1a,    0x0), WRITE_COEF(0x1b,    0x0),
	WRITE_COEF(0x1c,    0x0), WRITE_COEF(0x1d,    0x0), WRITE_COEF(0x1e, 0x7418),
	WRITE_COEF(0x1f, 0x0804), WRITE_COEF(0x20, 0x4200), WRITE_COEF(0x21, 0x0468),
	WRITE_COEF(0x22, 0x8ccc), WRITE_COEF(0x23, 0x0250), WRITE_COEF(0x24, 0x7418),
	WRITE_COEF(0x27,    0x0), WRITE_COEF(0x28, 0x8ccc), WRITE_COEF(0x2a, 0xff00),
	WRITE_COEF(0x2b, 0x8000), WRITE_COEF(0xa7, 0xff00), WRITE_COEF(0xa8, 0x8000),
	WRITE_COEF(0xaa, 0x2e17), WRITE_COEF(0xab, 0xa0c0), WRITE_COEF(0xac,    0x0),
	WRITE_COEF(0xad,    0x0), WRITE_COEF(0xae, 0x2ac6), WRITE_COEF(0xaf, 0xa480),
	WRITE_COEF(0xb0,    0x0), WRITE_COEF(0xb1,    0x0), WRITE_COEF(0xb2,    0x0),
	WRITE_COEF(0xb3,    0x0), WRITE_COEF(0xb4,    0x0), WRITE_COEF(0xb5, 0x1040),
	WRITE_COEF(0xb6, 0xd697), WRITE_COEF(0xb7, 0x902b), WRITE_COEF(0xb8, 0xd697),
	WRITE_COEF(0xb9, 0x902b), WRITE_COEF(0xba, 0xb8ba), WRITE_COEF(0xbb, 0xaaab),
	WRITE_COEF(0xbc, 0xaaaf), WRITE_COEF(0xbd, 0x6aaa), WRITE_COEF(0xbe, 0x1c02),
	WRITE_COEF(0xc0, 0x00ff), WRITE_COEF(0xc1, 0x0fa6),
	{}
};

static void alc668_restore_default_value(struct hda_codec *codec)
{
	alc_process_coef_fw(codec, alc668_coefs);
}

enum {
	ALC662_FIXUP_ASPIRE,
	ALC662_FIXUP_LED_GPIO1,
	ALC662_FIXUP_IDEAPAD,
	ALC272_FIXUP_MARIO,
	ALC662_FIXUP_CZC_ET26,
	ALC662_FIXUP_CZC_P10T,
	ALC662_FIXUP_SKU_IGNORE,
	ALC662_FIXUP_HP_RP5800,
	ALC662_FIXUP_ASUS_MODE1,
	ALC662_FIXUP_ASUS_MODE2,
	ALC662_FIXUP_ASUS_MODE3,
	ALC662_FIXUP_ASUS_MODE4,
	ALC662_FIXUP_ASUS_MODE5,
	ALC662_FIXUP_ASUS_MODE6,
	ALC662_FIXUP_ASUS_MODE7,
	ALC662_FIXUP_ASUS_MODE8,
	ALC662_FIXUP_NO_JACK_DETECT,
	ALC662_FIXUP_ZOTAC_Z68,
	ALC662_FIXUP_INV_DMIC,
	ALC662_FIXUP_DELL_MIC_NO_PRESENCE,
	ALC668_FIXUP_DELL_MIC_NO_PRESENCE,
	ALC662_FIXUP_HEADSET_MODE,
	ALC668_FIXUP_HEADSET_MODE,
	ALC662_FIXUP_BASS_MODE4_CHMAP,
	ALC662_FIXUP_BASS_16,
	ALC662_FIXUP_BASS_1A,
	ALC662_FIXUP_BASS_CHMAP,
	ALC668_FIXUP_AUTO_MUTE,
	ALC668_FIXUP_DELL_DISABLE_AAMIX,
	ALC668_FIXUP_DELL_XPS13,
	ALC662_FIXUP_ASUS_Nx50,
	ALC668_FIXUP_ASUS_Nx51_HEADSET_MODE,
	ALC668_FIXUP_ASUS_Nx51,
	ALC668_FIXUP_MIC_COEF,
	ALC668_FIXUP_ASUS_G751,
	ALC891_FIXUP_HEADSET_MODE,
	ALC891_FIXUP_DELL_MIC_NO_PRESENCE,
	ALC662_FIXUP_ACER_VERITON,
	ALC892_FIXUP_ASROCK_MOBO,
	ALC662_FIXUP_USI_FUNC,
	ALC662_FIXUP_USI_HEADSET_MODE,
	ALC662_FIXUP_LENOVO_MULTI_CODECS,
	ALC669_FIXUP_ACER_ASPIRE_ETHOS,
	ALC669_FIXUP_ACER_ASPIRE_ETHOS_HEADSET,
	ALC671_FIXUP_HP_HEADSET_MIC2,
	ALC662_FIXUP_ACER_X2660G_HEADSET_MODE,
	ALC662_FIXUP_ACER_NITRO_HEADSET_MODE,
	ALC668_FIXUP_ASUS_NO_HEADSET_MIC,
	ALC668_FIXUP_HEADSET_MIC,
	ALC668_FIXUP_MIC_DET_COEF,
	ALC897_FIXUP_LENOVO_HEADSET_MIC,
	ALC897_FIXUP_HEADSET_MIC_PIN,
};

static const struct hda_fixup alc662_fixups[] = {
	[ALC662_FIXUP_ASPIRE] = {
		.type = HDA_FIXUP_PINS,
		.v.pins = (const struct hda_pintbl[]) {
			{ 0x15, 0x99130112 }, /* subwoofer */
			{ }
		}
	},
	[ALC662_FIXUP_LED_GPIO1] = {
		.type = HDA_FIXUP_FUNC,
		.v.func = alc662_fixup_led_gpio1,
	},
	[ALC662_FIXUP_IDEAPAD] = {
		.type = HDA_FIXUP_PINS,
		.v.pins = (const struct hda_pintbl[]) {
			{ 0x17, 0x99130112 }, /* subwoofer */
			{ }
		},
		.chained = true,
		.chain_id = ALC662_FIXUP_LED_GPIO1,
	},
	[ALC272_FIXUP_MARIO] = {
		.type = HDA_FIXUP_FUNC,
		.v.func = alc272_fixup_mario,
	},
	[ALC662_FIXUP_CZC_ET26] = {
		.type = HDA_FIXUP_PINS,
		.v.pins = (const struct hda_pintbl[]) {
			{0x12, 0x403cc000},
			{0x14, 0x90170110}, /* speaker */
			{0x15, 0x411111f0},
			{0x16, 0x411111f0},
			{0x18, 0x01a19030}, /* mic */
			{0x19, 0x90a7013f}, /* int-mic */
			{0x1a, 0x01014020},
			{0x1b, 0x0121401f},
			{0x1c, 0x411111f0},
			{0x1d, 0x411111f0},
			{0x1e, 0x40478e35},
			{}
		},
		.chained = true,
		.chain_id = ALC662_FIXUP_SKU_IGNORE
	},
	[ALC662_FIXUP_CZC_P10T] = {
		.type = HDA_FIXUP_VERBS,
		.v.verbs = (const struct hda_verb[]) {
			{0x14, AC_VERB_SET_EAPD_BTLENABLE, 0},
			{}
		}
	},
	[ALC662_FIXUP_SKU_IGNORE] = {
		.type = HDA_FIXUP_FUNC,
		.v.func = alc_fixup_sku_ignore,
	},
	[ALC662_FIXUP_HP_RP5800] = {
		.type = HDA_FIXUP_PINS,
		.v.pins = (const struct hda_pintbl[]) {
			{ 0x14, 0x0221201f }, /* HP out */
			{ }
		},
		.chained = true,
		.chain_id = ALC662_FIXUP_SKU_IGNORE
	},
	[ALC662_FIXUP_ASUS_MODE1] = {
		.type = HDA_FIXUP_PINS,
		.v.pins = (const struct hda_pintbl[]) {
			{ 0x14, 0x99130110 }, /* speaker */
			{ 0x18, 0x01a19c20 }, /* mic */
			{ 0x19, 0x99a3092f }, /* int-mic */
			{ 0x21, 0x0121401f }, /* HP out */
			{ }
		},
		.chained = true,
		.chain_id = ALC662_FIXUP_SKU_IGNORE
	},
	[ALC662_FIXUP_ASUS_MODE2] = {
		.type = HDA_FIXUP_PINS,
		.v.pins = (const struct hda_pintbl[]) {
			{ 0x14, 0x99130110 }, /* speaker */
			{ 0x18, 0x01a19820 }, /* mic */
			{ 0x19, 0x99a3092f }, /* int-mic */
			{ 0x1b, 0x0121401f }, /* HP out */
			{ }
		},
		.chained = true,
		.chain_id = ALC662_FIXUP_SKU_IGNORE
	},
	[ALC662_FIXUP_ASUS_MODE3] = {
		.type = HDA_FIXUP_PINS,
		.v.pins = (const struct hda_pintbl[]) {
			{ 0x14, 0x99130110 }, /* speaker */
			{ 0x15, 0x0121441f }, /* HP */
			{ 0x18, 0x01a19840 }, /* mic */
			{ 0x19, 0x99a3094f }, /* int-mic */
			{ 0x21, 0x01211420 }, /* HP2 */
			{ }
		},
		.chained = true,
		.chain_id = ALC662_FIXUP_SKU_IGNORE
	},
	[ALC662_FIXUP_ASUS_MODE4] = {
		.type = HDA_FIXUP_PINS,
		.v.pins = (const struct hda_pintbl[]) {
			{ 0x14, 0x99130110 }, /* speaker */
			{ 0x16, 0x99130111 }, /* speaker */
			{ 0x18, 0x01a19840 }, /* mic */
			{ 0x19, 0x99a3094f }, /* int-mic */
			{ 0x21, 0x0121441f }, /* HP */
			{ }
		},
		.chained = true,
		.chain_id = ALC662_FIXUP_SKU_IGNORE
	},
	[ALC662_FIXUP_ASUS_MODE5] = {
		.type = HDA_FIXUP_PINS,
		.v.pins = (const struct hda_pintbl[]) {
			{ 0x14, 0x99130110 }, /* speaker */
			{ 0x15, 0x0121441f }, /* HP */
			{ 0x16, 0x99130111 }, /* speaker */
			{ 0x18, 0x01a19840 }, /* mic */
			{ 0x19, 0x99a3094f }, /* int-mic */
			{ }
		},
		.chained = true,
		.chain_id = ALC662_FIXUP_SKU_IGNORE
	},
	[ALC662_FIXUP_ASUS_MODE6] = {
		.type = HDA_FIXUP_PINS,
		.v.pins = (const struct hda_pintbl[]) {
			{ 0x14, 0x99130110 }, /* speaker */
			{ 0x15, 0x01211420 }, /* HP2 */
			{ 0x18, 0x01a19840 }, /* mic */
			{ 0x19, 0x99a3094f }, /* int-mic */
			{ 0x1b, 0x0121441f }, /* HP */
			{ }
		},
		.chained = true,
		.chain_id = ALC662_FIXUP_SKU_IGNORE
	},
	[ALC662_FIXUP_ASUS_MODE7] = {
		.type = HDA_FIXUP_PINS,
		.v.pins = (const struct hda_pintbl[]) {
			{ 0x14, 0x99130110 }, /* speaker */
			{ 0x17, 0x99130111 }, /* speaker */
			{ 0x18, 0x01a19840 }, /* mic */
			{ 0x19, 0x99a3094f }, /* int-mic */
			{ 0x1b, 0x01214020 }, /* HP */
			{ 0x21, 0x0121401f }, /* HP */
			{ }
		},
		.chained = true,
		.chain_id = ALC662_FIXUP_SKU_IGNORE
	},
	[ALC662_FIXUP_ASUS_MODE8] = {
		.type = HDA_FIXUP_PINS,
		.v.pins = (const struct hda_pintbl[]) {
			{ 0x14, 0x99130110 }, /* speaker */
			{ 0x12, 0x99a30970 }, /* int-mic */
			{ 0x15, 0x01214020 }, /* HP */
			{ 0x17, 0x99130111 }, /* speaker */
			{ 0x18, 0x01a19840 }, /* mic */
			{ 0x21, 0x0121401f }, /* HP */
			{ }
		},
		.chained = true,
		.chain_id = ALC662_FIXUP_SKU_IGNORE
	},
	[ALC662_FIXUP_NO_JACK_DETECT] = {
		.type = HDA_FIXUP_FUNC,
		.v.func = alc_fixup_no_jack_detect,
	},
	[ALC662_FIXUP_ZOTAC_Z68] = {
		.type = HDA_FIXUP_PINS,
		.v.pins = (const struct hda_pintbl[]) {
			{ 0x1b, 0x02214020 }, /* Front HP */
			{ }
		}
	},
	[ALC662_FIXUP_INV_DMIC] = {
		.type = HDA_FIXUP_FUNC,
		.v.func = alc_fixup_inv_dmic,
	},
	[ALC668_FIXUP_DELL_XPS13] = {
		.type = HDA_FIXUP_FUNC,
		.v.func = alc_fixup_dell_xps13,
		.chained = true,
		.chain_id = ALC668_FIXUP_DELL_DISABLE_AAMIX
	},
	[ALC668_FIXUP_DELL_DISABLE_AAMIX] = {
		.type = HDA_FIXUP_FUNC,
		.v.func = alc_fixup_disable_aamix,
		.chained = true,
		.chain_id = ALC668_FIXUP_DELL_MIC_NO_PRESENCE
	},
	[ALC668_FIXUP_AUTO_MUTE] = {
		.type = HDA_FIXUP_FUNC,
		.v.func = alc_fixup_auto_mute_via_amp,
		.chained = true,
		.chain_id = ALC668_FIXUP_DELL_MIC_NO_PRESENCE
	},
	[ALC662_FIXUP_DELL_MIC_NO_PRESENCE] = {
		.type = HDA_FIXUP_PINS,
		.v.pins = (const struct hda_pintbl[]) {
			{ 0x19, 0x03a1113c }, /* use as headset mic, without its own jack detect */
			/* headphone mic by setting pin control of 0x1b (headphone out) to in + vref_50 */
			{ }
		},
		.chained = true,
		.chain_id = ALC662_FIXUP_HEADSET_MODE
	},
	[ALC662_FIXUP_HEADSET_MODE] = {
		.type = HDA_FIXUP_FUNC,
		.v.func = alc_fixup_headset_mode_alc662,
	},
	[ALC668_FIXUP_DELL_MIC_NO_PRESENCE] = {
		.type = HDA_FIXUP_PINS,
		.v.pins = (const struct hda_pintbl[]) {
			{ 0x19, 0x03a1913d }, /* use as headphone mic, without its own jack detect */
			{ 0x1b, 0x03a1113c }, /* use as headset mic, without its own jack detect */
			{ }
		},
		.chained = true,
		.chain_id = ALC668_FIXUP_HEADSET_MODE
	},
	[ALC668_FIXUP_HEADSET_MODE] = {
		.type = HDA_FIXUP_FUNC,
		.v.func = alc_fixup_headset_mode_alc668,
	},
	[ALC662_FIXUP_BASS_MODE4_CHMAP] = {
		.type = HDA_FIXUP_FUNC,
		.v.func = alc_fixup_bass_chmap,
		.chained = true,
		.chain_id = ALC662_FIXUP_ASUS_MODE4
	},
	[ALC662_FIXUP_BASS_16] = {
		.type = HDA_FIXUP_PINS,
		.v.pins = (const struct hda_pintbl[]) {
			{0x16, 0x80106111}, /* bass speaker */
			{}
		},
		.chained = true,
		.chain_id = ALC662_FIXUP_BASS_CHMAP,
	},
	[ALC662_FIXUP_BASS_1A] = {
		.type = HDA_FIXUP_PINS,
		.v.pins = (const struct hda_pintbl[]) {
			{0x1a, 0x80106111}, /* bass speaker */
			{}
		},
		.chained = true,
		.chain_id = ALC662_FIXUP_BASS_CHMAP,
	},
	[ALC662_FIXUP_BASS_CHMAP] = {
		.type = HDA_FIXUP_FUNC,
		.v.func = alc_fixup_bass_chmap,
	},
	[ALC662_FIXUP_ASUS_Nx50] = {
		.type = HDA_FIXUP_FUNC,
		.v.func = alc_fixup_auto_mute_via_amp,
		.chained = true,
		.chain_id = ALC662_FIXUP_BASS_1A
	},
	[ALC668_FIXUP_ASUS_Nx51_HEADSET_MODE] = {
		.type = HDA_FIXUP_FUNC,
		.v.func = alc_fixup_headset_mode_alc668,
		.chain_id = ALC662_FIXUP_BASS_CHMAP
	},
	[ALC668_FIXUP_ASUS_Nx51] = {
		.type = HDA_FIXUP_PINS,
		.v.pins = (const struct hda_pintbl[]) {
			{ 0x19, 0x03a1913d }, /* use as headphone mic, without its own jack detect */
			{ 0x1a, 0x90170151 }, /* bass speaker */
			{ 0x1b, 0x03a1113c }, /* use as headset mic, without its own jack detect */
			{}
		},
		.chained = true,
		.chain_id = ALC668_FIXUP_ASUS_Nx51_HEADSET_MODE,
	},
	[ALC668_FIXUP_MIC_COEF] = {
		.type = HDA_FIXUP_VERBS,
		.v.verbs = (const struct hda_verb[]) {
			{ 0x20, AC_VERB_SET_COEF_INDEX, 0xc3 },
			{ 0x20, AC_VERB_SET_PROC_COEF, 0x4000 },
			{}
		},
	},
	[ALC668_FIXUP_ASUS_G751] = {
		.type = HDA_FIXUP_PINS,
		.v.pins = (const struct hda_pintbl[]) {
			{ 0x16, 0x0421101f }, /* HP */
			{}
		},
		.chained = true,
		.chain_id = ALC668_FIXUP_MIC_COEF
	},
	[ALC891_FIXUP_HEADSET_MODE] = {
		.type = HDA_FIXUP_FUNC,
		.v.func = alc_fixup_headset_mode,
	},
	[ALC891_FIXUP_DELL_MIC_NO_PRESENCE] = {
		.type = HDA_FIXUP_PINS,
		.v.pins = (const struct hda_pintbl[]) {
			{ 0x19, 0x03a1913d }, /* use as headphone mic, without its own jack detect */
			{ 0x1b, 0x03a1113c }, /* use as headset mic, without its own jack detect */
			{ }
		},
		.chained = true,
		.chain_id = ALC891_FIXUP_HEADSET_MODE
	},
	[ALC662_FIXUP_ACER_VERITON] = {
		.type = HDA_FIXUP_PINS,
		.v.pins = (const struct hda_pintbl[]) {
			{ 0x15, 0x50170120 }, /* no internal speaker */
			{ }
		}
	},
	[ALC892_FIXUP_ASROCK_MOBO] = {
		.type = HDA_FIXUP_PINS,
		.v.pins = (const struct hda_pintbl[]) {
			{ 0x15, 0x40f000f0 }, /* disabled */
			{ 0x16, 0x40f000f0 }, /* disabled */
			{ }
		}
	},
	[ALC662_FIXUP_USI_FUNC] = {
		.type = HDA_FIXUP_FUNC,
		.v.func = alc662_fixup_usi_headset_mic,
	},
	[ALC662_FIXUP_USI_HEADSET_MODE] = {
		.type = HDA_FIXUP_PINS,
		.v.pins = (const struct hda_pintbl[]) {
			{ 0x19, 0x02a1913c }, /* use as headset mic, without its own jack detect */
			{ 0x18, 0x01a1903d },
			{ }
		},
		.chained = true,
		.chain_id = ALC662_FIXUP_USI_FUNC
	},
	[ALC662_FIXUP_LENOVO_MULTI_CODECS] = {
		.type = HDA_FIXUP_FUNC,
		.v.func = alc233_alc662_fixup_lenovo_dual_codecs,
	},
	[ALC669_FIXUP_ACER_ASPIRE_ETHOS_HEADSET] = {
		.type = HDA_FIXUP_FUNC,
		.v.func = alc662_fixup_aspire_ethos_hp,
	},
	[ALC669_FIXUP_ACER_ASPIRE_ETHOS] = {
		.type = HDA_FIXUP_PINS,
		.v.pins = (const struct hda_pintbl[]) {
			{ 0x15, 0x92130110 }, /* front speakers */
			{ 0x18, 0x99130111 }, /* center/subwoofer */
			{ 0x1b, 0x11130012 }, /* surround plus jack for HP */
			{ }
		},
		.chained = true,
		.chain_id = ALC669_FIXUP_ACER_ASPIRE_ETHOS_HEADSET
	},
	[ALC671_FIXUP_HP_HEADSET_MIC2] = {
		.type = HDA_FIXUP_FUNC,
		.v.func = alc671_fixup_hp_headset_mic2,
	},
	[ALC662_FIXUP_ACER_X2660G_HEADSET_MODE] = {
		.type = HDA_FIXUP_PINS,
		.v.pins = (const struct hda_pintbl[]) {
			{ 0x1a, 0x02a1113c }, /* use as headset mic, without its own jack detect */
			{ }
		},
		.chained = true,
		.chain_id = ALC662_FIXUP_USI_FUNC
	},
	[ALC662_FIXUP_ACER_NITRO_HEADSET_MODE] = {
		.type = HDA_FIXUP_PINS,
		.v.pins = (const struct hda_pintbl[]) {
			{ 0x1a, 0x01a11140 }, /* use as headset mic, without its own jack detect */
			{ 0x1b, 0x0221144f },
			{ }
		},
		.chained = true,
		.chain_id = ALC662_FIXUP_USI_FUNC
	},
	[ALC668_FIXUP_ASUS_NO_HEADSET_MIC] = {
		.type = HDA_FIXUP_PINS,
		.v.pins = (const struct hda_pintbl[]) {
			{ 0x1b, 0x04a1112c },
			{ }
		},
		.chained = true,
		.chain_id = ALC668_FIXUP_HEADSET_MIC
	},
	[ALC668_FIXUP_HEADSET_MIC] = {
		.type = HDA_FIXUP_FUNC,
		.v.func = alc269_fixup_headset_mic,
		.chained = true,
		.chain_id = ALC668_FIXUP_MIC_DET_COEF
	},
	[ALC668_FIXUP_MIC_DET_COEF] = {
		.type = HDA_FIXUP_VERBS,
		.v.verbs = (const struct hda_verb[]) {
			{ 0x20, AC_VERB_SET_COEF_INDEX, 0x15 },
			{ 0x20, AC_VERB_SET_PROC_COEF, 0x0d60 },
			{}
		},
	},
	[ALC897_FIXUP_LENOVO_HEADSET_MIC] = {
		.type = HDA_FIXUP_FUNC,
		.v.func = alc897_fixup_lenovo_headset_mic,
	},
	[ALC897_FIXUP_HEADSET_MIC_PIN] = {
		.type = HDA_FIXUP_PINS,
		.v.pins = (const struct hda_pintbl[]) {
			{ 0x1a, 0x03a11050 },
			{ }
		},
		.chained = true,
		.chain_id = ALC897_FIXUP_LENOVO_HEADSET_MIC
	},
};

static const struct snd_pci_quirk alc662_fixup_tbl[] = {
	SND_PCI_QUIRK(0x1019, 0x9087, "ECS", ALC662_FIXUP_ASUS_MODE2),
	SND_PCI_QUIRK(0x1025, 0x022f, "Acer Aspire One", ALC662_FIXUP_INV_DMIC),
	SND_PCI_QUIRK(0x1025, 0x0241, "Packard Bell DOTS", ALC662_FIXUP_INV_DMIC),
	SND_PCI_QUIRK(0x1025, 0x0308, "Acer Aspire 8942G", ALC662_FIXUP_ASPIRE),
	SND_PCI_QUIRK(0x1025, 0x031c, "Gateway NV79", ALC662_FIXUP_SKU_IGNORE),
	SND_PCI_QUIRK(0x1025, 0x0349, "eMachines eM250", ALC662_FIXUP_INV_DMIC),
	SND_PCI_QUIRK(0x1025, 0x034a, "Gateway LT27", ALC662_FIXUP_INV_DMIC),
	SND_PCI_QUIRK(0x1025, 0x038b, "Acer Aspire 8943G", ALC662_FIXUP_ASPIRE),
	SND_PCI_QUIRK(0x1025, 0x0566, "Acer Aspire Ethos 8951G", ALC669_FIXUP_ACER_ASPIRE_ETHOS),
	SND_PCI_QUIRK(0x1025, 0x123c, "Acer Nitro N50-600", ALC662_FIXUP_ACER_NITRO_HEADSET_MODE),
	SND_PCI_QUIRK(0x1025, 0x124e, "Acer 2660G", ALC662_FIXUP_ACER_X2660G_HEADSET_MODE),
	SND_PCI_QUIRK(0x1028, 0x05d8, "Dell", ALC668_FIXUP_DELL_MIC_NO_PRESENCE),
	SND_PCI_QUIRK(0x1028, 0x05db, "Dell", ALC668_FIXUP_DELL_MIC_NO_PRESENCE),
	SND_PCI_QUIRK(0x1028, 0x05fe, "Dell XPS 15", ALC668_FIXUP_DELL_XPS13),
	SND_PCI_QUIRK(0x1028, 0x060a, "Dell XPS 13", ALC668_FIXUP_DELL_XPS13),
	SND_PCI_QUIRK(0x1028, 0x060d, "Dell M3800", ALC668_FIXUP_DELL_XPS13),
	SND_PCI_QUIRK(0x1028, 0x0625, "Dell", ALC668_FIXUP_DELL_MIC_NO_PRESENCE),
	SND_PCI_QUIRK(0x1028, 0x0626, "Dell", ALC668_FIXUP_DELL_MIC_NO_PRESENCE),
	SND_PCI_QUIRK(0x1028, 0x0696, "Dell", ALC668_FIXUP_DELL_MIC_NO_PRESENCE),
	SND_PCI_QUIRK(0x1028, 0x0698, "Dell", ALC668_FIXUP_DELL_MIC_NO_PRESENCE),
	SND_PCI_QUIRK(0x1028, 0x069f, "Dell", ALC668_FIXUP_DELL_MIC_NO_PRESENCE),
	SND_PCI_QUIRK(0x103c, 0x1632, "HP RP5800", ALC662_FIXUP_HP_RP5800),
	SND_PCI_QUIRK(0x103c, 0x873e, "HP", ALC671_FIXUP_HP_HEADSET_MIC2),
	SND_PCI_QUIRK(0x1043, 0x1080, "Asus UX501VW", ALC668_FIXUP_HEADSET_MODE),
	SND_PCI_QUIRK(0x1043, 0x11cd, "Asus N550", ALC662_FIXUP_ASUS_Nx50),
	SND_PCI_QUIRK(0x1043, 0x129d, "Asus N750", ALC662_FIXUP_ASUS_Nx50),
	SND_PCI_QUIRK(0x1043, 0x12ff, "ASUS G751", ALC668_FIXUP_ASUS_G751),
	SND_PCI_QUIRK(0x1043, 0x13df, "Asus N550JX", ALC662_FIXUP_BASS_1A),
	SND_PCI_QUIRK(0x1043, 0x1477, "ASUS N56VZ", ALC662_FIXUP_BASS_MODE4_CHMAP),
	SND_PCI_QUIRK(0x1043, 0x15a7, "ASUS UX51VZH", ALC662_FIXUP_BASS_16),
	SND_PCI_QUIRK(0x1043, 0x177d, "ASUS N551", ALC668_FIXUP_ASUS_Nx51),
	SND_PCI_QUIRK(0x1043, 0x17bd, "ASUS N751", ALC668_FIXUP_ASUS_Nx51),
	SND_PCI_QUIRK(0x1043, 0x185d, "ASUS G551JW", ALC668_FIXUP_ASUS_NO_HEADSET_MIC),
	SND_PCI_QUIRK(0x1043, 0x1963, "ASUS X71SL", ALC662_FIXUP_ASUS_MODE8),
	SND_PCI_QUIRK(0x1043, 0x1b73, "ASUS N55SF", ALC662_FIXUP_BASS_16),
	SND_PCI_QUIRK(0x1043, 0x1bf3, "ASUS N76VZ", ALC662_FIXUP_BASS_MODE4_CHMAP),
	SND_PCI_QUIRK(0x1043, 0x8469, "ASUS mobo", ALC662_FIXUP_NO_JACK_DETECT),
	SND_PCI_QUIRK(0x105b, 0x0cd6, "Foxconn", ALC662_FIXUP_ASUS_MODE2),
	SND_PCI_QUIRK(0x144d, 0xc051, "Samsung R720", ALC662_FIXUP_IDEAPAD),
	SND_PCI_QUIRK(0x14cd, 0x5003, "USI", ALC662_FIXUP_USI_HEADSET_MODE),
	SND_PCI_QUIRK(0x17aa, 0x1036, "Lenovo P520", ALC662_FIXUP_LENOVO_MULTI_CODECS),
	SND_PCI_QUIRK(0x17aa, 0x32ca, "Lenovo ThinkCentre M80", ALC897_FIXUP_HEADSET_MIC_PIN),
	SND_PCI_QUIRK(0x17aa, 0x32cb, "Lenovo ThinkCentre M70", ALC897_FIXUP_HEADSET_MIC_PIN),
	SND_PCI_QUIRK(0x17aa, 0x32cf, "Lenovo ThinkCentre M950", ALC897_FIXUP_HEADSET_MIC_PIN),
	SND_PCI_QUIRK(0x17aa, 0x32f7, "Lenovo ThinkCentre M90", ALC897_FIXUP_HEADSET_MIC_PIN),
	SND_PCI_QUIRK(0x17aa, 0x38af, "Lenovo Ideapad Y550P", ALC662_FIXUP_IDEAPAD),
	SND_PCI_QUIRK(0x17aa, 0x3a0d, "Lenovo Ideapad Y550", ALC662_FIXUP_IDEAPAD),
	SND_PCI_QUIRK(0x1849, 0x5892, "ASRock B150M", ALC892_FIXUP_ASROCK_MOBO),
	SND_PCI_QUIRK(0x19da, 0xa130, "Zotac Z68", ALC662_FIXUP_ZOTAC_Z68),
	SND_PCI_QUIRK(0x1b0a, 0x01b8, "ACER Veriton", ALC662_FIXUP_ACER_VERITON),
	SND_PCI_QUIRK(0x1b35, 0x1234, "CZC ET26", ALC662_FIXUP_CZC_ET26),
	SND_PCI_QUIRK(0x1b35, 0x2206, "CZC P10T", ALC662_FIXUP_CZC_P10T),

#if 0
	/* Below is a quirk table taken from the old code.
	 * Basically the device should work as is without the fixup table.
	 * If BIOS doesn't give a proper info, enable the corresponding
	 * fixup entry.
	 */
	SND_PCI_QUIRK(0x1043, 0x1000, "ASUS N50Vm", ALC662_FIXUP_ASUS_MODE1),
	SND_PCI_QUIRK(0x1043, 0x1092, "ASUS NB", ALC662_FIXUP_ASUS_MODE3),
	SND_PCI_QUIRK(0x1043, 0x1173, "ASUS K73Jn", ALC662_FIXUP_ASUS_MODE1),
	SND_PCI_QUIRK(0x1043, 0x11c3, "ASUS M70V", ALC662_FIXUP_ASUS_MODE3),
	SND_PCI_QUIRK(0x1043, 0x11d3, "ASUS NB", ALC662_FIXUP_ASUS_MODE1),
	SND_PCI_QUIRK(0x1043, 0x11f3, "ASUS NB", ALC662_FIXUP_ASUS_MODE2),
	SND_PCI_QUIRK(0x1043, 0x1203, "ASUS NB", ALC662_FIXUP_ASUS_MODE1),
	SND_PCI_QUIRK(0x1043, 0x1303, "ASUS G60J", ALC662_FIXUP_ASUS_MODE1),
	SND_PCI_QUIRK(0x1043, 0x1333, "ASUS G60Jx", ALC662_FIXUP_ASUS_MODE1),
	SND_PCI_QUIRK(0x1043, 0x1339, "ASUS NB", ALC662_FIXUP_ASUS_MODE2),
	SND_PCI_QUIRK(0x1043, 0x13e3, "ASUS N71JA", ALC662_FIXUP_ASUS_MODE7),
	SND_PCI_QUIRK(0x1043, 0x1463, "ASUS N71", ALC662_FIXUP_ASUS_MODE7),
	SND_PCI_QUIRK(0x1043, 0x14d3, "ASUS G72", ALC662_FIXUP_ASUS_MODE8),
	SND_PCI_QUIRK(0x1043, 0x1563, "ASUS N90", ALC662_FIXUP_ASUS_MODE3),
	SND_PCI_QUIRK(0x1043, 0x15d3, "ASUS N50SF F50SF", ALC662_FIXUP_ASUS_MODE1),
	SND_PCI_QUIRK(0x1043, 0x16c3, "ASUS NB", ALC662_FIXUP_ASUS_MODE2),
	SND_PCI_QUIRK(0x1043, 0x16f3, "ASUS K40C K50C", ALC662_FIXUP_ASUS_MODE2),
	SND_PCI_QUIRK(0x1043, 0x1733, "ASUS N81De", ALC662_FIXUP_ASUS_MODE1),
	SND_PCI_QUIRK(0x1043, 0x1753, "ASUS NB", ALC662_FIXUP_ASUS_MODE2),
	SND_PCI_QUIRK(0x1043, 0x1763, "ASUS NB", ALC662_FIXUP_ASUS_MODE6),
	SND_PCI_QUIRK(0x1043, 0x1765, "ASUS NB", ALC662_FIXUP_ASUS_MODE6),
	SND_PCI_QUIRK(0x1043, 0x1783, "ASUS NB", ALC662_FIXUP_ASUS_MODE2),
	SND_PCI_QUIRK(0x1043, 0x1793, "ASUS F50GX", ALC662_FIXUP_ASUS_MODE1),
	SND_PCI_QUIRK(0x1043, 0x17b3, "ASUS F70SL", ALC662_FIXUP_ASUS_MODE3),
	SND_PCI_QUIRK(0x1043, 0x17f3, "ASUS X58LE", ALC662_FIXUP_ASUS_MODE2),
	SND_PCI_QUIRK(0x1043, 0x1813, "ASUS NB", ALC662_FIXUP_ASUS_MODE2),
	SND_PCI_QUIRK(0x1043, 0x1823, "ASUS NB", ALC662_FIXUP_ASUS_MODE5),
	SND_PCI_QUIRK(0x1043, 0x1833, "ASUS NB", ALC662_FIXUP_ASUS_MODE6),
	SND_PCI_QUIRK(0x1043, 0x1843, "ASUS NB", ALC662_FIXUP_ASUS_MODE2),
	SND_PCI_QUIRK(0x1043, 0x1853, "ASUS F50Z", ALC662_FIXUP_ASUS_MODE1),
	SND_PCI_QUIRK(0x1043, 0x1864, "ASUS NB", ALC662_FIXUP_ASUS_MODE2),
	SND_PCI_QUIRK(0x1043, 0x1876, "ASUS NB", ALC662_FIXUP_ASUS_MODE2),
	SND_PCI_QUIRK(0x1043, 0x1893, "ASUS M50Vm", ALC662_FIXUP_ASUS_MODE3),
	SND_PCI_QUIRK(0x1043, 0x1894, "ASUS X55", ALC662_FIXUP_ASUS_MODE3),
	SND_PCI_QUIRK(0x1043, 0x18b3, "ASUS N80Vc", ALC662_FIXUP_ASUS_MODE1),
	SND_PCI_QUIRK(0x1043, 0x18c3, "ASUS VX5", ALC662_FIXUP_ASUS_MODE1),
	SND_PCI_QUIRK(0x1043, 0x18d3, "ASUS N81Te", ALC662_FIXUP_ASUS_MODE1),
	SND_PCI_QUIRK(0x1043, 0x18f3, "ASUS N505Tp", ALC662_FIXUP_ASUS_MODE1),
	SND_PCI_QUIRK(0x1043, 0x1903, "ASUS F5GL", ALC662_FIXUP_ASUS_MODE1),
	SND_PCI_QUIRK(0x1043, 0x1913, "ASUS NB", ALC662_FIXUP_ASUS_MODE2),
	SND_PCI_QUIRK(0x1043, 0x1933, "ASUS F80Q", ALC662_FIXUP_ASUS_MODE2),
	SND_PCI_QUIRK(0x1043, 0x1943, "ASUS Vx3V", ALC662_FIXUP_ASUS_MODE1),
	SND_PCI_QUIRK(0x1043, 0x1953, "ASUS NB", ALC662_FIXUP_ASUS_MODE1),
	SND_PCI_QUIRK(0x1043, 0x1963, "ASUS X71C", ALC662_FIXUP_ASUS_MODE3),
	SND_PCI_QUIRK(0x1043, 0x1983, "ASUS N5051A", ALC662_FIXUP_ASUS_MODE1),
	SND_PCI_QUIRK(0x1043, 0x1993, "ASUS N20", ALC662_FIXUP_ASUS_MODE1),
	SND_PCI_QUIRK(0x1043, 0x19b3, "ASUS F7Z", ALC662_FIXUP_ASUS_MODE1),
	SND_PCI_QUIRK(0x1043, 0x19c3, "ASUS F5Z/F6x", ALC662_FIXUP_ASUS_MODE2),
	SND_PCI_QUIRK(0x1043, 0x19e3, "ASUS NB", ALC662_FIXUP_ASUS_MODE1),
	SND_PCI_QUIRK(0x1043, 0x19f3, "ASUS NB", ALC662_FIXUP_ASUS_MODE4),
#endif
	{}
};

static const struct hda_model_fixup alc662_fixup_models[] = {
	{.id = ALC662_FIXUP_ASPIRE, .name = "aspire"},
	{.id = ALC662_FIXUP_IDEAPAD, .name = "ideapad"},
	{.id = ALC272_FIXUP_MARIO, .name = "mario"},
	{.id = ALC662_FIXUP_HP_RP5800, .name = "hp-rp5800"},
	{.id = ALC662_FIXUP_ASUS_MODE1, .name = "asus-mode1"},
	{.id = ALC662_FIXUP_ASUS_MODE2, .name = "asus-mode2"},
	{.id = ALC662_FIXUP_ASUS_MODE3, .name = "asus-mode3"},
	{.id = ALC662_FIXUP_ASUS_MODE4, .name = "asus-mode4"},
	{.id = ALC662_FIXUP_ASUS_MODE5, .name = "asus-mode5"},
	{.id = ALC662_FIXUP_ASUS_MODE6, .name = "asus-mode6"},
	{.id = ALC662_FIXUP_ASUS_MODE7, .name = "asus-mode7"},
	{.id = ALC662_FIXUP_ASUS_MODE8, .name = "asus-mode8"},
	{.id = ALC662_FIXUP_ZOTAC_Z68, .name = "zotac-z68"},
	{.id = ALC662_FIXUP_INV_DMIC, .name = "inv-dmic"},
	{.id = ALC662_FIXUP_DELL_MIC_NO_PRESENCE, .name = "alc662-headset-multi"},
	{.id = ALC668_FIXUP_DELL_MIC_NO_PRESENCE, .name = "dell-headset-multi"},
	{.id = ALC662_FIXUP_HEADSET_MODE, .name = "alc662-headset"},
	{.id = ALC668_FIXUP_HEADSET_MODE, .name = "alc668-headset"},
	{.id = ALC662_FIXUP_BASS_16, .name = "bass16"},
	{.id = ALC662_FIXUP_BASS_1A, .name = "bass1a"},
	{.id = ALC668_FIXUP_AUTO_MUTE, .name = "automute"},
	{.id = ALC668_FIXUP_DELL_XPS13, .name = "dell-xps13"},
	{.id = ALC662_FIXUP_ASUS_Nx50, .name = "asus-nx50"},
	{.id = ALC668_FIXUP_ASUS_Nx51, .name = "asus-nx51"},
	{.id = ALC668_FIXUP_ASUS_G751, .name = "asus-g751"},
	{.id = ALC891_FIXUP_HEADSET_MODE, .name = "alc891-headset"},
	{.id = ALC891_FIXUP_DELL_MIC_NO_PRESENCE, .name = "alc891-headset-multi"},
	{.id = ALC662_FIXUP_ACER_VERITON, .name = "acer-veriton"},
	{.id = ALC892_FIXUP_ASROCK_MOBO, .name = "asrock-mobo"},
	{.id = ALC662_FIXUP_USI_HEADSET_MODE, .name = "usi-headset"},
	{.id = ALC662_FIXUP_LENOVO_MULTI_CODECS, .name = "dual-codecs"},
	{.id = ALC669_FIXUP_ACER_ASPIRE_ETHOS, .name = "aspire-ethos"},
	{}
};

static const struct snd_hda_pin_quirk alc662_pin_fixup_tbl[] = {
	SND_HDA_PIN_QUIRK(0x10ec0867, 0x1028, "Dell", ALC891_FIXUP_DELL_MIC_NO_PRESENCE,
		{0x17, 0x02211010},
		{0x18, 0x01a19030},
		{0x1a, 0x01813040},
		{0x21, 0x01014020}),
	SND_HDA_PIN_QUIRK(0x10ec0867, 0x1028, "Dell", ALC891_FIXUP_DELL_MIC_NO_PRESENCE,
		{0x16, 0x01813030},
		{0x17, 0x02211010},
		{0x18, 0x01a19040},
		{0x21, 0x01014020}),
	SND_HDA_PIN_QUIRK(0x10ec0662, 0x1028, "Dell", ALC662_FIXUP_DELL_MIC_NO_PRESENCE,
		{0x14, 0x01014010},
		{0x18, 0x01a19020},
		{0x1a, 0x0181302f},
		{0x1b, 0x0221401f}),
	SND_HDA_PIN_QUIRK(0x10ec0668, 0x1028, "Dell", ALC668_FIXUP_AUTO_MUTE,
		{0x12, 0x99a30130},
		{0x14, 0x90170110},
		{0x15, 0x0321101f},
		{0x16, 0x03011020}),
	SND_HDA_PIN_QUIRK(0x10ec0668, 0x1028, "Dell", ALC668_FIXUP_AUTO_MUTE,
		{0x12, 0x99a30140},
		{0x14, 0x90170110},
		{0x15, 0x0321101f},
		{0x16, 0x03011020}),
	SND_HDA_PIN_QUIRK(0x10ec0668, 0x1028, "Dell", ALC668_FIXUP_AUTO_MUTE,
		{0x12, 0x99a30150},
		{0x14, 0x90170110},
		{0x15, 0x0321101f},
		{0x16, 0x03011020}),
	SND_HDA_PIN_QUIRK(0x10ec0668, 0x1028, "Dell", ALC668_FIXUP_AUTO_MUTE,
		{0x14, 0x90170110},
		{0x15, 0x0321101f},
		{0x16, 0x03011020}),
	SND_HDA_PIN_QUIRK(0x10ec0668, 0x1028, "Dell XPS 15", ALC668_FIXUP_AUTO_MUTE,
		{0x12, 0x90a60130},
		{0x14, 0x90170110},
		{0x15, 0x0321101f}),
	SND_HDA_PIN_QUIRK(0x10ec0671, 0x103c, "HP cPC", ALC671_FIXUP_HP_HEADSET_MIC2,
		{0x14, 0x01014010},
		{0x17, 0x90170150},
		{0x19, 0x02a11060},
		{0x1b, 0x01813030},
		{0x21, 0x02211020}),
	SND_HDA_PIN_QUIRK(0x10ec0671, 0x103c, "HP cPC", ALC671_FIXUP_HP_HEADSET_MIC2,
		{0x14, 0x01014010},
		{0x18, 0x01a19040},
		{0x1b, 0x01813030},
		{0x21, 0x02211020}),
	SND_HDA_PIN_QUIRK(0x10ec0671, 0x103c, "HP cPC", ALC671_FIXUP_HP_HEADSET_MIC2,
		{0x14, 0x01014020},
		{0x17, 0x90170110},
		{0x18, 0x01a19050},
		{0x1b, 0x01813040},
		{0x21, 0x02211030}),
	{}
};

/*
 */
static int patch_alc662(struct hda_codec *codec)
{
	struct alc_spec *spec;
	int err;

	err = alc_alloc_spec(codec, 0x0b);
	if (err < 0)
		return err;

	spec = codec->spec;

	spec->shutup = alc_eapd_shutup;

	/* handle multiple HPs as is */
	spec->parse_flags = HDA_PINCFG_NO_HP_FIXUP;

	alc_fix_pll_init(codec, 0x20, 0x04, 15);

	switch (codec->core.vendor_id) {
	case 0x10ec0668:
		spec->init_hook = alc668_restore_default_value;
		break;
	}

	alc_pre_init(codec);

	snd_hda_pick_fixup(codec, alc662_fixup_models,
		       alc662_fixup_tbl, alc662_fixups);
	snd_hda_pick_pin_fixup(codec, alc662_pin_fixup_tbl, alc662_fixups, true);
	snd_hda_apply_fixup(codec, HDA_FIXUP_ACT_PRE_PROBE);

	alc_auto_parse_customize_define(codec);

	if (has_cdefine_beep(codec))
		spec->gen.beep_nid = 0x01;

	if ((alc_get_coef0(codec) & (1 << 14)) &&
	    codec->bus->pci && codec->bus->pci->subsystem_vendor == 0x1025 &&
	    spec->cdefine.platform_type == 1) {
		err = alc_codec_rename(codec, "ALC272X");
		if (err < 0)
			goto error;
	}

	/* automatic parse from the BIOS config */
	err = alc662_parse_auto_config(codec);
	if (err < 0)
		goto error;

	if (!spec->gen.no_analog && spec->gen.beep_nid) {
		switch (codec->core.vendor_id) {
		case 0x10ec0662:
			err = set_beep_amp(spec, 0x0b, 0x05, HDA_INPUT);
			break;
		case 0x10ec0272:
		case 0x10ec0663:
		case 0x10ec0665:
		case 0x10ec0668:
			err = set_beep_amp(spec, 0x0b, 0x04, HDA_INPUT);
			break;
		case 0x10ec0273:
			err = set_beep_amp(spec, 0x0b, 0x03, HDA_INPUT);
			break;
		}
		if (err < 0)
			goto error;
	}

	snd_hda_apply_fixup(codec, HDA_FIXUP_ACT_PROBE);

	return 0;

 error:
	alc_free(codec);
	return err;
}

/*
 * ALC680 support
 */

static int alc680_parse_auto_config(struct hda_codec *codec)
{
	return alc_parse_auto_config(codec, NULL, NULL);
}

/*
 */
static int patch_alc680(struct hda_codec *codec)
{
	int err;

	/* ALC680 has no aa-loopback mixer */
	err = alc_alloc_spec(codec, 0);
	if (err < 0)
		return err;

	/* automatic parse from the BIOS config */
	err = alc680_parse_auto_config(codec);
	if (err < 0) {
		alc_free(codec);
		return err;
	}

	return 0;
}

/*
 * patch entries
 */
static const struct hda_device_id snd_hda_id_realtek[] = {
	HDA_CODEC_ENTRY(0x10ec0215, "ALC215", patch_alc269),
	HDA_CODEC_ENTRY(0x10ec0221, "ALC221", patch_alc269),
	HDA_CODEC_ENTRY(0x10ec0222, "ALC222", patch_alc269),
	HDA_CODEC_ENTRY(0x10ec0225, "ALC225", patch_alc269),
	HDA_CODEC_ENTRY(0x10ec0230, "ALC236", patch_alc269),
	HDA_CODEC_ENTRY(0x10ec0231, "ALC231", patch_alc269),
	HDA_CODEC_ENTRY(0x10ec0233, "ALC233", patch_alc269),
	HDA_CODEC_ENTRY(0x10ec0234, "ALC234", patch_alc269),
	HDA_CODEC_ENTRY(0x10ec0235, "ALC233", patch_alc269),
	HDA_CODEC_ENTRY(0x10ec0236, "ALC236", patch_alc269),
	HDA_CODEC_ENTRY(0x10ec0245, "ALC245", patch_alc269),
	HDA_CODEC_ENTRY(0x10ec0255, "ALC255", patch_alc269),
	HDA_CODEC_ENTRY(0x10ec0256, "ALC256", patch_alc269),
	HDA_CODEC_ENTRY(0x10ec0257, "ALC257", patch_alc269),
	HDA_CODEC_ENTRY(0x10ec0260, "ALC260", patch_alc260),
	HDA_CODEC_ENTRY(0x10ec0262, "ALC262", patch_alc262),
	HDA_CODEC_ENTRY(0x10ec0267, "ALC267", patch_alc268),
	HDA_CODEC_ENTRY(0x10ec0268, "ALC268", patch_alc268),
	HDA_CODEC_ENTRY(0x10ec0269, "ALC269", patch_alc269),
	HDA_CODEC_ENTRY(0x10ec0270, "ALC270", patch_alc269),
	HDA_CODEC_ENTRY(0x10ec0272, "ALC272", patch_alc662),
	HDA_CODEC_ENTRY(0x10ec0274, "ALC274", patch_alc269),
	HDA_CODEC_ENTRY(0x10ec0275, "ALC275", patch_alc269),
	HDA_CODEC_ENTRY(0x10ec0276, "ALC276", patch_alc269),
	HDA_CODEC_ENTRY(0x10ec0280, "ALC280", patch_alc269),
	HDA_CODEC_ENTRY(0x10ec0282, "ALC282", patch_alc269),
	HDA_CODEC_ENTRY(0x10ec0283, "ALC283", patch_alc269),
	HDA_CODEC_ENTRY(0x10ec0284, "ALC284", patch_alc269),
	HDA_CODEC_ENTRY(0x10ec0285, "ALC285", patch_alc269),
	HDA_CODEC_ENTRY(0x10ec0286, "ALC286", patch_alc269),
	HDA_CODEC_ENTRY(0x10ec0287, "ALC287", patch_alc269),
	HDA_CODEC_ENTRY(0x10ec0288, "ALC288", patch_alc269),
	HDA_CODEC_ENTRY(0x10ec0289, "ALC289", patch_alc269),
	HDA_CODEC_ENTRY(0x10ec0290, "ALC290", patch_alc269),
	HDA_CODEC_ENTRY(0x10ec0292, "ALC292", patch_alc269),
	HDA_CODEC_ENTRY(0x10ec0293, "ALC293", patch_alc269),
	HDA_CODEC_ENTRY(0x10ec0294, "ALC294", patch_alc269),
	HDA_CODEC_ENTRY(0x10ec0295, "ALC295", patch_alc269),
	HDA_CODEC_ENTRY(0x10ec0298, "ALC298", patch_alc269),
	HDA_CODEC_ENTRY(0x10ec0299, "ALC299", patch_alc269),
	HDA_CODEC_ENTRY(0x10ec0300, "ALC300", patch_alc269),
	HDA_CODEC_ENTRY(0x10ec0623, "ALC623", patch_alc269),
	HDA_CODEC_REV_ENTRY(0x10ec0861, 0x100340, "ALC660", patch_alc861),
	HDA_CODEC_ENTRY(0x10ec0660, "ALC660-VD", patch_alc861vd),
	HDA_CODEC_ENTRY(0x10ec0861, "ALC861", patch_alc861),
	HDA_CODEC_ENTRY(0x10ec0862, "ALC861-VD", patch_alc861vd),
	HDA_CODEC_REV_ENTRY(0x10ec0662, 0x100002, "ALC662 rev2", patch_alc882),
	HDA_CODEC_REV_ENTRY(0x10ec0662, 0x100101, "ALC662 rev1", patch_alc662),
	HDA_CODEC_REV_ENTRY(0x10ec0662, 0x100300, "ALC662 rev3", patch_alc662),
	HDA_CODEC_ENTRY(0x10ec0663, "ALC663", patch_alc662),
	HDA_CODEC_ENTRY(0x10ec0665, "ALC665", patch_alc662),
	HDA_CODEC_ENTRY(0x10ec0667, "ALC667", patch_alc662),
	HDA_CODEC_ENTRY(0x10ec0668, "ALC668", patch_alc662),
	HDA_CODEC_ENTRY(0x10ec0670, "ALC670", patch_alc662),
	HDA_CODEC_ENTRY(0x10ec0671, "ALC671", patch_alc662),
	HDA_CODEC_ENTRY(0x10ec0680, "ALC680", patch_alc680),
	HDA_CODEC_ENTRY(0x10ec0700, "ALC700", patch_alc269),
	HDA_CODEC_ENTRY(0x10ec0701, "ALC701", patch_alc269),
	HDA_CODEC_ENTRY(0x10ec0703, "ALC703", patch_alc269),
	HDA_CODEC_ENTRY(0x10ec0711, "ALC711", patch_alc269),
	HDA_CODEC_ENTRY(0x10ec0867, "ALC891", patch_alc662),
	HDA_CODEC_ENTRY(0x10ec0880, "ALC880", patch_alc880),
	HDA_CODEC_ENTRY(0x10ec0882, "ALC882", patch_alc882),
	HDA_CODEC_ENTRY(0x10ec0883, "ALC883", patch_alc882),
	HDA_CODEC_REV_ENTRY(0x10ec0885, 0x100101, "ALC889A", patch_alc882),
	HDA_CODEC_REV_ENTRY(0x10ec0885, 0x100103, "ALC889A", patch_alc882),
	HDA_CODEC_ENTRY(0x10ec0885, "ALC885", patch_alc882),
	HDA_CODEC_ENTRY(0x10ec0887, "ALC887", patch_alc882),
	HDA_CODEC_REV_ENTRY(0x10ec0888, 0x100101, "ALC1200", patch_alc882),
	HDA_CODEC_ENTRY(0x10ec0888, "ALC888", patch_alc882),
	HDA_CODEC_ENTRY(0x10ec0889, "ALC889", patch_alc882),
	HDA_CODEC_ENTRY(0x10ec0892, "ALC892", patch_alc662),
	HDA_CODEC_ENTRY(0x10ec0897, "ALC897", patch_alc662),
	HDA_CODEC_ENTRY(0x10ec0899, "ALC898", patch_alc882),
	HDA_CODEC_ENTRY(0x10ec0900, "ALC1150", patch_alc882),
	HDA_CODEC_ENTRY(0x10ec0b00, "ALCS1200A", patch_alc882),
	HDA_CODEC_ENTRY(0x10ec1168, "ALC1220", patch_alc882),
	HDA_CODEC_ENTRY(0x10ec1220, "ALC1220", patch_alc882),
	{} /* terminator */
};
MODULE_DEVICE_TABLE(hdaudio, snd_hda_id_realtek);

MODULE_LICENSE("GPL");
MODULE_DESCRIPTION("Realtek HD-audio codec");

static struct hda_codec_driver realtek_driver = {
	.id = snd_hda_id_realtek,
};

module_hda_codec_driver(realtek_driver);<|MERGE_RESOLUTION|>--- conflicted
+++ resolved
@@ -6544,8 +6544,6 @@
 	 * the default.
 	 */
 	alc_process_coef_fw(codec, alc233_fixup_no_audio_jack_coefs);
-<<<<<<< HEAD
-=======
 }
 
 static void alc256_fixup_mic_no_presence_and_resume(struct hda_codec *codec,
@@ -6563,7 +6561,6 @@
 	} else {
 		snd_hda_codec_set_pincfg(codec, 0x1a, 0x04a1113c);
 	}
->>>>>>> df0cc57e
 }
 
 enum {
@@ -6786,10 +6783,7 @@
 	ALC256_FIXUP_SET_COEF_DEFAULTS,
 	ALC256_FIXUP_SYSTEM76_MIC_NO_PRESENCE,
 	ALC233_FIXUP_NO_AUDIO_JACK,
-<<<<<<< HEAD
-=======
 	ALC256_FIXUP_MIC_NO_PRESENCE_AND_RESUME,
->>>>>>> df0cc57e
 };
 
 static const struct hda_fixup alc269_fixups[] = {
@@ -8514,15 +8508,12 @@
 		.type = HDA_FIXUP_FUNC,
 		.v.func = alc233_fixup_no_audio_jack,
 	},
-<<<<<<< HEAD
-=======
 	[ALC256_FIXUP_MIC_NO_PRESENCE_AND_RESUME] = {
 		.type = HDA_FIXUP_FUNC,
 		.v.func = alc256_fixup_mic_no_presence_and_resume,
 		.chained = true,
 		.chain_id = ALC269_FIXUP_HEADSET_MODE_NO_HP_MIC
 	},
->>>>>>> df0cc57e
 };
 
 static const struct snd_pci_quirk alc269_fixup_tbl[] = {
